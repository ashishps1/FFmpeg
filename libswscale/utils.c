/*
 * Copyright (C) 2001-2003 Michael Niedermayer <michaelni@gmx.at>
 *
 * This file is part of FFmpeg.
 *
 * FFmpeg is free software; you can redistribute it and/or
 * modify it under the terms of the GNU Lesser General Public
 * License as published by the Free Software Foundation; either
 * version 2.1 of the License, or (at your option) any later version.
 *
 * FFmpeg is distributed in the hope that it will be useful,
 * but WITHOUT ANY WARRANTY; without even the implied warranty of
 * MERCHANTABILITY or FITNESS FOR A PARTICULAR PURPOSE.  See the GNU
 * Lesser General Public License for more details.
 *
 * You should have received a copy of the GNU Lesser General Public
 * License along with FFmpeg; if not, write to the Free Software
 * Foundation, Inc., 51 Franklin Street, Fifth Floor, Boston, MA 02110-1301 USA
 */

#define _SVID_SOURCE //needed for MAP_ANONYMOUS
#define _DARWIN_C_SOURCE // needed for MAP_ANON
#include <inttypes.h>
#include <string.h>
#include <math.h>
#include <stdio.h>
#include "config.h"
#include <assert.h>
#if HAVE_SYS_MMAN_H
#include <sys/mman.h>
#if defined(MAP_ANON) && !defined(MAP_ANONYMOUS)
#define MAP_ANONYMOUS MAP_ANON
#endif
#endif
#if HAVE_VIRTUALALLOC
#define WIN32_LEAN_AND_MEAN
#include <windows.h>
#endif
#include "swscale.h"
#include "swscale_internal.h"
#include "rgb2rgb.h"
#include "libavutil/intreadwrite.h"
#include "libavutil/x86_cpu.h"
#include "libavutil/cpu.h"
#include "libavutil/avutil.h"
#include "libavutil/bswap.h"
#include "libavutil/opt.h"
#include "libavutil/pixdesc.h"
#include "libavutil/avassert.h"

unsigned swscale_version(void)
{
    return LIBSWSCALE_VERSION_INT;
}

const char *swscale_configuration(void)
{
    return FFMPEG_CONFIGURATION;
}

const char *swscale_license(void)
{
#define LICENSE_PREFIX "libswscale license: "
    return LICENSE_PREFIX FFMPEG_LICENSE + sizeof(LICENSE_PREFIX) - 1;
}

#define RET 0xC3 //near return opcode for x86

typedef struct FormatEntry {
    int is_supported_in, is_supported_out;
} FormatEntry;

const static FormatEntry format_entries[PIX_FMT_NB] = {
    [PIX_FMT_YUV420P]     = { 1 , 1 },
    [PIX_FMT_YUYV422]     = { 1 , 1 },
    [PIX_FMT_RGB24]       = { 1 , 1 },
    [PIX_FMT_BGR24]       = { 1 , 1 },
    [PIX_FMT_YUV422P]     = { 1 , 1 },
    [PIX_FMT_YUV444P]     = { 1 , 1 },
    [PIX_FMT_YUV410P]     = { 1 , 1 },
    [PIX_FMT_YUV411P]     = { 1 , 1 },
    [PIX_FMT_GRAY8]       = { 1 , 1 },
    [PIX_FMT_MONOWHITE]   = { 1 , 1 },
    [PIX_FMT_MONOBLACK]   = { 1 , 1 },
    [PIX_FMT_PAL8]        = { 1 , 0 },
    [PIX_FMT_YUVJ420P]    = { 1 , 1 },
    [PIX_FMT_YUVJ422P]    = { 1 , 1 },
    [PIX_FMT_YUVJ444P]    = { 1 , 1 },
    [PIX_FMT_UYVY422]     = { 1 , 1 },
    [PIX_FMT_UYYVYY411]   = { 0 , 0 },
    [PIX_FMT_BGR8]        = { 1 , 1 },
    [PIX_FMT_BGR4]        = { 0 , 1 },
    [PIX_FMT_BGR4_BYTE]   = { 1 , 1 },
    [PIX_FMT_RGB8]        = { 1 , 1 },
    [PIX_FMT_RGB4]        = { 0 , 1 },
    [PIX_FMT_RGB4_BYTE]   = { 1 , 1 },
    [PIX_FMT_NV12]        = { 1 , 1 },
    [PIX_FMT_NV21]        = { 1 , 1 },
    [PIX_FMT_ARGB]        = { 1 , 1 },
    [PIX_FMT_RGBA]        = { 1 , 1 },
    [PIX_FMT_ABGR]        = { 1 , 1 },
    [PIX_FMT_BGRA]        = { 1 , 1 },
    [PIX_FMT_GRAY16BE]    = { 1 , 1 },
    [PIX_FMT_GRAY16LE]    = { 1 , 1 },
    [PIX_FMT_YUV440P]     = { 1 , 1 },
    [PIX_FMT_YUVJ440P]    = { 1 , 1 },
    [PIX_FMT_YUVA420P]    = { 1 , 1 },
    [PIX_FMT_RGB48BE]     = { 1 , 1 },
    [PIX_FMT_RGB48LE]     = { 1 , 1 },
    [PIX_FMT_RGB565BE]    = { 1 , 1 },
    [PIX_FMT_RGB565LE]    = { 1 , 1 },
    [PIX_FMT_RGB555BE]    = { 1 , 1 },
    [PIX_FMT_RGB555LE]    = { 1 , 1 },
    [PIX_FMT_BGR565BE]    = { 1 , 1 },
    [PIX_FMT_BGR565LE]    = { 1 , 1 },
    [PIX_FMT_BGR555BE]    = { 1 , 1 },
    [PIX_FMT_BGR555LE]    = { 1 , 1 },
    [PIX_FMT_YUV420P16LE] = { 1 , 1 },
    [PIX_FMT_YUV420P16BE] = { 1 , 1 },
    [PIX_FMT_YUV422P16LE] = { 1 , 1 },
    [PIX_FMT_YUV422P16BE] = { 1 , 1 },
    [PIX_FMT_YUV444P16LE] = { 1 , 1 },
    [PIX_FMT_YUV444P16BE] = { 1 , 1 },
    [PIX_FMT_RGB444LE]    = { 0 , 1 },
    [PIX_FMT_RGB444BE]    = { 0 , 1 },
    [PIX_FMT_BGR444LE]    = { 0 , 1 },
    [PIX_FMT_BGR444BE]    = { 0 , 1 },
    [PIX_FMT_Y400A]       = { 1 , 0 },
    [PIX_FMT_BGR48BE]     = { 1 , 1 },
    [PIX_FMT_BGR48LE]     = { 1 , 1 },
    [PIX_FMT_YUV420P9BE]  = { 1 , 1 },
    [PIX_FMT_YUV420P9LE]  = { 1 , 1 },
    [PIX_FMT_YUV420P10BE] = { 1 , 1 },
    [PIX_FMT_YUV420P10LE] = { 1 , 1 },
    [PIX_FMT_YUV422P10BE] = { 1 , 1 },
    [PIX_FMT_YUV422P10LE] = { 1 , 1 },
    [PIX_FMT_YUV444P9BE]  = { 1 , 0 },
    [PIX_FMT_YUV444P9LE]  = { 1 , 0 },
    [PIX_FMT_YUV444P10BE] = { 1 , 0 },
    [PIX_FMT_YUV444P10LE] = { 1 , 0 },
};

int sws_isSupportedInput(enum PixelFormat pix_fmt)
{
    return (unsigned)pix_fmt < PIX_FMT_NB ?
        format_entries[pix_fmt].is_supported_in : 0;
}

int sws_isSupportedOutput(enum PixelFormat pix_fmt)
{
    return (unsigned)pix_fmt < PIX_FMT_NB ?
        format_entries[pix_fmt].is_supported_out : 0;
}

extern const int32_t ff_yuv2rgb_coeffs[8][4];

#if FF_API_SWS_FORMAT_NAME
const char *sws_format_name(enum PixelFormat format)
{
    return av_get_pix_fmt_name(format);
}
#endif

static double getSplineCoeff(double a, double b, double c, double d, double dist)
{
    if (dist<=1.0) return ((d*dist + c)*dist + b)*dist +a;
    else           return getSplineCoeff(        0.0,
                                          b+ 2.0*c + 3.0*d,
                                                 c + 3.0*d,
                                         -b- 3.0*c - 6.0*d,
                                         dist-1.0);
}

static int initFilter(int16_t **outFilter, int16_t **filterPos, int *outFilterSize, int xInc,
                      int srcW, int dstW, int filterAlign, int one, int flags, int cpu_flags,
                      SwsVector *srcFilter, SwsVector *dstFilter, double param[2])
{
    int i;
    int filterSize;
    int filter2Size;
    int minFilterSize;
    int64_t *filter=NULL;
    int64_t *filter2=NULL;
    const int64_t fone= 1LL<<54;
    int ret= -1;

    emms_c(); //FIXME this should not be required but it IS (even for non-MMX versions)

    // NOTE: the +1 is for the MMX scaler which reads over the end
    FF_ALLOC_OR_GOTO(NULL, *filterPos, (dstW+1)*sizeof(int16_t), fail);

    if (FFABS(xInc - 0x10000) <10) { // unscaled
        int i;
        filterSize= 1;
        FF_ALLOCZ_OR_GOTO(NULL, filter, dstW*sizeof(*filter)*filterSize, fail);

        for (i=0; i<dstW; i++) {
            filter[i*filterSize]= fone;
            (*filterPos)[i]=i;
        }

    } else if (flags&SWS_POINT) { // lame looking point sampling mode
        int i;
        int xDstInSrc;
        filterSize= 1;
        FF_ALLOC_OR_GOTO(NULL, filter, dstW*sizeof(*filter)*filterSize, fail);

        xDstInSrc= xInc/2 - 0x8000;
        for (i=0; i<dstW; i++) {
            int xx= (xDstInSrc - ((filterSize-1)<<15) + (1<<15))>>16;

            (*filterPos)[i]= xx;
            filter[i]= fone;
            xDstInSrc+= xInc;
        }
    } else if ((xInc <= (1<<16) && (flags&SWS_AREA)) || (flags&SWS_FAST_BILINEAR)) { // bilinear upscale
        int i;
        int xDstInSrc;
        filterSize= 2;
        FF_ALLOC_OR_GOTO(NULL, filter, dstW*sizeof(*filter)*filterSize, fail);

        xDstInSrc= xInc/2 - 0x8000;
        for (i=0; i<dstW; i++) {
            int xx= (xDstInSrc - ((filterSize-1)<<15) + (1<<15))>>16;
            int j;

            (*filterPos)[i]= xx;
            //bilinear upscale / linear interpolate / area averaging
            for (j=0; j<filterSize; j++) {
                int64_t coeff= fone - FFABS((xx<<16) - xDstInSrc)*(fone>>16);
                if (coeff<0) coeff=0;
                filter[i*filterSize + j]= coeff;
                xx++;
            }
            xDstInSrc+= xInc;
        }
    } else {
        int xDstInSrc;
        int sizeFactor;

        if      (flags&SWS_BICUBIC)      sizeFactor=  4;
        else if (flags&SWS_X)            sizeFactor=  8;
        else if (flags&SWS_AREA)         sizeFactor=  1; //downscale only, for upscale it is bilinear
        else if (flags&SWS_GAUSS)        sizeFactor=  8;   // infinite ;)
        else if (flags&SWS_LANCZOS)      sizeFactor= param[0] != SWS_PARAM_DEFAULT ? ceil(2*param[0]) : 6;
        else if (flags&SWS_SINC)         sizeFactor= 20; // infinite ;)
        else if (flags&SWS_SPLINE)       sizeFactor= 20;  // infinite ;)
        else if (flags&SWS_BILINEAR)     sizeFactor=  2;
        else {
            sizeFactor= 0; //GCC warning killer
            assert(0);
        }

        if (xInc <= 1<<16)      filterSize= 1 + sizeFactor; // upscale
        else                    filterSize= 1 + (sizeFactor*srcW + dstW - 1)/ dstW;

        if (filterSize > srcW-2) filterSize=srcW-2;

        FF_ALLOC_OR_GOTO(NULL, filter, dstW*sizeof(*filter)*filterSize, fail);

        xDstInSrc= xInc - 0x10000;
        for (i=0; i<dstW; i++) {
            int xx= (xDstInSrc - ((filterSize-2)<<16)) / (1<<17);
            int j;
            (*filterPos)[i]= xx;
            for (j=0; j<filterSize; j++) {
                int64_t d= ((int64_t)FFABS((xx<<17) - xDstInSrc))<<13;
                double floatd;
                int64_t coeff;

                if (xInc > 1<<16)
                    d= d*dstW/srcW;
                floatd= d * (1.0/(1<<30));

                if (flags & SWS_BICUBIC) {
                    int64_t B= (param[0] != SWS_PARAM_DEFAULT ? param[0] :   0) * (1<<24);
                    int64_t C= (param[1] != SWS_PARAM_DEFAULT ? param[1] : 0.6) * (1<<24);
                    int64_t dd = ( d*d)>>30;
                    int64_t ddd= (dd*d)>>30;

                    if      (d < 1LL<<30)
                        coeff = (12*(1<<24)-9*B-6*C)*ddd + (-18*(1<<24)+12*B+6*C)*dd + (6*(1<<24)-2*B)*(1<<30);
                    else if (d < 1LL<<31)
                        coeff = (-B-6*C)*ddd + (6*B+30*C)*dd + (-12*B-48*C)*d + (8*B+24*C)*(1<<30);
                    else
                        coeff=0.0;
                    coeff *= fone>>(30+24);
                }
/*                else if (flags & SWS_X) {
                    double p= param ? param*0.01 : 0.3;
                    coeff = d ? sin(d*M_PI)/(d*M_PI) : 1.0;
                    coeff*= pow(2.0, - p*d*d);
                }*/
                else if (flags & SWS_X) {
                    double A= param[0] != SWS_PARAM_DEFAULT ? param[0] : 1.0;
                    double c;

                    if (floatd<1.0)
                        c = cos(floatd*M_PI);
                    else
                        c=-1.0;
                    if (c<0.0)      c= -pow(-c, A);
                    else            c=  pow( c, A);
                    coeff= (c*0.5 + 0.5)*fone;
                } else if (flags & SWS_AREA) {
                    int64_t d2= d - (1<<29);
                    if      (d2*xInc < -(1LL<<(29+16))) coeff= 1.0 * (1LL<<(30+16));
                    else if (d2*xInc <  (1LL<<(29+16))) coeff= -d2*xInc + (1LL<<(29+16));
                    else coeff=0.0;
                    coeff *= fone>>(30+16);
                } else if (flags & SWS_GAUSS) {
                    double p= param[0] != SWS_PARAM_DEFAULT ? param[0] : 3.0;
                    coeff = (pow(2.0, - p*floatd*floatd))*fone;
                } else if (flags & SWS_SINC) {
                    coeff = (d ? sin(floatd*M_PI)/(floatd*M_PI) : 1.0)*fone;
                } else if (flags & SWS_LANCZOS) {
                    double p= param[0] != SWS_PARAM_DEFAULT ? param[0] : 3.0;
                    coeff = (d ? sin(floatd*M_PI)*sin(floatd*M_PI/p)/(floatd*floatd*M_PI*M_PI/p) : 1.0)*fone;
                    if (floatd>p) coeff=0;
                } else if (flags & SWS_BILINEAR) {
                    coeff= (1<<30) - d;
                    if (coeff<0) coeff=0;
                    coeff *= fone >> 30;
                } else if (flags & SWS_SPLINE) {
                    double p=-2.196152422706632;
                    coeff = getSplineCoeff(1.0, 0.0, p, -p-1.0, floatd) * fone;
                } else {
                    coeff= 0.0; //GCC warning killer
                    assert(0);
                }

                filter[i*filterSize + j]= coeff;
                xx++;
            }
            xDstInSrc+= 2*xInc;
        }
    }

    /* apply src & dst Filter to filter -> filter2
       av_free(filter);
    */
    assert(filterSize>0);
    filter2Size= filterSize;
    if (srcFilter) filter2Size+= srcFilter->length - 1;
    if (dstFilter) filter2Size+= dstFilter->length - 1;
    assert(filter2Size>0);
    FF_ALLOCZ_OR_GOTO(NULL, filter2, filter2Size*dstW*sizeof(*filter2), fail);

    for (i=0; i<dstW; i++) {
        int j, k;

        if(srcFilter) {
            for (k=0; k<srcFilter->length; k++) {
                for (j=0; j<filterSize; j++)
                    filter2[i*filter2Size + k + j] += srcFilter->coeff[k]*filter[i*filterSize + j];
            }
        } else {
            for (j=0; j<filterSize; j++)
                filter2[i*filter2Size + j]= filter[i*filterSize + j];
        }
        //FIXME dstFilter

        (*filterPos)[i]+= (filterSize-1)/2 - (filter2Size-1)/2;
    }
    av_freep(&filter);

    /* try to reduce the filter-size (step1 find size and shift left) */
    // Assume it is near normalized (*0.5 or *2.0 is OK but * 0.001 is not).
    minFilterSize= 0;
    for (i=dstW-1; i>=0; i--) {
        int min= filter2Size;
        int j;
        int64_t cutOff=0.0;

        /* get rid of near zero elements on the left by shifting left */
        for (j=0; j<filter2Size; j++) {
            int k;
            cutOff += FFABS(filter2[i*filter2Size]);

            if (cutOff > SWS_MAX_REDUCE_CUTOFF*fone) break;

            /* preserve monotonicity because the core can't handle the filter otherwise */
            if (i<dstW-1 && (*filterPos)[i] >= (*filterPos)[i+1]) break;

            // move filter coefficients left
            for (k=1; k<filter2Size; k++)
                filter2[i*filter2Size + k - 1]= filter2[i*filter2Size + k];
            filter2[i*filter2Size + k - 1]= 0;
            (*filterPos)[i]++;
        }

        cutOff=0;
        /* count near zeros on the right */
        for (j=filter2Size-1; j>0; j--) {
            cutOff += FFABS(filter2[i*filter2Size + j]);

            if (cutOff > SWS_MAX_REDUCE_CUTOFF*fone) break;
            min--;
        }

        if (min>minFilterSize) minFilterSize= min;
    }

    if (HAVE_ALTIVEC && cpu_flags & AV_CPU_FLAG_ALTIVEC) {
        // we can handle the special case 4,
        // so we don't want to go to the full 8
        if (minFilterSize < 5)
            filterAlign = 4;

        // We really don't want to waste our time
        // doing useless computation, so fall back on
        // the scalar C code for very small filters.
        // Vectorizing is worth it only if you have a
        // decent-sized vector.
        if (minFilterSize < 3)
            filterAlign = 1;
    }

    if (HAVE_MMX && cpu_flags & AV_CPU_FLAG_MMX) {
        // special case for unscaled vertical filtering
        if (minFilterSize == 1 && filterAlign == 2)
            filterAlign= 1;
    }

    assert(minFilterSize > 0);
    filterSize= (minFilterSize +(filterAlign-1)) & (~(filterAlign-1));
    assert(filterSize > 0);
    filter= av_malloc(filterSize*dstW*sizeof(*filter));
    if (filterSize >= MAX_FILTER_SIZE*16/((flags&SWS_ACCURATE_RND) ? APCK_SIZE : 16) || !filter)
        goto fail;
    *outFilterSize= filterSize;

    if (flags&SWS_PRINT_INFO)
        av_log(NULL, AV_LOG_VERBOSE, "SwScaler: reducing / aligning filtersize %d -> %d\n", filter2Size, filterSize);
    /* try to reduce the filter-size (step2 reduce it) */
    for (i=0; i<dstW; i++) {
        int j;

        for (j=0; j<filterSize; j++) {
            if (j>=filter2Size) filter[i*filterSize + j]= 0;
            else               filter[i*filterSize + j]= filter2[i*filter2Size + j];
            if((flags & SWS_BITEXACT) && j>=minFilterSize)
                filter[i*filterSize + j]= 0;
        }
    }

    //FIXME try to align filterPos if possible

    //fix borders
    for (i=0; i<dstW; i++) {
        int j;
        if ((*filterPos)[i] < 0) {
            // move filter coefficients left to compensate for filterPos
            for (j=1; j<filterSize; j++) {
                int left= FFMAX(j + (*filterPos)[i], 0);
                filter[i*filterSize + left] += filter[i*filterSize + j];
                filter[i*filterSize + j]=0;
            }
            (*filterPos)[i]= 0;
        }

        if ((*filterPos)[i] + filterSize > srcW) {
            int shift= (*filterPos)[i] + filterSize - srcW;
            // move filter coefficients right to compensate for filterPos
            for (j=filterSize-2; j>=0; j--) {
                int right= FFMIN(j + shift, filterSize-1);
                filter[i*filterSize +right] += filter[i*filterSize +j];
                filter[i*filterSize +j]=0;
            }
            (*filterPos)[i]= srcW - filterSize;
        }
    }

    // Note the +1 is for the MMX scaler which reads over the end
    /* align at 16 for AltiVec (needed by hScale_altivec_real) */
    FF_ALLOCZ_OR_GOTO(NULL, *outFilter, *outFilterSize*(dstW+1)*sizeof(int16_t), fail);

    /* normalize & store in outFilter */
    for (i=0; i<dstW; i++) {
        int j;
        int64_t error=0;
        int64_t sum=0;

        for (j=0; j<filterSize; j++) {
            sum+= filter[i*filterSize + j];
        }
        sum= (sum + one/2)/ one;
        for (j=0; j<*outFilterSize; j++) {
            int64_t v= filter[i*filterSize + j] + error;
            int intV= ROUNDED_DIV(v, sum);
            (*outFilter)[i*(*outFilterSize) + j]= intV;
            error= v - intV*sum;
        }
    }

    (*filterPos)[dstW]= (*filterPos)[dstW-1]; // the MMX scaler will read over the end
    for (i=0; i<*outFilterSize; i++) {
        int j= dstW*(*outFilterSize);
        (*outFilter)[j + i]= (*outFilter)[j + i - (*outFilterSize)];
    }

    ret=0;
fail:
    av_free(filter);
    av_free(filter2);
    return ret;
}

#if HAVE_MMX2
static int initMMX2HScaler(int dstW, int xInc, uint8_t *filterCode, int16_t *filter, int32_t *filterPos, int numSplits)
{
    uint8_t *fragmentA;
    x86_reg imm8OfPShufW1A;
    x86_reg imm8OfPShufW2A;
    x86_reg fragmentLengthA;
    uint8_t *fragmentB;
    x86_reg imm8OfPShufW1B;
    x86_reg imm8OfPShufW2B;
    x86_reg fragmentLengthB;
    int fragmentPos;

    int xpos, i;

    // create an optimized horizontal scaling routine
    /* This scaler is made of runtime-generated MMX2 code using specially
     * tuned pshufw instructions. For every four output pixels, if four
     * input pixels are enough for the fast bilinear scaling, then a chunk
     * of fragmentB is used. If five input pixels are needed, then a chunk
     * of fragmentA is used.
     */

    //code fragment

    __asm__ volatile(
        "jmp                         9f                 \n\t"
    // Begin
        "0:                                             \n\t"
        "movq    (%%"REG_d", %%"REG_a"), %%mm3          \n\t"
        "movd    (%%"REG_c", %%"REG_S"), %%mm0          \n\t"
        "movd   1(%%"REG_c", %%"REG_S"), %%mm1          \n\t"
        "punpcklbw                %%mm7, %%mm1          \n\t"
        "punpcklbw                %%mm7, %%mm0          \n\t"
        "pshufw                   $0xFF, %%mm1, %%mm1   \n\t"
        "1:                                             \n\t"
        "pshufw                   $0xFF, %%mm0, %%mm0   \n\t"
        "2:                                             \n\t"
        "psubw                    %%mm1, %%mm0          \n\t"
        "movl   8(%%"REG_b", %%"REG_a"), %%esi          \n\t"
        "pmullw                   %%mm3, %%mm0          \n\t"
        "psllw                       $7, %%mm1          \n\t"
        "paddw                    %%mm1, %%mm0          \n\t"

        "movq                     %%mm0, (%%"REG_D", %%"REG_a") \n\t"

        "add                         $8, %%"REG_a"      \n\t"
    // End
        "9:                                             \n\t"
//        "int $3                                         \n\t"
        "lea                 " LOCAL_MANGLE(0b) ", %0   \n\t"
        "lea                 " LOCAL_MANGLE(1b) ", %1   \n\t"
        "lea                 " LOCAL_MANGLE(2b) ", %2   \n\t"
        "dec                         %1                 \n\t"
        "dec                         %2                 \n\t"
        "sub                         %0, %1             \n\t"
        "sub                         %0, %2             \n\t"
        "lea                 " LOCAL_MANGLE(9b) ", %3   \n\t"
        "sub                         %0, %3             \n\t"


        :"=r" (fragmentA), "=r" (imm8OfPShufW1A), "=r" (imm8OfPShufW2A),
        "=r" (fragmentLengthA)
    );

    __asm__ volatile(
        "jmp                         9f                 \n\t"
    // Begin
        "0:                                             \n\t"
        "movq    (%%"REG_d", %%"REG_a"), %%mm3          \n\t"
        "movd    (%%"REG_c", %%"REG_S"), %%mm0          \n\t"
        "punpcklbw                %%mm7, %%mm0          \n\t"
        "pshufw                   $0xFF, %%mm0, %%mm1   \n\t"
        "1:                                             \n\t"
        "pshufw                   $0xFF, %%mm0, %%mm0   \n\t"
        "2:                                             \n\t"
        "psubw                    %%mm1, %%mm0          \n\t"
        "movl   8(%%"REG_b", %%"REG_a"), %%esi          \n\t"
        "pmullw                   %%mm3, %%mm0          \n\t"
        "psllw                       $7, %%mm1          \n\t"
        "paddw                    %%mm1, %%mm0          \n\t"

        "movq                     %%mm0, (%%"REG_D", %%"REG_a") \n\t"

        "add                         $8, %%"REG_a"      \n\t"
    // End
        "9:                                             \n\t"
//        "int                       $3                   \n\t"
        "lea                 " LOCAL_MANGLE(0b) ", %0   \n\t"
        "lea                 " LOCAL_MANGLE(1b) ", %1   \n\t"
        "lea                 " LOCAL_MANGLE(2b) ", %2   \n\t"
        "dec                         %1                 \n\t"
        "dec                         %2                 \n\t"
        "sub                         %0, %1             \n\t"
        "sub                         %0, %2             \n\t"
        "lea                 " LOCAL_MANGLE(9b) ", %3   \n\t"
        "sub                         %0, %3             \n\t"


        :"=r" (fragmentB), "=r" (imm8OfPShufW1B), "=r" (imm8OfPShufW2B),
        "=r" (fragmentLengthB)
    );

    xpos= 0; //lumXInc/2 - 0x8000; // difference between pixel centers
    fragmentPos=0;

    for (i=0; i<dstW/numSplits; i++) {
        int xx=xpos>>16;

        if ((i&3) == 0) {
            int a=0;
            int b=((xpos+xInc)>>16) - xx;
            int c=((xpos+xInc*2)>>16) - xx;
            int d=((xpos+xInc*3)>>16) - xx;
            int inc                = (d+1<4);
            uint8_t *fragment      = (d+1<4) ? fragmentB       : fragmentA;
            x86_reg imm8OfPShufW1  = (d+1<4) ? imm8OfPShufW1B  : imm8OfPShufW1A;
            x86_reg imm8OfPShufW2  = (d+1<4) ? imm8OfPShufW2B  : imm8OfPShufW2A;
            x86_reg fragmentLength = (d+1<4) ? fragmentLengthB : fragmentLengthA;
            int maxShift= 3-(d+inc);
            int shift=0;

            if (filterCode) {
                filter[i  ] = (( xpos         & 0xFFFF) ^ 0xFFFF)>>9;
                filter[i+1] = (((xpos+xInc  ) & 0xFFFF) ^ 0xFFFF)>>9;
                filter[i+2] = (((xpos+xInc*2) & 0xFFFF) ^ 0xFFFF)>>9;
                filter[i+3] = (((xpos+xInc*3) & 0xFFFF) ^ 0xFFFF)>>9;
                filterPos[i/2]= xx;

                memcpy(filterCode + fragmentPos, fragment, fragmentLength);

                filterCode[fragmentPos + imm8OfPShufW1]=
                    (a+inc) | ((b+inc)<<2) | ((c+inc)<<4) | ((d+inc)<<6);
                filterCode[fragmentPos + imm8OfPShufW2]=
                    a | (b<<2) | (c<<4) | (d<<6);

                if (i+4-inc>=dstW) shift=maxShift; //avoid overread
                else if ((filterPos[i/2]&3) <= maxShift) shift=filterPos[i/2]&3; //Align

                if (shift && i>=shift) {
                    filterCode[fragmentPos + imm8OfPShufW1]+= 0x55*shift;
                    filterCode[fragmentPos + imm8OfPShufW2]+= 0x55*shift;
                    filterPos[i/2]-=shift;
                }
            }

            fragmentPos+= fragmentLength;

            if (filterCode)
                filterCode[fragmentPos]= RET;
        }
        xpos+=xInc;
    }
    if (filterCode)
        filterPos[((i/2)+1)&(~1)]= xpos>>16; // needed to jump to the next part

    return fragmentPos + 1;
}
#endif /* HAVE_MMX2 */

static void getSubSampleFactors(int *h, int *v, enum PixelFormat format)
{
    *h = av_pix_fmt_descriptors[format].log2_chroma_w;
    *v = av_pix_fmt_descriptors[format].log2_chroma_h;
}

int sws_setColorspaceDetails(struct SwsContext *c, const int inv_table[4],
                             int srcRange, const int table[4], int dstRange,
                             int brightness, int contrast, int saturation)
{
    memcpy(c->srcColorspaceTable, inv_table, sizeof(int)*4);
    memcpy(c->dstColorspaceTable,     table, sizeof(int)*4);

    c->brightness= brightness;
    c->contrast  = contrast;
    c->saturation= saturation;
    c->srcRange  = srcRange;
    c->dstRange  = dstRange;
    if (isYUV(c->dstFormat) || isGray(c->dstFormat)) return -1;

    c->dstFormatBpp = av_get_bits_per_pixel(&av_pix_fmt_descriptors[c->dstFormat]);
    c->srcFormatBpp = av_get_bits_per_pixel(&av_pix_fmt_descriptors[c->srcFormat]);

    ff_yuv2rgb_c_init_tables(c, inv_table, srcRange, brightness, contrast, saturation);
    //FIXME factorize

    if (HAVE_ALTIVEC && av_get_cpu_flags() & AV_CPU_FLAG_ALTIVEC)
        ff_yuv2rgb_init_tables_altivec(c, inv_table, brightness, contrast, saturation);
    return 0;
}

int sws_getColorspaceDetails(struct SwsContext *c, int **inv_table,
                             int *srcRange, int **table, int *dstRange,
                             int *brightness, int *contrast, int *saturation)
{
    if (!c || isYUV(c->dstFormat) || isGray(c->dstFormat)) return -1;

    *inv_table = c->srcColorspaceTable;
    *table     = c->dstColorspaceTable;
    *srcRange  = c->srcRange;
    *dstRange  = c->dstRange;
    *brightness= c->brightness;
    *contrast  = c->contrast;
    *saturation= c->saturation;

    return 0;
}

static int handle_jpeg(enum PixelFormat *format)
{
    switch (*format) {
    case PIX_FMT_YUVJ420P: *format = PIX_FMT_YUV420P; return 1;
    case PIX_FMT_YUVJ422P: *format = PIX_FMT_YUV422P; return 1;
    case PIX_FMT_YUVJ444P: *format = PIX_FMT_YUV444P; return 1;
    case PIX_FMT_YUVJ440P: *format = PIX_FMT_YUV440P; return 1;
    default:                                          return 0;
    }
}

SwsContext *sws_alloc_context(void)
{
    SwsContext *c= av_mallocz(sizeof(SwsContext));

    c->av_class = &sws_context_class;
    av_opt_set_defaults(c);

    return c;
}

int sws_init_context(SwsContext *c, SwsFilter *srcFilter, SwsFilter *dstFilter)
{
    int i, j;
    int usesVFilter, usesHFilter;
    int unscaled;
    SwsFilter dummyFilter= {NULL, NULL, NULL, NULL};
    int srcW= c->srcW;
    int srcH= c->srcH;
    int dstW= c->dstW;
    int dstH= c->dstH;
    int dst_stride = FFALIGN(dstW * sizeof(int16_t)+66, 16);
    int flags, cpu_flags;
    enum PixelFormat srcFormat= c->srcFormat;
    enum PixelFormat dstFormat= c->dstFormat;

    cpu_flags = av_get_cpu_flags();
    flags     = c->flags;
    emms_c();
    if (!rgb15to16) sws_rgb2rgb_init();

    unscaled = (srcW == dstW && srcH == dstH);

    if (!sws_isSupportedInput(srcFormat)) {
        av_log(c, AV_LOG_ERROR, "%s is not supported as input pixel format\n", av_get_pix_fmt_name(srcFormat));
        return AVERROR(EINVAL);
    }
    if (!sws_isSupportedOutput(dstFormat)) {
        av_log(c, AV_LOG_ERROR, "%s is not supported as output pixel format\n", av_get_pix_fmt_name(dstFormat));
        return AVERROR(EINVAL);
    }

    i= flags & ( SWS_POINT
                |SWS_AREA
                |SWS_BILINEAR
                |SWS_FAST_BILINEAR
                |SWS_BICUBIC
                |SWS_X
                |SWS_GAUSS
                |SWS_LANCZOS
                |SWS_SINC
                |SWS_SPLINE
                |SWS_BICUBLIN);
    if(!i || (i & (i-1))) {
        av_log(c, AV_LOG_ERROR, "Exactly one scaler algorithm must be chosen\n");
        return AVERROR(EINVAL);
    }
    /* sanity check */
    if (srcW<4 || srcH<1 || dstW<8 || dstH<1) { //FIXME check if these are enough and try to lowwer them after fixing the relevant parts of the code
        av_log(c, AV_LOG_ERROR, "%dx%d -> %dx%d is invalid scaling dimension\n",
               srcW, srcH, dstW, dstH);
        return AVERROR(EINVAL);
    }

    if (!dstFilter) dstFilter= &dummyFilter;
    if (!srcFilter) srcFilter= &dummyFilter;

    c->lumXInc= ((srcW<<16) + (dstW>>1))/dstW;
    c->lumYInc= ((srcH<<16) + (dstH>>1))/dstH;
    c->dstFormatBpp = av_get_bits_per_pixel(&av_pix_fmt_descriptors[dstFormat]);
    c->srcFormatBpp = av_get_bits_per_pixel(&av_pix_fmt_descriptors[srcFormat]);
    c->vRounder= 4* 0x0001000100010001ULL;

    usesVFilter = (srcFilter->lumV && srcFilter->lumV->length>1) ||
                  (srcFilter->chrV && srcFilter->chrV->length>1) ||
                  (dstFilter->lumV && dstFilter->lumV->length>1) ||
                  (dstFilter->chrV && dstFilter->chrV->length>1);
    usesHFilter = (srcFilter->lumH && srcFilter->lumH->length>1) ||
                  (srcFilter->chrH && srcFilter->chrH->length>1) ||
                  (dstFilter->lumH && dstFilter->lumH->length>1) ||
                  (dstFilter->chrH && dstFilter->chrH->length>1);

    getSubSampleFactors(&c->chrSrcHSubSample, &c->chrSrcVSubSample, srcFormat);
    getSubSampleFactors(&c->chrDstHSubSample, &c->chrDstVSubSample, dstFormat);

    // reuse chroma for 2 pixels RGB/BGR unless user wants full chroma interpolation
    if (isAnyRGB(dstFormat) && !(flags&SWS_FULL_CHR_H_INT)) c->chrDstHSubSample=1;

    // drop some chroma lines if the user wants it
    c->vChrDrop= (flags&SWS_SRC_V_CHR_DROP_MASK)>>SWS_SRC_V_CHR_DROP_SHIFT;
    c->chrSrcVSubSample+= c->vChrDrop;

    // drop every other pixel for chroma calculation unless user wants full chroma
    if (isAnyRGB(srcFormat) && !(flags&SWS_FULL_CHR_H_INP)
      && srcFormat!=PIX_FMT_RGB8      && srcFormat!=PIX_FMT_BGR8
      && srcFormat!=PIX_FMT_RGB4      && srcFormat!=PIX_FMT_BGR4
      && srcFormat!=PIX_FMT_RGB4_BYTE && srcFormat!=PIX_FMT_BGR4_BYTE
      && ((dstW>>c->chrDstHSubSample) <= (srcW>>1) || (flags&SWS_FAST_BILINEAR)))
        c->chrSrcHSubSample=1;

    // Note the -((-x)>>y) is so that we always round toward +inf.
    c->chrSrcW= -((-srcW) >> c->chrSrcHSubSample);
    c->chrSrcH= -((-srcH) >> c->chrSrcVSubSample);
    c->chrDstW= -((-dstW) >> c->chrDstHSubSample);
    c->chrDstH= -((-dstH) >> c->chrDstVSubSample);

    /* unscaled special cases */
    if (unscaled && !usesHFilter && !usesVFilter && (c->srcRange == c->dstRange || isAnyRGB(dstFormat))) {
        ff_get_unscaled_swscale(c);

        if (c->swScale) {
            if (flags&SWS_PRINT_INFO)
                av_log(c, AV_LOG_INFO, "using unscaled %s -> %s special converter\n",
                       av_get_pix_fmt_name(srcFormat), av_get_pix_fmt_name(dstFormat));
            return 0;
        }
    }

<<<<<<< HEAD
    c->scalingBpp = FFMAX(av_pix_fmt_descriptors[srcFormat].comp[0].depth_minus1,
                          av_pix_fmt_descriptors[dstFormat].comp[0].depth_minus1) >= 15 ? 16 : 8;

    if (c->scalingBpp == 16)
        dst_stride <<= 1;
    av_assert0(c->scalingBpp<=16);
    FF_ALLOC_OR_GOTO(c, c->formatConvBuffer, FFALIGN(srcW*2+78, 16) * 2, fail);
    if (HAVE_MMX2 && cpu_flags & AV_CPU_FLAG_MMX2 && c->scalingBpp == 8) {
=======
    c->srcBpc = 1 + av_pix_fmt_descriptors[srcFormat].comp[0].depth_minus1;
    if (c->srcBpc < 8)
        c->srcBpc = 8;
    c->dstBpc = 1 + av_pix_fmt_descriptors[dstFormat].comp[0].depth_minus1;
    if (c->dstBpc < 8)
        c->dstBpc = 8;
    if (c->dstBpc == 16)
        dst_stride <<= 1;
    FF_ALLOC_OR_GOTO(c, c->formatConvBuffer,
                     FFALIGN(srcW, 16) * 2 * FFALIGN(c->srcBpc, 8) >> 3,
                     fail);
    if (HAVE_MMX2 && cpu_flags & AV_CPU_FLAG_MMX2 && c->srcBpc == 8 && c->dstBpc <= 10) {
>>>>>>> 3304a1e6
        c->canMMX2BeUsed= (dstW >=srcW && (dstW&31)==0 && (srcW&15)==0) ? 1 : 0;
        if (!c->canMMX2BeUsed && dstW >=srcW && (srcW&15)==0 && (flags&SWS_FAST_BILINEAR)) {
            if (flags&SWS_PRINT_INFO)
                av_log(c, AV_LOG_INFO, "output width is not a multiple of 32 -> no MMX2 scaler\n");
        }
        if (usesHFilter || isNBPS(c->srcFormat) || is16BPS(c->srcFormat) || isAnyRGB(c->srcFormat)) c->canMMX2BeUsed=0;
    }
    else
        c->canMMX2BeUsed=0;

    c->chrXInc= ((c->chrSrcW<<16) + (c->chrDstW>>1))/c->chrDstW;
    c->chrYInc= ((c->chrSrcH<<16) + (c->chrDstH>>1))/c->chrDstH;

    // match pixel 0 of the src to pixel 0 of dst and match pixel n-2 of src to pixel n-2 of dst
    // but only for the FAST_BILINEAR mode otherwise do correct scaling
    // n-2 is the last chrominance sample available
    // this is not perfect, but no one should notice the difference, the more correct variant
    // would be like the vertical one, but that would require some special code for the
    // first and last pixel
    if (flags&SWS_FAST_BILINEAR) {
        if (c->canMMX2BeUsed) {
            c->lumXInc+= 20;
            c->chrXInc+= 20;
        }
        //we don't use the x86 asm scaler if MMX is available
        else if (HAVE_MMX && cpu_flags & AV_CPU_FLAG_MMX && c->scalingBpp == 8) {
            c->lumXInc = ((srcW-2)<<16)/(dstW-2) - 20;
            c->chrXInc = ((c->chrSrcW-2)<<16)/(c->chrDstW-2) - 20;
        }
    }

    /* precalculate horizontal scaler filter coefficients */
    {
#if HAVE_MMX2
// can't downscale !!!
        if (c->canMMX2BeUsed && (flags & SWS_FAST_BILINEAR)) {
            c->lumMmx2FilterCodeSize = initMMX2HScaler(      dstW, c->lumXInc, NULL, NULL, NULL, 8);
            c->chrMmx2FilterCodeSize = initMMX2HScaler(c->chrDstW, c->chrXInc, NULL, NULL, NULL, 4);

#ifdef MAP_ANONYMOUS
            c->lumMmx2FilterCode = mmap(NULL, c->lumMmx2FilterCodeSize, PROT_READ | PROT_WRITE, MAP_PRIVATE | MAP_ANONYMOUS, -1, 0);
            c->chrMmx2FilterCode = mmap(NULL, c->chrMmx2FilterCodeSize, PROT_READ | PROT_WRITE, MAP_PRIVATE | MAP_ANONYMOUS, -1, 0);
#elif HAVE_VIRTUALALLOC
            c->lumMmx2FilterCode = VirtualAlloc(NULL, c->lumMmx2FilterCodeSize, MEM_COMMIT, PAGE_EXECUTE_READWRITE);
            c->chrMmx2FilterCode = VirtualAlloc(NULL, c->chrMmx2FilterCodeSize, MEM_COMMIT, PAGE_EXECUTE_READWRITE);
#else
            c->lumMmx2FilterCode = av_malloc(c->lumMmx2FilterCodeSize);
            c->chrMmx2FilterCode = av_malloc(c->chrMmx2FilterCodeSize);
#endif

#ifdef MAP_ANONYMOUS
            if (c->lumMmx2FilterCode == MAP_FAILED || c->chrMmx2FilterCode == MAP_FAILED)
#else
            if (!c->lumMmx2FilterCode || !c->chrMmx2FilterCode)
#endif
                return AVERROR(ENOMEM);
            FF_ALLOCZ_OR_GOTO(c, c->hLumFilter   , (dstW        /8+8)*sizeof(int16_t), fail);
            FF_ALLOCZ_OR_GOTO(c, c->hChrFilter   , (c->chrDstW  /4+8)*sizeof(int16_t), fail);
            FF_ALLOCZ_OR_GOTO(c, c->hLumFilterPos, (dstW      /2/8+8)*sizeof(int32_t), fail);
            FF_ALLOCZ_OR_GOTO(c, c->hChrFilterPos, (c->chrDstW/2/4+8)*sizeof(int32_t), fail);

            initMMX2HScaler(      dstW, c->lumXInc, c->lumMmx2FilterCode, c->hLumFilter, c->hLumFilterPos, 8);
            initMMX2HScaler(c->chrDstW, c->chrXInc, c->chrMmx2FilterCode, c->hChrFilter, c->hChrFilterPos, 4);

#ifdef MAP_ANONYMOUS
            mprotect(c->lumMmx2FilterCode, c->lumMmx2FilterCodeSize, PROT_EXEC | PROT_READ);
            mprotect(c->chrMmx2FilterCode, c->chrMmx2FilterCodeSize, PROT_EXEC | PROT_READ);
#endif
        } else
#endif /* HAVE_MMX2 */
        {
            const int filterAlign=
                (HAVE_MMX     && cpu_flags & AV_CPU_FLAG_MMX) ? 4 :
                (HAVE_ALTIVEC && cpu_flags & AV_CPU_FLAG_ALTIVEC) ? 8 :
                1;

            if (initFilter(&c->hLumFilter, &c->hLumFilterPos, &c->hLumFilterSize, c->lumXInc,
                           srcW      ,       dstW, filterAlign, 1<<14,
                           (flags&SWS_BICUBLIN) ? (flags|SWS_BICUBIC)  : flags, cpu_flags,
                           srcFilter->lumH, dstFilter->lumH, c->param) < 0)
                goto fail;
            if (initFilter(&c->hChrFilter, &c->hChrFilterPos, &c->hChrFilterSize, c->chrXInc,
                           c->chrSrcW, c->chrDstW, filterAlign, 1<<14,
                           (flags&SWS_BICUBLIN) ? (flags|SWS_BILINEAR) : flags, cpu_flags,
                           srcFilter->chrH, dstFilter->chrH, c->param) < 0)
                goto fail;
        }
    } // initialize horizontal stuff

    /* precalculate vertical scaler filter coefficients */
    {
        const int filterAlign=
            (HAVE_MMX     && cpu_flags & AV_CPU_FLAG_MMX) && (flags & SWS_ACCURATE_RND) ? 2 :
            (HAVE_ALTIVEC && cpu_flags & AV_CPU_FLAG_ALTIVEC) ? 8 :
            1;

        if (initFilter(&c->vLumFilter, &c->vLumFilterPos, &c->vLumFilterSize, c->lumYInc,
                       srcH      ,        dstH, filterAlign, (1<<12),
                       (flags&SWS_BICUBLIN) ? (flags|SWS_BICUBIC)  : flags, cpu_flags,
                       srcFilter->lumV, dstFilter->lumV, c->param) < 0)
            goto fail;
        if (initFilter(&c->vChrFilter, &c->vChrFilterPos, &c->vChrFilterSize, c->chrYInc,
                       c->chrSrcH, c->chrDstH, filterAlign, (1<<12),
                       (flags&SWS_BICUBLIN) ? (flags|SWS_BILINEAR) : flags, cpu_flags,
                       srcFilter->chrV, dstFilter->chrV, c->param) < 0)
            goto fail;

#if HAVE_ALTIVEC
        FF_ALLOC_OR_GOTO(c, c->vYCoeffsBank, sizeof (vector signed short)*c->vLumFilterSize*c->dstH, fail);
        FF_ALLOC_OR_GOTO(c, c->vCCoeffsBank, sizeof (vector signed short)*c->vChrFilterSize*c->chrDstH, fail);

        for (i=0;i<c->vLumFilterSize*c->dstH;i++) {
            int j;
            short *p = (short *)&c->vYCoeffsBank[i];
            for (j=0;j<8;j++)
                p[j] = c->vLumFilter[i];
        }

        for (i=0;i<c->vChrFilterSize*c->chrDstH;i++) {
            int j;
            short *p = (short *)&c->vCCoeffsBank[i];
            for (j=0;j<8;j++)
                p[j] = c->vChrFilter[i];
        }
#endif
    }

    // calculate buffer sizes so that they won't run out while handling these damn slices
    c->vLumBufSize= c->vLumFilterSize;
    c->vChrBufSize= c->vChrFilterSize;
    for (i=0; i<dstH; i++) {
        int chrI= (int64_t)i*c->chrDstH / dstH;
        int nextSlice= FFMAX(c->vLumFilterPos[i   ] + c->vLumFilterSize - 1,
                           ((c->vChrFilterPos[chrI] + c->vChrFilterSize - 1)<<c->chrSrcVSubSample));

        nextSlice>>= c->chrSrcVSubSample;
        nextSlice<<= c->chrSrcVSubSample;
        if (c->vLumFilterPos[i   ] + c->vLumBufSize < nextSlice)
            c->vLumBufSize= nextSlice - c->vLumFilterPos[i];
        if (c->vChrFilterPos[chrI] + c->vChrBufSize < (nextSlice>>c->chrSrcVSubSample))
            c->vChrBufSize= (nextSlice>>c->chrSrcVSubSample) - c->vChrFilterPos[chrI];
    }

    // allocate pixbufs (we use dynamic allocation because otherwise we would need to
    // allocate several megabytes to handle all possible cases)
    FF_ALLOC_OR_GOTO(c, c->lumPixBuf, c->vLumBufSize*2*sizeof(int16_t*), fail);
    FF_ALLOC_OR_GOTO(c, c->chrUPixBuf, c->vChrBufSize*2*sizeof(int16_t*), fail);
    FF_ALLOC_OR_GOTO(c, c->chrVPixBuf, c->vChrBufSize*2*sizeof(int16_t*), fail);
    if (CONFIG_SWSCALE_ALPHA && isALPHA(c->srcFormat) && isALPHA(c->dstFormat))
        FF_ALLOCZ_OR_GOTO(c, c->alpPixBuf, c->vLumBufSize*2*sizeof(int16_t*), fail);
    //Note we need at least one pixel more at the end because of the MMX code (just in case someone wanna replace the 4000/8000)
    /* align at 16 bytes for AltiVec */
    for (i=0; i<c->vLumBufSize; i++) {
        FF_ALLOCZ_OR_GOTO(c, c->lumPixBuf[i+c->vLumBufSize], dst_stride+16, fail);
        c->lumPixBuf[i] = c->lumPixBuf[i+c->vLumBufSize];
    }
<<<<<<< HEAD
    // 64 / c->scalingBpp is the same as 16 / sizeof(scaling_intermediate)
    c->uv_off   = (dst_stride>>1) + 64 / c->scalingBpp;
    c->uv_offx2 = dst_stride + 16;
=======
    // 64 / (c->dstBpc & ~7) is the same as 16 / sizeof(scaling_intermediate)
    c->uv_off_px   = dst_stride_px + 64 / (c->dstBpc &~ 7);
    c->uv_off_byte = dst_stride + 16;
>>>>>>> 3304a1e6
    for (i=0; i<c->vChrBufSize; i++) {
        FF_ALLOC_OR_GOTO(c, c->chrUPixBuf[i+c->vChrBufSize], dst_stride*2+32, fail);
        c->chrUPixBuf[i] = c->chrUPixBuf[i+c->vChrBufSize];
        c->chrVPixBuf[i] = c->chrVPixBuf[i+c->vChrBufSize] = c->chrUPixBuf[i] + (dst_stride >> 1) + 8;
    }
    if (CONFIG_SWSCALE_ALPHA && c->alpPixBuf)
        for (i=0; i<c->vLumBufSize; i++) {
            FF_ALLOCZ_OR_GOTO(c, c->alpPixBuf[i+c->vLumBufSize], dst_stride+16, fail);
            c->alpPixBuf[i] = c->alpPixBuf[i+c->vLumBufSize];
        }

    //try to avoid drawing green stuff between the right end and the stride end
    for (i=0; i<c->vChrBufSize; i++)
        if(av_pix_fmt_descriptors[c->dstFormat].comp[0].depth_minus1 == 15){
            av_assert0(c->scalingBpp == 16);
            for(j=0; j<dst_stride/2+1; j++)
                ((int32_t*)(c->chrUPixBuf[i]))[j] = 1<<18;
        } else
            for(j=0; j<dst_stride+1; j++)
                ((int16_t*)(c->chrUPixBuf[i]))[j] = 1<<14;

    assert(c->chrDstH <= dstH);

    if (flags&SWS_PRINT_INFO) {
        if      (flags&SWS_FAST_BILINEAR) av_log(c, AV_LOG_INFO, "FAST_BILINEAR scaler, ");
        else if (flags&SWS_BILINEAR)      av_log(c, AV_LOG_INFO, "BILINEAR scaler, ");
        else if (flags&SWS_BICUBIC)       av_log(c, AV_LOG_INFO, "BICUBIC scaler, ");
        else if (flags&SWS_X)             av_log(c, AV_LOG_INFO, "Experimental scaler, ");
        else if (flags&SWS_POINT)         av_log(c, AV_LOG_INFO, "Nearest Neighbor / POINT scaler, ");
        else if (flags&SWS_AREA)          av_log(c, AV_LOG_INFO, "Area Averaging scaler, ");
        else if (flags&SWS_BICUBLIN)      av_log(c, AV_LOG_INFO, "luma BICUBIC / chroma BILINEAR scaler, ");
        else if (flags&SWS_GAUSS)         av_log(c, AV_LOG_INFO, "Gaussian scaler, ");
        else if (flags&SWS_SINC)          av_log(c, AV_LOG_INFO, "Sinc scaler, ");
        else if (flags&SWS_LANCZOS)       av_log(c, AV_LOG_INFO, "Lanczos scaler, ");
        else if (flags&SWS_SPLINE)        av_log(c, AV_LOG_INFO, "Bicubic spline scaler, ");
        else                              av_log(c, AV_LOG_INFO, "ehh flags invalid?! ");

        av_log(c, AV_LOG_INFO, "from %s to %s%s ",
               av_get_pix_fmt_name(srcFormat),
#ifdef DITHER1XBPP
               dstFormat == PIX_FMT_BGR555 || dstFormat == PIX_FMT_BGR565 ||
               dstFormat == PIX_FMT_RGB444BE || dstFormat == PIX_FMT_RGB444LE ||
               dstFormat == PIX_FMT_BGR444BE || dstFormat == PIX_FMT_BGR444LE ? "dithered " : "",
#else
               "",
#endif
               av_get_pix_fmt_name(dstFormat));

        if      (HAVE_MMX2     && cpu_flags & AV_CPU_FLAG_MMX2)    av_log(c, AV_LOG_INFO, "using MMX2\n");
        else if (HAVE_AMD3DNOW && cpu_flags & AV_CPU_FLAG_3DNOW)   av_log(c, AV_LOG_INFO, "using 3DNOW\n");
        else if (HAVE_MMX      && cpu_flags & AV_CPU_FLAG_MMX)     av_log(c, AV_LOG_INFO, "using MMX\n");
        else if (HAVE_ALTIVEC  && cpu_flags & AV_CPU_FLAG_ALTIVEC) av_log(c, AV_LOG_INFO, "using AltiVec\n");
        else                                   av_log(c, AV_LOG_INFO, "using C\n");

        av_log(c, AV_LOG_VERBOSE, "%dx%d -> %dx%d\n", srcW, srcH, dstW, dstH);
        av_log(c, AV_LOG_DEBUG, "lum srcW=%d srcH=%d dstW=%d dstH=%d xInc=%d yInc=%d\n",
               c->srcW, c->srcH, c->dstW, c->dstH, c->lumXInc, c->lumYInc);
        av_log(c, AV_LOG_DEBUG, "chr srcW=%d srcH=%d dstW=%d dstH=%d xInc=%d yInc=%d\n",
               c->chrSrcW, c->chrSrcH, c->chrDstW, c->chrDstH, c->chrXInc, c->chrYInc);
    }

    c->swScale= ff_getSwsFunc(c);
    return 0;
fail: //FIXME replace things by appropriate error codes
    return -1;
}

#if FF_API_SWS_GETCONTEXT
SwsContext *sws_getContext(int srcW, int srcH, enum PixelFormat srcFormat,
                           int dstW, int dstH, enum PixelFormat dstFormat, int flags,
                           SwsFilter *srcFilter, SwsFilter *dstFilter, const double *param)
{
    SwsContext *c;

    if(!(c=sws_alloc_context()))
        return NULL;

    c->flags= flags;
    c->srcW= srcW;
    c->srcH= srcH;
    c->dstW= dstW;
    c->dstH= dstH;
    c->srcRange = handle_jpeg(&srcFormat);
    c->dstRange = handle_jpeg(&dstFormat);
    c->srcFormat= srcFormat;
    c->dstFormat= dstFormat;

    if (param) {
        c->param[0] = param[0];
        c->param[1] = param[1];
    }
    sws_setColorspaceDetails(c, ff_yuv2rgb_coeffs[SWS_CS_DEFAULT], c->srcRange, ff_yuv2rgb_coeffs[SWS_CS_DEFAULT] /* FIXME*/, c->dstRange, 0, 1<<16, 1<<16);

    if(sws_init_context(c, srcFilter, dstFilter) < 0){
        sws_freeContext(c);
        return NULL;
    }

    return c;
}
#endif

SwsFilter *sws_getDefaultFilter(float lumaGBlur, float chromaGBlur,
                                float lumaSharpen, float chromaSharpen,
                                float chromaHShift, float chromaVShift,
                                int verbose)
{
    SwsFilter *filter= av_malloc(sizeof(SwsFilter));
    if (!filter)
        return NULL;

    if (lumaGBlur!=0.0) {
        filter->lumH= sws_getGaussianVec(lumaGBlur, 3.0);
        filter->lumV= sws_getGaussianVec(lumaGBlur, 3.0);
    } else {
        filter->lumH= sws_getIdentityVec();
        filter->lumV= sws_getIdentityVec();
    }

    if (chromaGBlur!=0.0) {
        filter->chrH= sws_getGaussianVec(chromaGBlur, 3.0);
        filter->chrV= sws_getGaussianVec(chromaGBlur, 3.0);
    } else {
        filter->chrH= sws_getIdentityVec();
        filter->chrV= sws_getIdentityVec();
    }

    if (chromaSharpen!=0.0) {
        SwsVector *id= sws_getIdentityVec();
        sws_scaleVec(filter->chrH, -chromaSharpen);
        sws_scaleVec(filter->chrV, -chromaSharpen);
        sws_addVec(filter->chrH, id);
        sws_addVec(filter->chrV, id);
        sws_freeVec(id);
    }

    if (lumaSharpen!=0.0) {
        SwsVector *id= sws_getIdentityVec();
        sws_scaleVec(filter->lumH, -lumaSharpen);
        sws_scaleVec(filter->lumV, -lumaSharpen);
        sws_addVec(filter->lumH, id);
        sws_addVec(filter->lumV, id);
        sws_freeVec(id);
    }

    if (chromaHShift != 0.0)
        sws_shiftVec(filter->chrH, (int)(chromaHShift+0.5));

    if (chromaVShift != 0.0)
        sws_shiftVec(filter->chrV, (int)(chromaVShift+0.5));

    sws_normalizeVec(filter->chrH, 1.0);
    sws_normalizeVec(filter->chrV, 1.0);
    sws_normalizeVec(filter->lumH, 1.0);
    sws_normalizeVec(filter->lumV, 1.0);

    if (verbose) sws_printVec2(filter->chrH, NULL, AV_LOG_DEBUG);
    if (verbose) sws_printVec2(filter->lumH, NULL, AV_LOG_DEBUG);

    return filter;
}

SwsVector *sws_allocVec(int length)
{
    SwsVector *vec = av_malloc(sizeof(SwsVector));
    if (!vec)
        return NULL;
    vec->length = length;
    vec->coeff  = av_malloc(sizeof(double) * length);
    if (!vec->coeff)
        av_freep(&vec);
    return vec;
}

SwsVector *sws_getGaussianVec(double variance, double quality)
{
    const int length= (int)(variance*quality + 0.5) | 1;
    int i;
    double middle= (length-1)*0.5;
    SwsVector *vec= sws_allocVec(length);

    if (!vec)
        return NULL;

    for (i=0; i<length; i++) {
        double dist= i-middle;
        vec->coeff[i]= exp(-dist*dist/(2*variance*variance)) / sqrt(2*variance*M_PI);
    }

    sws_normalizeVec(vec, 1.0);

    return vec;
}

SwsVector *sws_getConstVec(double c, int length)
{
    int i;
    SwsVector *vec= sws_allocVec(length);

    if (!vec)
        return NULL;

    for (i=0; i<length; i++)
        vec->coeff[i]= c;

    return vec;
}

SwsVector *sws_getIdentityVec(void)
{
    return sws_getConstVec(1.0, 1);
}

static double sws_dcVec(SwsVector *a)
{
    int i;
    double sum=0;

    for (i=0; i<a->length; i++)
        sum+= a->coeff[i];

    return sum;
}

void sws_scaleVec(SwsVector *a, double scalar)
{
    int i;

    for (i=0; i<a->length; i++)
        a->coeff[i]*= scalar;
}

void sws_normalizeVec(SwsVector *a, double height)
{
    sws_scaleVec(a, height/sws_dcVec(a));
}

static SwsVector *sws_getConvVec(SwsVector *a, SwsVector *b)
{
    int length= a->length + b->length - 1;
    int i, j;
    SwsVector *vec= sws_getConstVec(0.0, length);

    if (!vec)
        return NULL;

    for (i=0; i<a->length; i++) {
        for (j=0; j<b->length; j++) {
            vec->coeff[i+j]+= a->coeff[i]*b->coeff[j];
        }
    }

    return vec;
}

static SwsVector *sws_sumVec(SwsVector *a, SwsVector *b)
{
    int length= FFMAX(a->length, b->length);
    int i;
    SwsVector *vec= sws_getConstVec(0.0, length);

    if (!vec)
        return NULL;

    for (i=0; i<a->length; i++) vec->coeff[i + (length-1)/2 - (a->length-1)/2]+= a->coeff[i];
    for (i=0; i<b->length; i++) vec->coeff[i + (length-1)/2 - (b->length-1)/2]+= b->coeff[i];

    return vec;
}

static SwsVector *sws_diffVec(SwsVector *a, SwsVector *b)
{
    int length= FFMAX(a->length, b->length);
    int i;
    SwsVector *vec= sws_getConstVec(0.0, length);

    if (!vec)
        return NULL;

    for (i=0; i<a->length; i++) vec->coeff[i + (length-1)/2 - (a->length-1)/2]+= a->coeff[i];
    for (i=0; i<b->length; i++) vec->coeff[i + (length-1)/2 - (b->length-1)/2]-= b->coeff[i];

    return vec;
}

/* shift left / or right if "shift" is negative */
static SwsVector *sws_getShiftedVec(SwsVector *a, int shift)
{
    int length= a->length + FFABS(shift)*2;
    int i;
    SwsVector *vec= sws_getConstVec(0.0, length);

    if (!vec)
        return NULL;

    for (i=0; i<a->length; i++) {
        vec->coeff[i + (length-1)/2 - (a->length-1)/2 - shift]= a->coeff[i];
    }

    return vec;
}

void sws_shiftVec(SwsVector *a, int shift)
{
    SwsVector *shifted= sws_getShiftedVec(a, shift);
    av_free(a->coeff);
    a->coeff= shifted->coeff;
    a->length= shifted->length;
    av_free(shifted);
}

void sws_addVec(SwsVector *a, SwsVector *b)
{
    SwsVector *sum= sws_sumVec(a, b);
    av_free(a->coeff);
    a->coeff= sum->coeff;
    a->length= sum->length;
    av_free(sum);
}

void sws_subVec(SwsVector *a, SwsVector *b)
{
    SwsVector *diff= sws_diffVec(a, b);
    av_free(a->coeff);
    a->coeff= diff->coeff;
    a->length= diff->length;
    av_free(diff);
}

void sws_convVec(SwsVector *a, SwsVector *b)
{
    SwsVector *conv= sws_getConvVec(a, b);
    av_free(a->coeff);
    a->coeff= conv->coeff;
    a->length= conv->length;
    av_free(conv);
}

SwsVector *sws_cloneVec(SwsVector *a)
{
    int i;
    SwsVector *vec= sws_allocVec(a->length);

    if (!vec)
        return NULL;

    for (i=0; i<a->length; i++) vec->coeff[i]= a->coeff[i];

    return vec;
}

void sws_printVec2(SwsVector *a, AVClass *log_ctx, int log_level)
{
    int i;
    double max=0;
    double min=0;
    double range;

    for (i=0; i<a->length; i++)
        if (a->coeff[i]>max) max= a->coeff[i];

    for (i=0; i<a->length; i++)
        if (a->coeff[i]<min) min= a->coeff[i];

    range= max - min;

    for (i=0; i<a->length; i++) {
        int x= (int)((a->coeff[i]-min)*60.0/range +0.5);
        av_log(log_ctx, log_level, "%1.3f ", a->coeff[i]);
        for (;x>0; x--) av_log(log_ctx, log_level, " ");
        av_log(log_ctx, log_level, "|\n");
    }
}

void sws_freeVec(SwsVector *a)
{
    if (!a) return;
    av_freep(&a->coeff);
    a->length=0;
    av_free(a);
}

void sws_freeFilter(SwsFilter *filter)
{
    if (!filter) return;

    if (filter->lumH) sws_freeVec(filter->lumH);
    if (filter->lumV) sws_freeVec(filter->lumV);
    if (filter->chrH) sws_freeVec(filter->chrH);
    if (filter->chrV) sws_freeVec(filter->chrV);
    av_free(filter);
}

void sws_freeContext(SwsContext *c)
{
    int i;
    if (!c) return;

    if (c->lumPixBuf) {
        for (i=0; i<c->vLumBufSize; i++)
            av_freep(&c->lumPixBuf[i]);
        av_freep(&c->lumPixBuf);
    }

    if (c->chrUPixBuf) {
        for (i=0; i<c->vChrBufSize; i++)
            av_freep(&c->chrUPixBuf[i]);
        av_freep(&c->chrUPixBuf);
        av_freep(&c->chrVPixBuf);
    }

    if (CONFIG_SWSCALE_ALPHA && c->alpPixBuf) {
        for (i=0; i<c->vLumBufSize; i++)
            av_freep(&c->alpPixBuf[i]);
        av_freep(&c->alpPixBuf);
    }

    av_freep(&c->vLumFilter);
    av_freep(&c->vChrFilter);
    av_freep(&c->hLumFilter);
    av_freep(&c->hChrFilter);
#if HAVE_ALTIVEC
    av_freep(&c->vYCoeffsBank);
    av_freep(&c->vCCoeffsBank);
#endif

    av_freep(&c->vLumFilterPos);
    av_freep(&c->vChrFilterPos);
    av_freep(&c->hLumFilterPos);
    av_freep(&c->hChrFilterPos);

#if HAVE_MMX
#ifdef MAP_ANONYMOUS
    if (c->lumMmx2FilterCode) munmap(c->lumMmx2FilterCode, c->lumMmx2FilterCodeSize);
    if (c->chrMmx2FilterCode) munmap(c->chrMmx2FilterCode, c->chrMmx2FilterCodeSize);
#elif HAVE_VIRTUALALLOC
    if (c->lumMmx2FilterCode) VirtualFree(c->lumMmx2FilterCode, 0, MEM_RELEASE);
    if (c->chrMmx2FilterCode) VirtualFree(c->chrMmx2FilterCode, 0, MEM_RELEASE);
#else
    av_free(c->lumMmx2FilterCode);
    av_free(c->chrMmx2FilterCode);
#endif
    c->lumMmx2FilterCode=NULL;
    c->chrMmx2FilterCode=NULL;
#endif /* HAVE_MMX */

    av_freep(&c->yuvTable);
    av_freep(&c->formatConvBuffer);

    av_free(c);
}

struct SwsContext *sws_getCachedContext(struct SwsContext *context,
                                        int srcW, int srcH, enum PixelFormat srcFormat,
                                        int dstW, int dstH, enum PixelFormat dstFormat, int flags,
                                        SwsFilter *srcFilter, SwsFilter *dstFilter, const double *param)
{
    static const double default_param[2] = {SWS_PARAM_DEFAULT, SWS_PARAM_DEFAULT};

    if (!param)
        param = default_param;

    if (context &&
        (context->srcW      != srcW      ||
         context->srcH      != srcH      ||
         context->srcFormat != srcFormat ||
         context->dstW      != dstW      ||
         context->dstH      != dstH      ||
         context->dstFormat != dstFormat ||
         context->flags     != flags     ||
         context->param[0]  != param[0]  ||
         context->param[1]  != param[1])) {
        sws_freeContext(context);
        context = NULL;
    }

    if (!context) {
        if (!(context = sws_alloc_context()))
            return NULL;
        context->srcW      = srcW;
        context->srcH      = srcH;
        context->srcRange  = handle_jpeg(&srcFormat);
        context->srcFormat = srcFormat;
        context->dstW      = dstW;
        context->dstH      = dstH;
        context->dstRange  = handle_jpeg(&dstFormat);
        context->dstFormat = dstFormat;
        context->flags     = flags;
        context->param[0]  = param[0];
        context->param[1]  = param[1];
        sws_setColorspaceDetails(context, ff_yuv2rgb_coeffs[SWS_CS_DEFAULT], context->srcRange, ff_yuv2rgb_coeffs[SWS_CS_DEFAULT] /* FIXME*/, context->dstRange, 0, 1<<16, 1<<16);
        if (sws_init_context(context, srcFilter, dstFilter) < 0) {
            sws_freeContext(context);
            return NULL;
        }
    }
    return context;
}
<|MERGE_RESOLUTION|>--- conflicted
+++ resolved
@@ -842,29 +842,18 @@
         }
     }
 
-<<<<<<< HEAD
-    c->scalingBpp = FFMAX(av_pix_fmt_descriptors[srcFormat].comp[0].depth_minus1,
-                          av_pix_fmt_descriptors[dstFormat].comp[0].depth_minus1) >= 15 ? 16 : 8;
-
-    if (c->scalingBpp == 16)
-        dst_stride <<= 1;
-    av_assert0(c->scalingBpp<=16);
-    FF_ALLOC_OR_GOTO(c, c->formatConvBuffer, FFALIGN(srcW*2+78, 16) * 2, fail);
-    if (HAVE_MMX2 && cpu_flags & AV_CPU_FLAG_MMX2 && c->scalingBpp == 8) {
-=======
     c->srcBpc = 1 + av_pix_fmt_descriptors[srcFormat].comp[0].depth_minus1;
     if (c->srcBpc < 8)
         c->srcBpc = 8;
     c->dstBpc = 1 + av_pix_fmt_descriptors[dstFormat].comp[0].depth_minus1;
     if (c->dstBpc < 8)
         c->dstBpc = 8;
+    if (isAnyRGB(srcFormat) && c->dstBpc == 16)
+        c->srcBpc = 16;
     if (c->dstBpc == 16)
         dst_stride <<= 1;
-    FF_ALLOC_OR_GOTO(c, c->formatConvBuffer,
-                     FFALIGN(srcW, 16) * 2 * FFALIGN(c->srcBpc, 8) >> 3,
-                     fail);
+    FF_ALLOC_OR_GOTO(c, c->formatConvBuffer, FFALIGN(srcW*2+78, 16) * 2, fail);
     if (HAVE_MMX2 && cpu_flags & AV_CPU_FLAG_MMX2 && c->srcBpc == 8 && c->dstBpc <= 10) {
->>>>>>> 3304a1e6
         c->canMMX2BeUsed= (dstW >=srcW && (dstW&31)==0 && (srcW&15)==0) ? 1 : 0;
         if (!c->canMMX2BeUsed && dstW >=srcW && (srcW&15)==0 && (flags&SWS_FAST_BILINEAR)) {
             if (flags&SWS_PRINT_INFO)
@@ -890,7 +879,7 @@
             c->chrXInc+= 20;
         }
         //we don't use the x86 asm scaler if MMX is available
-        else if (HAVE_MMX && cpu_flags & AV_CPU_FLAG_MMX && c->scalingBpp == 8) {
+        else if (HAVE_MMX && cpu_flags & AV_CPU_FLAG_MMX && c->dstBpc <= 10) {
             c->lumXInc = ((srcW-2)<<16)/(dstW-2) - 20;
             c->chrXInc = ((c->chrSrcW-2)<<16)/(c->chrDstW-2) - 20;
         }
@@ -1021,15 +1010,9 @@
         FF_ALLOCZ_OR_GOTO(c, c->lumPixBuf[i+c->vLumBufSize], dst_stride+16, fail);
         c->lumPixBuf[i] = c->lumPixBuf[i+c->vLumBufSize];
     }
-<<<<<<< HEAD
     // 64 / c->scalingBpp is the same as 16 / sizeof(scaling_intermediate)
-    c->uv_off   = (dst_stride>>1) + 64 / c->scalingBpp;
+    c->uv_off   = (dst_stride>>1) + 64 / (c->dstBpc &~ 7);
     c->uv_offx2 = dst_stride + 16;
-=======
-    // 64 / (c->dstBpc & ~7) is the same as 16 / sizeof(scaling_intermediate)
-    c->uv_off_px   = dst_stride_px + 64 / (c->dstBpc &~ 7);
-    c->uv_off_byte = dst_stride + 16;
->>>>>>> 3304a1e6
     for (i=0; i<c->vChrBufSize; i++) {
         FF_ALLOC_OR_GOTO(c, c->chrUPixBuf[i+c->vChrBufSize], dst_stride*2+32, fail);
         c->chrUPixBuf[i] = c->chrUPixBuf[i+c->vChrBufSize];
@@ -1044,7 +1027,7 @@
     //try to avoid drawing green stuff between the right end and the stride end
     for (i=0; i<c->vChrBufSize; i++)
         if(av_pix_fmt_descriptors[c->dstFormat].comp[0].depth_minus1 == 15){
-            av_assert0(c->scalingBpp == 16);
+            av_assert0(c->dstBpc > 10);
             for(j=0; j<dst_stride/2+1; j++)
                 ((int32_t*)(c->chrUPixBuf[i]))[j] = 1<<18;
         } else
