;******************************************************************************
;* x86-optimized horizontal line scaling functions
;* Copyright (c) 2011 Ronald S. Bultje <rsbultje@gmail.com>
;*
;* This file is part of Libav.
;*
;* Libav is free software; you can redistribute it and/or
;* modify it under the terms of the GNU Lesser General Public
;* License as published by the Free Software Foundation; either
;* version 2.1 of the License, or (at your option) any later version.
;*
;* Libav is distributed in the hope that it will be useful,
;* but WITHOUT ANY WARRANTY; without even the implied warranty of
;* MERCHANTABILITY or FITNESS FOR A PARTICULAR PURPOSE.  See the GNU
;* Lesser General Public License for more details.
;*
;* You should have received a copy of the GNU Lesser General Public
;* License along with Libav; if not, write to the Free Software
;* Foundation, Inc., 51 Franklin Street, Fifth Floor, Boston, MA 02110-1301 USA
;******************************************************************************

%include "x86inc.asm"
%include "x86util.asm"

SECTION_RODATA

max_19bit_int: times 4 dd 0x7ffff
max_19bit_flt: times 4 dd 524287.0
minshort:      times 8 dw 0x8000
unicoeff:      times 4 dd 0x20000000

SECTION .text

;-----------------------------------------------------------------------------
; horizontal line scaling
;
; void hscale<source_width>to<intermediate_nbits>_<filterSize>_<opt>
;                               (SwsContext *c, int{16,32}_t *dst,
;                                int dstW, const uint{8,16}_t *src,
;                                const int16_t *filter,
;                                const int32_t *filterPos, int filterSize);
;
; Scale one horizontal line. Input is either 8-bits width or 16-bits width
; ($source_width can be either 8, 9, 10 or 16, difference is whether we have to
; downscale before multiplying). Filter is 14-bits. Output is either 15bits
; (in int16_t) or 19bits (in int32_t), as given in $intermediate_nbits. Each
; output pixel is generated from $filterSize input pixels, the position of
; the first pixel is given in filterPos[nOutputPixel].
;-----------------------------------------------------------------------------

; SCALE_FUNC source_width, intermediate_nbits, filtersize, filtersuffix, n_args, n_xmm
%macro SCALE_FUNC 6
%ifnidn %3, X
cglobal hscale%1to%2_%4, %5, 7, %6, pos0, dst, w, src, filter, fltpos, pos1
%else
cglobal hscale%1to%2_%4, %5, 7, %6, pos0, dst, w, srcmem, filter, fltpos, fltsize
%endif
%if ARCH_X86_64
    movsxd        wq, wd
%define mov32 movsxd
%else ; x86-32
%define mov32 mov
%endif ; x86-64
%if %2 == 19
%if mmsize == 8 ; mmx
    mova          m2, [max_19bit_int]
%elif cpuflag(sse4)
    mova          m2, [max_19bit_int]
%else ; ssse3/sse2
    mova          m2, [max_19bit_flt]
%endif ; mmx/sse2/ssse3/sse4
%endif ; %2 == 19
%if %1 == 16
    mova          m6, [minshort]
    mova          m7, [unicoeff]
%elif %1 == 8
    pxor          m3, m3
%endif ; %1 == 8/16

%if %1 == 8
%define movlh movd
%define movbh movh
%define srcmul 1
%else ; %1 == 9-16
%define movlh movq
%define movbh movu
%define srcmul 2
%endif ; %1 == 8/9-16

%ifnidn %3, X

    ; setup loop
%if %3 == 8
    shl           wq, 1                         ; this allows *16 (i.e. now *8) in lea instructions for the 8-tap filter
%define wshr 1
%else ; %3 == 4
%define wshr 0
%endif ; %3 == 8
    lea      filterq, [filterq+wq*8]
%if %2 == 15
    lea         dstq, [dstq+wq*(2>>wshr)]
%else ; %2 == 19
    lea         dstq, [dstq+wq*(4>>wshr)]
%endif ; %2 == 15/19
    lea      fltposq, [fltposq+wq*(4>>wshr)]
    neg           wq

.loop:
%if %3 == 4 ; filterSize == 4 scaling
    ; load 2x4 or 4x4 source pixels into m0/m1
    mov32      pos0q, dword [fltposq+wq*4+ 0]   ; filterPos[0]
    mov32      pos1q, dword [fltposq+wq*4+ 4]   ; filterPos[1]
    movlh         m0, [srcq+pos0q*srcmul]       ; src[filterPos[0] + {0,1,2,3}]
%if mmsize == 8
    movlh         m1, [srcq+pos1q*srcmul]       ; src[filterPos[1] + {0,1,2,3}]
%else ; mmsize == 16
%if %1 > 8
    movhps        m0, [srcq+pos1q*srcmul]       ; src[filterPos[1] + {0,1,2,3}]
%else ; %1 == 8
    movd          m4, [srcq+pos1q*srcmul]       ; src[filterPos[1] + {0,1,2,3}]
%endif
    mov32      pos0q, dword [fltposq+wq*4+ 8]   ; filterPos[2]
    mov32      pos1q, dword [fltposq+wq*4+12]   ; filterPos[3]
    movlh         m1, [srcq+pos0q*srcmul]       ; src[filterPos[2] + {0,1,2,3}]
%if %1 > 8
    movhps        m1, [srcq+pos1q*srcmul]       ; src[filterPos[3] + {0,1,2,3}]
%else ; %1 == 8
    movd          m5, [srcq+pos1q*srcmul]       ; src[filterPos[3] + {0,1,2,3}]
    punpckldq     m0, m4
    punpckldq     m1, m5
%endif ; %1 == 8
%endif ; mmsize == 8/16
%if %1 == 8
    punpcklbw     m0, m3                        ; byte -> word
    punpcklbw     m1, m3                        ; byte -> word
%endif ; %1 == 8

    ; multiply with filter coefficients
%if %1 == 16 ; pmaddwd needs signed adds, so this moves unsigned -> signed, we'll
             ; add back 0x8000 * sum(coeffs) after the horizontal add
    psubw         m0, m6
    psubw         m1, m6
%endif ; %1 == 16
    pmaddwd       m0, [filterq+wq*8+mmsize*0]   ; *= filter[{0,1,..,6,7}]
    pmaddwd       m1, [filterq+wq*8+mmsize*1]   ; *= filter[{8,9,..,14,15}]

    ; add up horizontally (4 srcpix * 4 coefficients -> 1 dstpix)
%if mmsize == 8 ; mmx
    movq          m4, m0
    punpckldq     m0, m1
    punpckhdq     m4, m1
    paddd         m0, m4
%elif notcpuflag(ssse3) ; sse2
    mova          m4, m0
    shufps        m0, m1, 10001000b
    shufps        m4, m1, 11011101b
    paddd         m0, m4
%else ; ssse3/sse4
    phaddd        m0, m1                        ; filter[{ 0, 1, 2, 3}]*src[filterPos[0]+{0,1,2,3}],
                                                ; filter[{ 4, 5, 6, 7}]*src[filterPos[1]+{0,1,2,3}],
                                                ; filter[{ 8, 9,10,11}]*src[filterPos[2]+{0,1,2,3}],
                                                ; filter[{12,13,14,15}]*src[filterPos[3]+{0,1,2,3}]
%endif ; mmx/sse2/ssse3/sse4
%else ; %3 == 8, i.e. filterSize == 8 scaling
    ; load 2x8 or 4x8 source pixels into m0, m1, m4 and m5
    mov32      pos0q, dword [fltposq+wq*2+0]    ; filterPos[0]
    mov32      pos1q, dword [fltposq+wq*2+4]    ; filterPos[1]
    movbh         m0, [srcq+ pos0q   *srcmul]   ; src[filterPos[0] + {0,1,2,3,4,5,6,7}]
%if mmsize == 8
    movbh         m1, [srcq+(pos0q+4)*srcmul]   ; src[filterPos[0] + {4,5,6,7}]
    movbh         m4, [srcq+ pos1q   *srcmul]   ; src[filterPos[1] + {0,1,2,3}]
    movbh         m5, [srcq+(pos1q+4)*srcmul]   ; src[filterPos[1] + {4,5,6,7}]
%else ; mmsize == 16
    movbh         m1, [srcq+ pos1q   *srcmul]   ; src[filterPos[1] + {0,1,2,3,4,5,6,7}]
    mov32      pos0q, dword [fltposq+wq*2+8]    ; filterPos[2]
    mov32      pos1q, dword [fltposq+wq*2+12]   ; filterPos[3]
    movbh         m4, [srcq+ pos0q   *srcmul]   ; src[filterPos[2] + {0,1,2,3,4,5,6,7}]
    movbh         m5, [srcq+ pos1q   *srcmul]   ; src[filterPos[3] + {0,1,2,3,4,5,6,7}]
%endif ; mmsize == 8/16
%if %1 == 8
    punpcklbw     m0, m3                        ; byte -> word
    punpcklbw     m1, m3                        ; byte -> word
    punpcklbw     m4, m3                        ; byte -> word
    punpcklbw     m5, m3                        ; byte -> word
%endif ; %1 == 8

    ; multiply
%if %1 == 16 ; pmaddwd needs signed adds, so this moves unsigned -> signed, we'll
             ; add back 0x8000 * sum(coeffs) after the horizontal add
    psubw         m0, m6
    psubw         m1, m6
    psubw         m4, m6
    psubw         m5, m6
%endif ; %1 == 16
    pmaddwd       m0, [filterq+wq*8+mmsize*0]   ; *= filter[{0,1,..,6,7}]
    pmaddwd       m1, [filterq+wq*8+mmsize*1]   ; *= filter[{8,9,..,14,15}]
    pmaddwd       m4, [filterq+wq*8+mmsize*2]   ; *= filter[{16,17,..,22,23}]
    pmaddwd       m5, [filterq+wq*8+mmsize*3]   ; *= filter[{24,25,..,30,31}]

    ; add up horizontally (8 srcpix * 8 coefficients -> 1 dstpix)
%if mmsize == 8
    paddd         m0, m1
    paddd         m4, m5
    movq          m1, m0
    punpckldq     m0, m4
    punpckhdq     m1, m4
    paddd         m0, m1
%elif notcpuflag(ssse3) ; sse2
%if %1 == 8
%define mex m6
%else
%define mex m3
%endif
    ; emulate horizontal add as transpose + vertical add
    mova         mex, m0
    punpckldq     m0, m1
    punpckhdq    mex, m1
    paddd         m0, mex
    mova          m1, m4
    punpckldq     m4, m5
    punpckhdq     m1, m5
    paddd         m4, m1
    mova          m1, m0
    punpcklqdq    m0, m4
    punpckhqdq    m1, m4
    paddd         m0, m1
%else ; ssse3/sse4
    ; FIXME if we rearrange the filter in pairs of 4, we can
    ; load pixels likewise and use 2 x paddd + phaddd instead
    ; of 3 x phaddd here, faster on older cpus
    phaddd        m0, m1
    phaddd        m4, m5
    phaddd        m0, m4                        ; filter[{ 0, 1,..., 6, 7}]*src[filterPos[0]+{0,1,...,6,7}],
                                                ; filter[{ 8, 9,...,14,15}]*src[filterPos[1]+{0,1,...,6,7}],
                                                ; filter[{16,17,...,22,23}]*src[filterPos[2]+{0,1,...,6,7}],
                                                ; filter[{24,25,...,30,31}]*src[filterPos[3]+{0,1,...,6,7}]
%endif ; mmx/sse2/ssse3/sse4
%endif ; %3 == 4/8

%else ; %3 == X, i.e. any filterSize scaling

%ifidn %4, X4
%define dlt 4
%else ; %4 == X || %4 == X8
%define dlt 0
%endif ; %4 ==/!= X4
%if ARCH_X86_64
    push         r12
%define srcq    r11
%define pos1q   r10
%define srcendq r12
    movsxd  fltsizeq, fltsized                  ; filterSize
    lea      srcendq, [srcmemq+(fltsizeq-dlt)*srcmul] ; &src[filterSize&~4]
%else ; x86-32
%define srcq    srcmemq
%define pos1q   dstq
%define srcendq r6m
    lea        pos0q, [srcmemq+(fltsizeq-dlt)*srcmul] ; &src[filterSize&~4]
    mov      srcendq, pos0q
%endif ; x86-32/64
    lea      fltposq, [fltposq+wq*4]
%if %2 == 15
    lea         dstq, [dstq+wq*2]
%else ; %2 == 19
    lea         dstq, [dstq+wq*4]
%endif ; %2 == 15/19
    movifnidn  dstmp, dstq
    neg           wq

.loop:
    mov32      pos0q, dword [fltposq+wq*4+0]    ; filterPos[0]
    mov32      pos1q, dword [fltposq+wq*4+4]    ; filterPos[1]
    ; FIXME maybe do 4px/iteration on x86-64 (x86-32 wouldn't have enough regs)?
    pxor          m4, m4
    pxor          m5, m5
    mov         srcq, srcmemmp

.innerloop:
    ; load 2x4 (mmx) or 2x8 (sse) source pixels into m0/m1 -> m4/m5
    movbh         m0, [srcq+ pos0q     *srcmul] ; src[filterPos[0] + {0,1,2,3(,4,5,6,7)}]
    movbh         m1, [srcq+(pos1q+dlt)*srcmul] ; src[filterPos[1] + {0,1,2,3(,4,5,6,7)}]
%if %1 == 8
    punpcklbw     m0, m3
    punpcklbw     m1, m3
%endif ; %1 == 8

    ; multiply
%if %1 == 16 ; pmaddwd needs signed adds, so this moves unsigned -> signed, we'll
             ; add back 0x8000 * sum(coeffs) after the horizontal add
    psubw         m0, m6
    psubw         m1, m6
%endif ; %1 == 16
    pmaddwd       m0, [filterq]                 ; filter[{0,1,2,3(,4,5,6,7)}]
    pmaddwd       m1, [filterq+(fltsizeq+dlt)*2]; filter[filtersize+{0,1,2,3(,4,5,6,7)}]
    paddd         m4, m0
    paddd         m5, m1
    add      filterq, mmsize
    add         srcq, srcmul*mmsize/2
    cmp         srcq, srcendq                   ; while (src += 4) < &src[filterSize]
    jl .innerloop

%ifidn %4, X4
    mov32      pos1q, dword [fltposq+wq*4+4]    ; filterPos[1]
    movlh         m0, [srcq+ pos0q     *srcmul] ; split last 4 srcpx of dstpx[0]
    sub        pos1q, fltsizeq                  ; and first 4 srcpx of dstpx[1]
%if %1 > 8
    movhps        m0, [srcq+(pos1q+dlt)*srcmul]
%else ; %1 == 8
    movd          m1, [srcq+(pos1q+dlt)*srcmul]
    punpckldq     m0, m1
%endif ; %1 == 8
%if %1 == 8
    punpcklbw     m0, m3
%endif ; %1 == 8
%if %1 == 16 ; pmaddwd needs signed adds, so this moves unsigned -> signed, we'll
             ; add back 0x8000 * sum(coeffs) after the horizontal add
    psubw         m0, m6
%endif ; %1 == 16
    pmaddwd       m0, [filterq]
%endif ; %4 == X4

    lea      filterq, [filterq+(fltsizeq+dlt)*2]

%if mmsize == 8 ; mmx
    movq          m0, m4
    punpckldq     m4, m5
    punpckhdq     m0, m5
    paddd         m0, m4
%else ; mmsize == 16
%if notcpuflag(ssse3) ; sse2
    mova          m1, m4
    punpcklqdq    m4, m5
    punpckhqdq    m1, m5
    paddd         m4, m1
%else ; ssse3/sse4
    phaddd        m4, m5
%endif ; sse2/ssse3/sse4
%ifidn %4, X4
    paddd         m4, m0
%endif ; %3 == X4
%if notcpuflag(ssse3) ; sse2
    pshufd        m4, m4, 11011000b
    movhlps       m0, m4
    paddd         m0, m4
%else ; ssse3/sse4
    phaddd        m4, m4
    SWAP           0, 4
%endif ; sse2/ssse3/sse4
%endif ; mmsize == 8/16
%endif ; %3 ==/!= X

%if %1 == 16 ; add 0x8000 * sum(coeffs), i.e. back from signed -> unsigned
    paddd         m0, m7
%endif ; %1 == 16

    ; clip, store
    psrad         m0, 14 + %1 - %2
%ifidn %3, X
    movifnidn   dstq, dstmp
%endif ; %3 == X
%if %2 == 15
    packssdw      m0, m0
%ifnidn %3, X
    movh [dstq+wq*(2>>wshr)], m0
%else ; %3 == X
    movd [dstq+wq*2], m0
%endif ; %3 ==/!= X
%else ; %2 == 19
%if mmsize == 8
    PMINSD_MMX    m0, m2, m4
%elif cpuflag(sse4)
    pminsd        m0, m2
%else ; sse2/ssse3
    cvtdq2ps      m0, m0
    minps         m0, m2
    cvtps2dq      m0, m0
%endif ; mmx/sse2/ssse3/sse4
%ifnidn %3, X
    mova [dstq+wq*(4>>wshr)], m0
%else ; %3 == X
    movq [dstq+wq*4], m0
%endif ; %3 ==/!= X
%endif ; %2 == 15/19
%ifnidn %3, X
    add           wq, (mmsize<<wshr)/4          ; both 8tap and 4tap really only do 4 pixels (or for mmx: 2 pixels)
                                                ; per iteration. see "shl wq,1" above as for why we do this
%else ; %3 == X
    add           wq, 2
%endif ; %3 ==/!= X
    jl .loop
%ifnidn %3, X
    REP_RET
%else ; %3 == X
%if ARCH_X86_64
    pop          r12
    RET
%else ; x86-32
    REP_RET
%endif ; x86-32/64
%endif ; %3 ==/!= X
%endmacro

; SCALE_FUNCS source_width, intermediate_nbits, n_xmm
%macro SCALE_FUNCS 3
SCALE_FUNC %1, %2, 4, 4,  6, %3
SCALE_FUNC %1, %2, 8, 8,  6, %3
%if mmsize == 8
SCALE_FUNC %1, %2, X, X,  7, %3
%else
SCALE_FUNC %1, %2, X, X4, 7, %3
SCALE_FUNC %1, %2, X, X8, 7, %3
%endif
%endmacro

<<<<<<< HEAD
; SCALE_FUNCS2 opt, 8_xmm_args, 9to10_xmm_args, 16_xmm_args
%macro SCALE_FUNCS2 4
%ifnidn %1, sse4
SCALE_FUNCS  8, 15, %1, %2
SCALE_FUNCS  9, 15, %1, %3
SCALE_FUNCS 10, 15, %1, %3
SCALE_FUNCS 14, 15, %1, %3
SCALE_FUNCS 16, 15, %1, %4
%endif ; !sse4
SCALE_FUNCS  8, 19, %1, %2
SCALE_FUNCS  9, 19, %1, %3
SCALE_FUNCS 10, 19, %1, %3
SCALE_FUNCS 14, 19, %1, %3
SCALE_FUNCS 16, 19, %1, %4
=======
; SCALE_FUNCS2 8_xmm_args, 9to10_xmm_args, 16_xmm_args
%macro SCALE_FUNCS2 3
%if notcpuflag(sse4)
SCALE_FUNCS  8, 15, %1
SCALE_FUNCS  9, 15, %2
SCALE_FUNCS 10, 15, %2
SCALE_FUNCS 16, 15, %3
%endif ; !sse4
SCALE_FUNCS  8, 19, %1
SCALE_FUNCS  9, 19, %2
SCALE_FUNCS 10, 19, %2
SCALE_FUNCS 16, 19, %3
>>>>>>> 702985b8
%endmacro

%if ARCH_X86_32
INIT_MMX mmx
SCALE_FUNCS2 0, 0, 0
%endif
INIT_XMM sse2
SCALE_FUNCS2 6, 7, 8
INIT_XMM ssse3
SCALE_FUNCS2 6, 6, 8
INIT_XMM sse4
SCALE_FUNCS2 6, 6, 8<|MERGE_RESOLUTION|>--- conflicted
+++ resolved
@@ -412,35 +412,20 @@
 %endif
 %endmacro
 
-<<<<<<< HEAD
-; SCALE_FUNCS2 opt, 8_xmm_args, 9to10_xmm_args, 16_xmm_args
-%macro SCALE_FUNCS2 4
-%ifnidn %1, sse4
-SCALE_FUNCS  8, 15, %1, %2
-SCALE_FUNCS  9, 15, %1, %3
-SCALE_FUNCS 10, 15, %1, %3
-SCALE_FUNCS 14, 15, %1, %3
-SCALE_FUNCS 16, 15, %1, %4
-%endif ; !sse4
-SCALE_FUNCS  8, 19, %1, %2
-SCALE_FUNCS  9, 19, %1, %3
-SCALE_FUNCS 10, 19, %1, %3
-SCALE_FUNCS 14, 19, %1, %3
-SCALE_FUNCS 16, 19, %1, %4
-=======
 ; SCALE_FUNCS2 8_xmm_args, 9to10_xmm_args, 16_xmm_args
 %macro SCALE_FUNCS2 3
 %if notcpuflag(sse4)
 SCALE_FUNCS  8, 15, %1
 SCALE_FUNCS  9, 15, %2
 SCALE_FUNCS 10, 15, %2
+SCALE_FUNCS 14, 15, %2
 SCALE_FUNCS 16, 15, %3
 %endif ; !sse4
 SCALE_FUNCS  8, 19, %1
 SCALE_FUNCS  9, 19, %2
 SCALE_FUNCS 10, 19, %2
+SCALE_FUNCS 14, 19, %2
 SCALE_FUNCS 16, 19, %3
->>>>>>> 702985b8
 %endmacro
 
 %if ARCH_X86_32
