/*
 * software RGB to RGB converter
 * pluralize by software PAL8 to RGB converter
 *              software YUV to YUV converter
 *              software YUV to RGB converter
 * Written by Nick Kurshev.
 * palette & YUV & runtime CPU stuff by Michael (michaelni@gmx.at)
 *
 * This file is part of FFmpeg.
 *
 * FFmpeg is free software; you can redistribute it and/or
 * modify it under the terms of the GNU Lesser General Public
 * License as published by the Free Software Foundation; either
 * version 2.1 of the License, or (at your option) any later version.
 *
 * FFmpeg is distributed in the hope that it will be useful,
 * but WITHOUT ANY WARRANTY; without even the implied warranty of
 * MERCHANTABILITY or FITNESS FOR A PARTICULAR PURPOSE.  See the GNU
 * Lesser General Public License for more details.
 *
 * You should have received a copy of the GNU Lesser General Public
 * License along with FFmpeg; if not, write to the Free Software
 * Foundation, Inc., 51 Franklin Street, Fifth Floor, Boston, MA 02110-1301 USA
 */
#include <inttypes.h>
#include "config.h"
#include "libavutil/bswap.h"
#include "rgb2rgb.h"
#include "swscale.h"
#include "swscale_internal.h"

void (*rgb24tobgr32)(const uint8_t *src, uint8_t *dst, int src_size);
void (*rgb24tobgr16)(const uint8_t *src, uint8_t *dst, int src_size);
void (*rgb24tobgr15)(const uint8_t *src, uint8_t *dst, int src_size);
void (*rgb32tobgr24)(const uint8_t *src, uint8_t *dst, int src_size);
void (*rgb32to16)(const uint8_t *src, uint8_t *dst, int src_size);
void (*rgb32to15)(const uint8_t *src, uint8_t *dst, int src_size);
void (*rgb15to16)(const uint8_t *src, uint8_t *dst, int src_size);
void (*rgb15tobgr24)(const uint8_t *src, uint8_t *dst, int src_size);
void (*rgb15to32)(const uint8_t *src, uint8_t *dst, int src_size);
void (*rgb16to15)(const uint8_t *src, uint8_t *dst, int src_size);
void (*rgb16tobgr24)(const uint8_t *src, uint8_t *dst, int src_size);
void (*rgb16to32)(const uint8_t *src, uint8_t *dst, int src_size);
void (*rgb24tobgr24)(const uint8_t *src, uint8_t *dst, int src_size);
void (*rgb24to16)(const uint8_t *src, uint8_t *dst, int src_size);
void (*rgb24to15)(const uint8_t *src, uint8_t *dst, int src_size);
void (*shuffle_bytes_2103)(const uint8_t *src, uint8_t *dst, int src_size);
void (*rgb32tobgr16)(const uint8_t *src, uint8_t *dst, int src_size);
void (*rgb32tobgr15)(const uint8_t *src, uint8_t *dst, int src_size);

void (*yv12toyuy2)(const uint8_t *ysrc, const uint8_t *usrc, const uint8_t *vsrc, uint8_t *dst,
                   int width, int height,
                   int lumStride, int chromStride, int dstStride);
void (*yv12touyvy)(const uint8_t *ysrc, const uint8_t *usrc, const uint8_t *vsrc, uint8_t *dst,
                   int width, int height,
                   int lumStride, int chromStride, int dstStride);
void (*yuv422ptoyuy2)(const uint8_t *ysrc, const uint8_t *usrc, const uint8_t *vsrc, uint8_t *dst,
                      int width, int height,
                      int lumStride, int chromStride, int dstStride);
void (*yuv422ptouyvy)(const uint8_t *ysrc, const uint8_t *usrc, const uint8_t *vsrc, uint8_t *dst,
                      int width, int height,
                      int lumStride, int chromStride, int dstStride);
void (*yuy2toyv12)(const uint8_t *src, uint8_t *ydst, uint8_t *udst, uint8_t *vdst,
                   int width, int height,
                   int lumStride, int chromStride, int srcStride);
void (*rgb24toyv12)(const uint8_t *src, uint8_t *ydst, uint8_t *udst, uint8_t *vdst,
                    int width, int height,
                    int lumStride, int chromStride, int srcStride);
void (*planar2x)(const uint8_t *src, uint8_t *dst, int width, int height,
                 int srcStride, int dstStride);
void (*interleaveBytes)(const uint8_t *src1, const uint8_t *src2, uint8_t *dst,
                        int width, int height, int src1Stride,
                        int src2Stride, int dstStride);
void (*vu9_to_vu12)(const uint8_t *src1, const uint8_t *src2,
                    uint8_t *dst1, uint8_t *dst2,
                    int width, int height,
                    int srcStride1, int srcStride2,
                    int dstStride1, int dstStride2);
void (*yvu9_to_yuy2)(const uint8_t *src1, const uint8_t *src2, const uint8_t *src3,
                     uint8_t *dst,
                     int width, int height,
                     int srcStride1, int srcStride2,
                     int srcStride3, int dstStride);
void (*uyvytoyuv420)(uint8_t *ydst, uint8_t *udst, uint8_t *vdst, const uint8_t *src,
                     int width, int height,
                     int lumStride, int chromStride, int srcStride);
void (*uyvytoyuv422)(uint8_t *ydst, uint8_t *udst, uint8_t *vdst, const uint8_t *src,
                     int width, int height,
                     int lumStride, int chromStride, int srcStride);
void (*yuyvtoyuv420)(uint8_t *ydst, uint8_t *udst, uint8_t *vdst, const uint8_t *src,
                     int width, int height,
                     int lumStride, int chromStride, int srcStride);
void (*yuyvtoyuv422)(uint8_t *ydst, uint8_t *udst, uint8_t *vdst, const uint8_t *src,
                     int width, int height,
                     int lumStride, int chromStride, int srcStride);

#define RGB2YUV_SHIFT 8
#define BY ((int)( 0.098*(1<<RGB2YUV_SHIFT)+0.5))
#define BV ((int)(-0.071*(1<<RGB2YUV_SHIFT)+0.5))
#define BU ((int)( 0.439*(1<<RGB2YUV_SHIFT)+0.5))
#define GY ((int)( 0.504*(1<<RGB2YUV_SHIFT)+0.5))
#define GV ((int)(-0.368*(1<<RGB2YUV_SHIFT)+0.5))
#define GU ((int)(-0.291*(1<<RGB2YUV_SHIFT)+0.5))
#define RY ((int)( 0.257*(1<<RGB2YUV_SHIFT)+0.5))
#define RV ((int)( 0.439*(1<<RGB2YUV_SHIFT)+0.5))
#define RU ((int)(-0.148*(1<<RGB2YUV_SHIFT)+0.5))

//plain C versions
#include "rgb2rgb_template.c"


/*
 RGB15->RGB16 original by Strepto/Astral
 ported to gcc & bugfixed : A'rpi
 MMX2, 3DNOW optimization by Nick Kurshev
 32-bit C version, and and&add trick by Michael Niedermayer
*/

void sws_rgb2rgb_init(void)
{
    rgb2rgb_init_c();
    if (HAVE_MMX)
        rgb2rgb_init_x86();
}

<<<<<<< HEAD
#if LIBSWSCALE_VERSION_MAJOR < 1
void palette8topacked32(const uint8_t *src, uint8_t *dst, long num_pixels, const uint8_t *palette)
{
    sws_convertPalette8ToPacked32(src, dst, num_pixels, palette);
}

void palette8topacked24(const uint8_t *src, uint8_t *dst, long num_pixels, const uint8_t *palette)
{
    sws_convertPalette8ToPacked24(src, dst, num_pixels, palette);
}

/**
 * Palette is assumed to contain BGR16, see rgb32to16 to convert the palette.
 */
void palette8torgb16(const uint8_t *src, uint8_t *dst, long num_pixels, const uint8_t *palette)
{
    long i;
    for (i=0; i<num_pixels; i++)
        ((uint16_t *)dst)[i] = ((const uint16_t *)palette)[src[i]];
}
void palette8tobgr16(const uint8_t *src, uint8_t *dst, long num_pixels, const uint8_t *palette)
{
    long i;
    for (i=0; i<num_pixels; i++)
        ((uint16_t *)dst)[i] = av_bswap16(((const uint16_t *)palette)[src[i]]);
}
#endif

void rgb32to24(const uint8_t *src, uint8_t *dst, long src_size)
=======
void rgb32to24(const uint8_t *src, uint8_t *dst, int src_size)
>>>>>>> 90da52f0
{
    int i;
    int num_pixels = src_size >> 2;
    for (i=0; i<num_pixels; i++) {
#if HAVE_BIGENDIAN
        /* RGB32 (= A,B,G,R) -> BGR24 (= B,G,R) */
        dst[3*i + 0] = src[4*i + 1];
        dst[3*i + 1] = src[4*i + 2];
        dst[3*i + 2] = src[4*i + 3];
#else
        dst[3*i + 0] = src[4*i + 2];
        dst[3*i + 1] = src[4*i + 1];
        dst[3*i + 2] = src[4*i + 0];
#endif
    }
}

void rgb24to32(const uint8_t *src, uint8_t *dst, int src_size)
{
    int i;
    for (i=0; 3*i<src_size; i++) {
#if HAVE_BIGENDIAN
        /* RGB24 (= R,G,B) -> BGR32 (= A,R,G,B) */
        dst[4*i + 0] = 255;
        dst[4*i + 1] = src[3*i + 0];
        dst[4*i + 2] = src[3*i + 1];
        dst[4*i + 3] = src[3*i + 2];
#else
        dst[4*i + 0] = src[3*i + 2];
        dst[4*i + 1] = src[3*i + 1];
        dst[4*i + 2] = src[3*i + 0];
        dst[4*i + 3] = 255;
#endif
    }
}

void rgb16tobgr32(const uint8_t *src, uint8_t *dst, int src_size)
{
    const uint16_t *end;
    uint8_t *d = dst;
    const uint16_t *s = (const uint16_t *)src;
    end = s + src_size/2;
    while (s < end) {
        register uint16_t bgr;
        bgr = *s++;
#if HAVE_BIGENDIAN
        *d++ = 255;
        *d++ = (bgr&0x1F)<<3;
        *d++ = (bgr&0x7E0)>>3;
        *d++ = (bgr&0xF800)>>8;
#else
        *d++ = (bgr&0xF800)>>8;
        *d++ = (bgr&0x7E0)>>3;
        *d++ = (bgr&0x1F)<<3;
        *d++ = 255;
#endif
    }
}

void rgb16to24(const uint8_t *src, uint8_t *dst, int src_size)
{
    const uint16_t *end;
    uint8_t *d = dst;
    const uint16_t *s = (const uint16_t *)src;
    end = s + src_size/2;
    while (s < end) {
        register uint16_t bgr;
        bgr = *s++;
        *d++ = (bgr&0xF800)>>8;
        *d++ = (bgr&0x7E0)>>3;
        *d++ = (bgr&0x1F)<<3;
    }
}

void rgb16tobgr16(const uint8_t *src, uint8_t *dst, int src_size)
{
    int i;
    int num_pixels = src_size >> 1;

    for (i=0; i<num_pixels; i++) {
        unsigned rgb = ((const uint16_t*)src)[i];
        ((uint16_t*)dst)[i] = (rgb>>11) | (rgb&0x7E0) | (rgb<<11);
    }
}

void rgb16tobgr15(const uint8_t *src, uint8_t *dst, int src_size)
{
    int i;
    int num_pixels = src_size >> 1;

    for (i=0; i<num_pixels; i++) {
        unsigned rgb = ((const uint16_t*)src)[i];
        ((uint16_t*)dst)[i] = (rgb>>11) | ((rgb&0x7C0)>>1) | ((rgb&0x1F)<<10);
    }
}

void rgb15tobgr32(const uint8_t *src, uint8_t *dst, int src_size)
{
    const uint16_t *end;
    uint8_t *d = dst;
    const uint16_t *s = (const uint16_t *)src;
    end = s + src_size/2;
    while (s < end) {
        register uint16_t bgr;
        bgr = *s++;
#if HAVE_BIGENDIAN
        *d++ = 255;
        *d++ = (bgr&0x1F)<<3;
        *d++ = (bgr&0x3E0)>>2;
        *d++ = (bgr&0x7C00)>>7;
#else
        *d++ = (bgr&0x7C00)>>7;
        *d++ = (bgr&0x3E0)>>2;
        *d++ = (bgr&0x1F)<<3;
        *d++ = 255;
#endif
    }
}

void rgb15to24(const uint8_t *src, uint8_t *dst, int src_size)
{
    const uint16_t *end;
    uint8_t *d = dst;
    const uint16_t *s = (const uint16_t *)src;
    end = s + src_size/2;
    while (s < end) {
        register uint16_t bgr;
        bgr = *s++;
        *d++ = (bgr&0x7C00)>>7;
        *d++ = (bgr&0x3E0)>>2;
        *d++ = (bgr&0x1F)<<3;
    }
}

void rgb15tobgr16(const uint8_t *src, uint8_t *dst, int src_size)
{
    int i;
    int num_pixels = src_size >> 1;

    for (i=0; i<num_pixels; i++) {
        unsigned rgb = ((const uint16_t*)src)[i];
        ((uint16_t*)dst)[i] = ((rgb&0x7C00)>>10) | ((rgb&0x3E0)<<1) | (rgb<<11);
    }
}

void rgb15tobgr15(const uint8_t *src, uint8_t *dst, int src_size)
{
    int i;
    int num_pixels = src_size >> 1;

    for (i=0; i<num_pixels; i++) {
        unsigned br;
        unsigned rgb = ((const uint16_t*)src)[i];
        br = rgb&0x7c1F;
        ((uint16_t*)dst)[i] = (br>>10) | (rgb&0x3E0) | (br<<10);
    }
}

void bgr8torgb8(const uint8_t *src, uint8_t *dst, int src_size)
{
    int i;
    int num_pixels = src_size;
    for (i=0; i<num_pixels; i++) {
        unsigned b,g,r;
        register uint8_t rgb;
        rgb = src[i];
        r = (rgb&0x07);
        g = (rgb&0x38)>>3;
        b = (rgb&0xC0)>>6;
        dst[i] = ((b<<1)&0x07) | ((g&0x07)<<3) | ((r&0x03)<<6);
    }
}

#define DEFINE_SHUFFLE_BYTES(a, b, c, d)                                \
void shuffle_bytes_##a##b##c##d(const uint8_t *src, uint8_t *dst, int src_size) \
{                                                                       \
    int i;                                                             \
                                                                        \
    for (i = 0; i < src_size; i+=4) {                                   \
        dst[i + 0] = src[i + a];                                        \
        dst[i + 1] = src[i + b];                                        \
        dst[i + 2] = src[i + c];                                        \
        dst[i + 3] = src[i + d];                                        \
    }                                                                   \
}

DEFINE_SHUFFLE_BYTES(0, 3, 2, 1);
DEFINE_SHUFFLE_BYTES(1, 2, 3, 0);
DEFINE_SHUFFLE_BYTES(3, 0, 1, 2);
DEFINE_SHUFFLE_BYTES(3, 2, 1, 0);
<|MERGE_RESOLUTION|>--- conflicted
+++ resolved
@@ -123,7 +123,6 @@
         rgb2rgb_init_x86();
 }
 
-<<<<<<< HEAD
 #if LIBSWSCALE_VERSION_MAJOR < 1
 void palette8topacked32(const uint8_t *src, uint8_t *dst, long num_pixels, const uint8_t *palette)
 {
@@ -152,10 +151,7 @@
 }
 #endif
 
-void rgb32to24(const uint8_t *src, uint8_t *dst, long src_size)
-=======
 void rgb32to24(const uint8_t *src, uint8_t *dst, int src_size)
->>>>>>> 90da52f0
 {
     int i;
     int num_pixels = src_size >> 2;
