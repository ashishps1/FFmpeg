--- conflicted
+++ resolved
@@ -30,14 +30,7 @@
 #include "avfilter.h"
 #include "internal.h"
 
-<<<<<<< HEAD
-static const char * const var_names[] = {
-=======
 static const char *const var_names[] = {
-    "E",
-    "PHI",
-    "PI",
->>>>>>> 5d42ac7f
     "AVTB",   /* default timebase 1/AV_TIME_BASE */
     "intb",   /* input timebase */
     NULL
