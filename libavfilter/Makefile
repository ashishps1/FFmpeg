--- conflicted
+++ resolved
@@ -127,7 +127,6 @@
 OBJS-$(CONFIG_ANULLSINK_FILTER)              += asink_anullsink.o
 
 # video filters
-OBJS-$(CONFIG_ADM_FILTER)                    += vf_adm.o framesync2.o
 OBJS-$(CONFIG_ALPHAEXTRACT_FILTER)           += vf_extractplanes.o
 OBJS-$(CONFIG_ALPHAMERGE_FILTER)             += vf_alphamerge.o
 OBJS-$(CONFIG_ASS_FILTER)                    += vf_subtitles.o
@@ -331,13 +330,8 @@
 OBJS-$(CONFIG_VFLIP_FILTER)                  += vf_vflip.o
 OBJS-$(CONFIG_VIDSTABDETECT_FILTER)          += vidstabutils.o vf_vidstabdetect.o
 OBJS-$(CONFIG_VIDSTABTRANSFORM_FILTER)       += vidstabutils.o vf_vidstabtransform.o
-OBJS-$(CONFIG_VIF_FILTER)                    += vf_vif.o framesync2.o
 OBJS-$(CONFIG_VIGNETTE_FILTER)               += vf_vignette.o
-<<<<<<< HEAD
-OBJS-$(CONFIG_VMAF_FILTER)                   += vf_vmaf.o framesync2.o
-OBJS-$(CONFIG_VMAFMOTION_FILTER)             += vf_vmafmotion.o framesync2.o
-=======
->>>>>>> 792b1629
+OBJS-$(CONFIG_VMAFMOTION_FILTER)             += vf_vmafmotion.o framesync.o
 OBJS-$(CONFIG_VSTACK_FILTER)                 += vf_stack.o framesync.o
 OBJS-$(CONFIG_W3FDIF_FILTER)                 += vf_w3fdif.o
 OBJS-$(CONFIG_WAVEFORM_FILTER)               += vf_waveform.o
