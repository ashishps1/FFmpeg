--- conflicted
+++ resolved
@@ -272,11 +272,7 @@
 
     for (format = 0; av_pix_fmt_desc_get(format); format++) {
         const AVPixFmtDescriptor *desc = av_pix_fmt_desc_get(format);
-<<<<<<< HEAD
-        if (!(desc->flags & (AV_PIX_FMT_FLAG_HWACCEL | AV_PIX_FMT_FLAG_BITSTREAM | AV_PIX_FMT_FLAG_PAL)) &&
-=======
         if (!(desc->flags & (AV_PIX_FMT_FLAG_RGB | AV_PIX_FMT_FLAG_HWACCEL | AV_PIX_FMT_FLAG_BITSTREAM | AV_PIX_FMT_FLAG_PAL)) &&
->>>>>>> cf3d2d52
             (desc->flags & AV_PIX_FMT_FLAG_PLANAR || desc->nb_components == 1) &&
             (!(desc->flags & AV_PIX_FMT_FLAG_BE) == !HAVE_BIGENDIAN || desc->comp[0].depth == 8) &&
             (desc->comp[0].depth == 8 || desc->comp[0].depth == 10) &&
