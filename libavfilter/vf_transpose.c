/*
 * Copyright (c) 2010 Stefano Sabatini
 * Copyright (c) 2008 Vitor Sessak
 *
 * This file is part of FFmpeg.
 *
 * FFmpeg is free software; you can redistribute it and/or
 * modify it under the terms of the GNU Lesser General Public
 * License as published by the Free Software Foundation; either
 * version 2.1 of the License, or (at your option) any later version.
 *
 * FFmpeg is distributed in the hope that it will be useful,
 * but WITHOUT ANY WARRANTY; without even the implied warranty of
 * MERCHANTABILITY or FITNESS FOR A PARTICULAR PURPOSE.  See the GNU
 * Lesser General Public License for more details.
 *
 * You should have received a copy of the GNU Lesser General Public
 * License along with FFmpeg; if not, write to the Free Software
 * Foundation, Inc., 51 Franklin Street, Fifth Floor, Boston, MA 02110-1301 USA
 */

/**
 * @file
 * transposition filter
 * Based on MPlayer libmpcodecs/vf_rotate.c.
 */

#include <stdio.h>

#include "libavutil/intreadwrite.h"
#include "libavutil/opt.h"
#include "libavutil/pixdesc.h"
#include "libavutil/imgutils.h"
#include "libavutil/internal.h"
#include "libavutil/opt.h"
#include "avfilter.h"
#include "formats.h"
#include "internal.h"
#include "video.h"

<<<<<<< HEAD
typedef enum {
    TRANSPOSE_PT_TYPE_NONE,
    TRANSPOSE_PT_TYPE_LANDSCAPE,
    TRANSPOSE_PT_TYPE_PORTRAIT,
} PassthroughType;
=======
enum TransposeDir {
    TRANSPOSE_CCLOCK_FLIP,
    TRANSPOSE_CLOCK,
    TRANSPOSE_CCLOCK,
    TRANSPOSE_CLOCK_FLIP,
};
>>>>>>> 0c2466de

typedef struct {
    const AVClass *class;
    int hsub, vsub;
    int pixsteps[4];

<<<<<<< HEAD
    /* 0    Rotate by 90 degrees counterclockwise and vflip. */
    /* 1    Rotate by 90 degrees clockwise.                  */
    /* 2    Rotate by 90 degrees counterclockwise.           */
    /* 3    Rotate by 90 degrees clockwise and vflip.        */
    int dir;
    PassthroughType passthrough; ///< landscape passthrough mode enabled
} TransContext;

#define OFFSET(x) offsetof(TransContext, x)
#define FLAGS AV_OPT_FLAG_FILTERING_PARAM|AV_OPT_FLAG_VIDEO_PARAM

static const AVOption transpose_options[] = {
    { "dir", "set transpose direction", OFFSET(dir), AV_OPT_TYPE_INT, {.i64=0},  0, 7, FLAGS },

    { "passthrough", "do not apply transposition if the input matches the specified geometry",
      OFFSET(passthrough), AV_OPT_TYPE_INT, {.i64=TRANSPOSE_PT_TYPE_NONE},  0, INT_MAX, FLAGS, "passthrough" },
    { "none",      "always apply transposition",   0, AV_OPT_TYPE_CONST, {.i64=TRANSPOSE_PT_TYPE_NONE},      INT_MIN, INT_MAX, FLAGS, "passthrough" },
    { "portrait",  "preserve portrait geometry",   0, AV_OPT_TYPE_CONST, {.i64=TRANSPOSE_PT_TYPE_PORTRAIT},  INT_MIN, INT_MAX, FLAGS, "passthrough" },
    { "landscape", "preserve landscape geometry",  0, AV_OPT_TYPE_CONST, {.i64=TRANSPOSE_PT_TYPE_LANDSCAPE}, INT_MIN, INT_MAX, FLAGS, "passthrough" },

    { NULL },
};

AVFILTER_DEFINE_CLASS(transpose);

=======
    enum TransposeDir dir;
} TransContext;

>>>>>>> 0c2466de
static int query_formats(AVFilterContext *ctx)
{
    AVFilterFormats *pix_fmts = NULL;
    int fmt;

    for (fmt = 0; fmt < AV_PIX_FMT_NB; fmt++) {
        const AVPixFmtDescriptor *desc = av_pix_fmt_desc_get(fmt);
        if (!(desc->flags & PIX_FMT_PAL ||
              desc->flags & PIX_FMT_HWACCEL ||
              desc->flags & PIX_FMT_BITSTREAM ||
              desc->log2_chroma_w != desc->log2_chroma_h))
            ff_add_format(&pix_fmts, fmt);
    }


    ff_set_common_formats(ctx, pix_fmts);
    return 0;
}

static int config_props_output(AVFilterLink *outlink)
{
    AVFilterContext *ctx = outlink->src;
    TransContext *trans = ctx->priv;
    AVFilterLink *inlink = ctx->inputs[0];
    const AVPixFmtDescriptor *desc_out = av_pix_fmt_desc_get(outlink->format);
    const AVPixFmtDescriptor *desc_in  = av_pix_fmt_desc_get(inlink->format);

    if (trans->dir&4) {
        av_log(ctx, AV_LOG_WARNING,
               "dir values greater than 3 are deprecated, use the passthrough option instead\n");
        trans->dir &= 3;
        trans->passthrough = TRANSPOSE_PT_TYPE_LANDSCAPE;
    }

    if ((inlink->w >= inlink->h && trans->passthrough == TRANSPOSE_PT_TYPE_LANDSCAPE) ||
        (inlink->w <= inlink->h && trans->passthrough == TRANSPOSE_PT_TYPE_PORTRAIT)) {
        av_log(ctx, AV_LOG_VERBOSE,
               "w:%d h:%d -> w:%d h:%d (passthrough mode)\n",
               inlink->w, inlink->h, inlink->w, inlink->h);
        return 0;
    } else {
        trans->passthrough = TRANSPOSE_PT_TYPE_NONE;
    }

    trans->hsub = desc_in->log2_chroma_w;
    trans->vsub = desc_in->log2_chroma_h;

    av_image_fill_max_pixsteps(trans->pixsteps, NULL, desc_out);

    outlink->w = inlink->h;
    outlink->h = inlink->w;

    if (inlink->sample_aspect_ratio.num){
        outlink->sample_aspect_ratio = av_div_q((AVRational){1,1}, inlink->sample_aspect_ratio);
    } else
        outlink->sample_aspect_ratio = inlink->sample_aspect_ratio;

    av_log(ctx, AV_LOG_VERBOSE, "w:%d h:%d dir:%d -> w:%d h:%d rotation:%s vflip:%d\n",
           inlink->w, inlink->h, trans->dir, outlink->w, outlink->h,
           trans->dir == 1 || trans->dir == 3 ? "clockwise" : "counterclockwise",
           trans->dir == 0 || trans->dir == 3);
    return 0;
}

static AVFrame *get_video_buffer(AVFilterLink *inlink, int w, int h)
{
    TransContext *trans = inlink->dst->priv;

    return trans->passthrough ?
        ff_null_get_video_buffer   (inlink, w, h) :
        ff_default_get_video_buffer(inlink, w, h);
}

static int filter_frame(AVFilterLink *inlink, AVFrame *in)
{
    TransContext *trans = inlink->dst->priv;
    AVFilterLink *outlink = inlink->dst->outputs[0];
    AVFrame *out;
    int plane;

    if (trans->passthrough)
        return ff_filter_frame(outlink, in);

    out = ff_get_video_buffer(outlink, outlink->w, outlink->h);
    if (!out) {
        av_frame_free(&in);
        return AVERROR(ENOMEM);
    }

    out->pts = in->pts;

    if (in->sample_aspect_ratio.num == 0) {
        out->sample_aspect_ratio = in->sample_aspect_ratio;
    } else {
        out->sample_aspect_ratio.num = in->sample_aspect_ratio.den;
        out->sample_aspect_ratio.den = in->sample_aspect_ratio.num;
    }

    for (plane = 0; out->data[plane]; plane++) {
        int hsub = plane == 1 || plane == 2 ? trans->hsub : 0;
        int vsub = plane == 1 || plane == 2 ? trans->vsub : 0;
        int pixstep = trans->pixsteps[plane];
        int inh  = in->height  >> vsub;
        int outw = out->width  >> hsub;
        int outh = out->height >> vsub;
        uint8_t *dst, *src;
        int dstlinesize, srclinesize;
        int x, y;

        dst = out->data[plane];
        dstlinesize = out->linesize[plane];
        src = in->data[plane];
        srclinesize = in->linesize[plane];

        if (trans->dir&1) {
            src +=  in->linesize[plane] * (inh-1);
            srclinesize *= -1;
        }

        if (trans->dir&2) {
            dst += out->linesize[plane] * (outh-1);
            dstlinesize *= -1;
        }

        for (y = 0; y < outh; y++) {
            switch (pixstep) {
            case 1:
                for (x = 0; x < outw; x++)
                    dst[x] = src[x*srclinesize + y];
                break;
            case 2:
                for (x = 0; x < outw; x++)
                    *((uint16_t *)(dst + 2*x)) = *((uint16_t *)(src + x*srclinesize + y*2));
                break;
            case 3:
                for (x = 0; x < outw; x++) {
                    int32_t v = AV_RB24(src + x*srclinesize + y*3);
                    AV_WB24(dst + 3*x, v);
                }
                break;
            case 4:
                for (x = 0; x < outw; x++)
                    *((uint32_t *)(dst + 4*x)) = *((uint32_t *)(src + x*srclinesize + y*4));
                break;
            case 6:
                for (x = 0; x < outw; x++) {
                    int64_t v = AV_RB48(src + x*srclinesize + y*6);
                    AV_WB48(dst + 6*x, v);
                }
                break;
            case 8:
                for (x = 0; x < outw; x++)
                    *((uint64_t *)(dst + 8*x)) = *((uint64_t *)(src + x*srclinesize + y*8));
                break;
            }
            dst += dstlinesize;
        }
    }

    av_frame_free(&in);
    return ff_filter_frame(outlink, out);
}

#define OFFSET(x) offsetof(TransContext, x)
#define FLAGS AV_OPT_FLAG_VIDEO_PARAM
static const AVOption options[] = {
    { "dir", "Transpose direction", OFFSET(dir), AV_OPT_TYPE_INT, { .i64 = TRANSPOSE_CCLOCK_FLIP },
        TRANSPOSE_CCLOCK_FLIP, TRANSPOSE_CLOCK_FLIP, FLAGS, "dir" },
        { "cclock_flip", "counter-clockwise with vertical flip", 0, AV_OPT_TYPE_CONST, { .i64 = TRANSPOSE_CCLOCK_FLIP }, .unit = "dir" },
        { "clock",       "clockwise",                            0, AV_OPT_TYPE_CONST, { .i64 = TRANSPOSE_CLOCK       }, .unit = "dir" },
        { "cclock",      "counter-clockwise",                    0, AV_OPT_TYPE_CONST, { .i64 = TRANSPOSE_CCLOCK      }, .unit = "dir" },
        { "clock_flip",  "clockwise with vertical flip",         0, AV_OPT_TYPE_CONST, { .i64 = TRANSPOSE_CLOCK_FLIP  }, .unit = "dir" },
    { NULL },
};

static const AVClass transpose_class = {
    .class_name = "transpose",
    .item_name  = av_default_item_name,
    .option     = options,
    .version    = LIBAVUTIL_VERSION_INT,
};

static const AVFilterPad avfilter_vf_transpose_inputs[] = {
    {
        .name        = "default",
        .type        = AVMEDIA_TYPE_VIDEO,
        .get_video_buffer= get_video_buffer,
        .filter_frame = filter_frame,
    },
    { NULL }
};

static const AVFilterPad avfilter_vf_transpose_outputs[] = {
    {
        .name         = "default",
        .config_props = config_props_output,
        .type         = AVMEDIA_TYPE_VIDEO,
    },
    { NULL }
};

static const char *const shorthand[] = { "dir", "passthrough", NULL };

AVFilter avfilter_vf_transpose = {
    .name      = "transpose",
    .description = NULL_IF_CONFIG_SMALL("Transpose input video."),

    .priv_size = sizeof(TransContext),
    .priv_class = &transpose_class,

    .query_formats = query_formats,

    .inputs    = avfilter_vf_transpose_inputs,
    .outputs   = avfilter_vf_transpose_outputs,
    .priv_class = &transpose_class,
    .shorthand = shorthand,
};<|MERGE_RESOLUTION|>--- conflicted
+++ resolved
@@ -38,57 +38,28 @@
 #include "internal.h"
 #include "video.h"
 
-<<<<<<< HEAD
 typedef enum {
     TRANSPOSE_PT_TYPE_NONE,
     TRANSPOSE_PT_TYPE_LANDSCAPE,
     TRANSPOSE_PT_TYPE_PORTRAIT,
 } PassthroughType;
-=======
+
 enum TransposeDir {
     TRANSPOSE_CCLOCK_FLIP,
     TRANSPOSE_CLOCK,
     TRANSPOSE_CCLOCK,
     TRANSPOSE_CLOCK_FLIP,
 };
->>>>>>> 0c2466de
 
 typedef struct {
     const AVClass *class;
     int hsub, vsub;
     int pixsteps[4];
 
-<<<<<<< HEAD
-    /* 0    Rotate by 90 degrees counterclockwise and vflip. */
-    /* 1    Rotate by 90 degrees clockwise.                  */
-    /* 2    Rotate by 90 degrees counterclockwise.           */
-    /* 3    Rotate by 90 degrees clockwise and vflip.        */
-    int dir;
     PassthroughType passthrough; ///< landscape passthrough mode enabled
-} TransContext;
-
-#define OFFSET(x) offsetof(TransContext, x)
-#define FLAGS AV_OPT_FLAG_FILTERING_PARAM|AV_OPT_FLAG_VIDEO_PARAM
-
-static const AVOption transpose_options[] = {
-    { "dir", "set transpose direction", OFFSET(dir), AV_OPT_TYPE_INT, {.i64=0},  0, 7, FLAGS },
-
-    { "passthrough", "do not apply transposition if the input matches the specified geometry",
-      OFFSET(passthrough), AV_OPT_TYPE_INT, {.i64=TRANSPOSE_PT_TYPE_NONE},  0, INT_MAX, FLAGS, "passthrough" },
-    { "none",      "always apply transposition",   0, AV_OPT_TYPE_CONST, {.i64=TRANSPOSE_PT_TYPE_NONE},      INT_MIN, INT_MAX, FLAGS, "passthrough" },
-    { "portrait",  "preserve portrait geometry",   0, AV_OPT_TYPE_CONST, {.i64=TRANSPOSE_PT_TYPE_PORTRAIT},  INT_MIN, INT_MAX, FLAGS, "passthrough" },
-    { "landscape", "preserve landscape geometry",  0, AV_OPT_TYPE_CONST, {.i64=TRANSPOSE_PT_TYPE_LANDSCAPE}, INT_MIN, INT_MAX, FLAGS, "passthrough" },
-
-    { NULL },
-};
-
-AVFILTER_DEFINE_CLASS(transpose);
-
-=======
     enum TransposeDir dir;
 } TransContext;
 
->>>>>>> 0c2466de
 static int query_formats(AVFilterContext *ctx)
 {
     AVFilterFormats *pix_fmts = NULL;
@@ -253,23 +224,26 @@
 }
 
 #define OFFSET(x) offsetof(TransContext, x)
-#define FLAGS AV_OPT_FLAG_VIDEO_PARAM
-static const AVOption options[] = {
+#define FLAGS AV_OPT_FLAG_FILTERING_PARAM|AV_OPT_FLAG_VIDEO_PARAM
+
+static const AVOption transpose_options[] = {
     { "dir", "Transpose direction", OFFSET(dir), AV_OPT_TYPE_INT, { .i64 = TRANSPOSE_CCLOCK_FLIP },
         TRANSPOSE_CCLOCK_FLIP, TRANSPOSE_CLOCK_FLIP, FLAGS, "dir" },
         { "cclock_flip", "counter-clockwise with vertical flip", 0, AV_OPT_TYPE_CONST, { .i64 = TRANSPOSE_CCLOCK_FLIP }, .unit = "dir" },
         { "clock",       "clockwise",                            0, AV_OPT_TYPE_CONST, { .i64 = TRANSPOSE_CLOCK       }, .unit = "dir" },
         { "cclock",      "counter-clockwise",                    0, AV_OPT_TYPE_CONST, { .i64 = TRANSPOSE_CCLOCK      }, .unit = "dir" },
         { "clock_flip",  "clockwise with vertical flip",         0, AV_OPT_TYPE_CONST, { .i64 = TRANSPOSE_CLOCK_FLIP  }, .unit = "dir" },
+
+    { "passthrough", "do not apply transposition if the input matches the specified geometry",
+      OFFSET(passthrough), AV_OPT_TYPE_INT, {.i64=TRANSPOSE_PT_TYPE_NONE},  0, INT_MAX, FLAGS, "passthrough" },
+    { "none",      "always apply transposition",   0, AV_OPT_TYPE_CONST, {.i64=TRANSPOSE_PT_TYPE_NONE},      INT_MIN, INT_MAX, FLAGS, "passthrough" },
+    { "portrait",  "preserve portrait geometry",   0, AV_OPT_TYPE_CONST, {.i64=TRANSPOSE_PT_TYPE_PORTRAIT},  INT_MIN, INT_MAX, FLAGS, "passthrough" },
+    { "landscape", "preserve landscape geometry",  0, AV_OPT_TYPE_CONST, {.i64=TRANSPOSE_PT_TYPE_LANDSCAPE}, INT_MIN, INT_MAX, FLAGS, "passthrough" },
+
     { NULL },
 };
 
-static const AVClass transpose_class = {
-    .class_name = "transpose",
-    .item_name  = av_default_item_name,
-    .option     = options,
-    .version    = LIBAVUTIL_VERSION_INT,
-};
+AVFILTER_DEFINE_CLASS(transpose);
 
 static const AVFilterPad avfilter_vf_transpose_inputs[] = {
     {
@@ -290,8 +264,6 @@
     { NULL }
 };
 
-static const char *const shorthand[] = { "dir", "passthrough", NULL };
-
 AVFilter avfilter_vf_transpose = {
     .name      = "transpose",
     .description = NULL_IF_CONFIG_SMALL("Transpose input video."),
@@ -303,6 +275,4 @@
 
     .inputs    = avfilter_vf_transpose_inputs,
     .outputs   = avfilter_vf_transpose_outputs,
-    .priv_class = &transpose_class,
-    .shorthand = shorthand,
 };