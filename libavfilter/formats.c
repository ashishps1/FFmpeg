--- conflicted
+++ resolved
@@ -100,7 +100,6 @@
     if (a == b)
         return a;
 
-<<<<<<< HEAD
     /* Do not lose chroma or alpha in merging.
        It happens if both lists have formats with chroma (resp. alpha), but
        the only formats in common do not have it (e.g. YUV+gray vs.
@@ -109,8 +108,8 @@
        To avoid that, pretend that there are no common formats to force the
        insertion of a conversion filter. */
     if (type == AVMEDIA_TYPE_VIDEO)
-        for (i = 0; i < a->format_count; i++)
-            for (j = 0; j < b->format_count; j++) {
+        for (i = 0; i < a->nb_formats; i++)
+            for (j = 0; j < b->nb_formats; j++) {
                 const AVPixFmtDescriptor *adesc = av_pix_fmt_desc_get(a->formats[i]);
                 const AVPixFmtDescriptor *bdesc = av_pix_fmt_desc_get(b->formats[j]);
                 alpha2 |= adesc->flags & bdesc->flags & AV_PIX_FMT_FLAG_ALPHA;
@@ -125,10 +124,7 @@
     if (alpha2 > alpha1 || chroma2 > chroma1)
         return NULL;
 
-    MERGE_FORMATS(ret, a, b, formats, format_count, AVFilterFormats, fail);
-=======
     MERGE_FORMATS(ret, a, b, formats, nb_formats, AVFilterFormats, fail);
->>>>>>> b01f6041
 
     return ret;
 fail:
@@ -311,7 +307,7 @@
 
 AVFilterFormats *ff_make_format_list(const int *fmts)
 {
-    MAKE_FORMAT_LIST(AVFilterFormats, formats, format_count);
+    MAKE_FORMAT_LIST(AVFilterFormats, formats, nb_formats);
     while (count--)
         formats->formats[count] = fmts[count];
 
@@ -323,14 +319,8 @@
     MAKE_FORMAT_LIST(AVFilterChannelLayouts,
                      channel_layouts, nb_channel_layouts);
     if (count)
-<<<<<<< HEAD
         memcpy(formats->channel_layouts, fmts,
                sizeof(*formats->channel_layouts) * count);
-=======
-        formats->formats  = av_malloc(sizeof(*formats->formats) * count);
-    formats->nb_formats = count;
-    memcpy(formats->formats, fmts, sizeof(*formats->formats) * count);
->>>>>>> b01f6041
 
     return formats;
 }
@@ -353,12 +343,8 @@
 
 int ff_add_format(AVFilterFormats **avff, int64_t fmt)
 {
-<<<<<<< HEAD
-    ADD_FORMAT(avff, fmt, int, formats, format_count);
-    return 0;
-=======
     ADD_FORMAT(avff, fmt, int, formats, nb_formats);
->>>>>>> b01f6041
+    return 0;
 }
 
 int ff_add_channel_layout(AVFilterChannelLayouts **l, uint64_t channel_layout)
