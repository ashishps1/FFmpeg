OBJS-$(CONFIG_GRADFUN_FILTER)                += x86/vf_gradfun_init.o
OBJS-$(CONFIG_HQDN3D_FILTER)                 += x86/vf_hqdn3d_init.o
<<<<<<< HEAD
OBJS-$(CONFIG_IDET_FILTER)                   += x86/vf_idet_init.o
OBJS-$(CONFIG_NOISE_FILTER)                  += x86/vf_noise.o
OBJS-$(CONFIG_PULLUP_FILTER)                 += x86/vf_pullup_init.o
OBJS-$(CONFIG_SPP_FILTER)                    += x86/vf_spp.o
=======
OBJS-$(CONFIG_INTERLACE_FILTER)              += x86/vf_interlace_init.o
>>>>>>> 2e170405
OBJS-$(CONFIG_VOLUME_FILTER)                 += x86/af_volume_init.o
OBJS-$(CONFIG_YADIF_FILTER)                  += x86/vf_yadif_init.o

YASM-OBJS-$(CONFIG_GRADFUN_FILTER)           += x86/vf_gradfun.o
YASM-OBJS-$(CONFIG_HQDN3D_FILTER)            += x86/vf_hqdn3d.o
<<<<<<< HEAD
YASM-OBJS-$(CONFIG_IDET_FILTER)              += x86/vf_idet.o
YASM-OBJS-$(CONFIG_PULLUP_FILTER)            += x86/vf_pullup.o
=======
YASM-OBJS-$(CONFIG_INTERLACE_FILTER)         += x86/vf_interlace.o
>>>>>>> 2e170405
YASM-OBJS-$(CONFIG_VOLUME_FILTER)            += x86/af_volume.o
YASM-OBJS-$(CONFIG_YADIF_FILTER)             += x86/vf_yadif.o x86/yadif-16.o x86/yadif-10.o<|MERGE_RESOLUTION|>--- conflicted
+++ resolved
@@ -1,23 +1,17 @@
 OBJS-$(CONFIG_GRADFUN_FILTER)                += x86/vf_gradfun_init.o
 OBJS-$(CONFIG_HQDN3D_FILTER)                 += x86/vf_hqdn3d_init.o
-<<<<<<< HEAD
 OBJS-$(CONFIG_IDET_FILTER)                   += x86/vf_idet_init.o
+OBJS-$(CONFIG_INTERLACE_FILTER)              += x86/vf_interlace_init.o
 OBJS-$(CONFIG_NOISE_FILTER)                  += x86/vf_noise.o
 OBJS-$(CONFIG_PULLUP_FILTER)                 += x86/vf_pullup_init.o
 OBJS-$(CONFIG_SPP_FILTER)                    += x86/vf_spp.o
-=======
-OBJS-$(CONFIG_INTERLACE_FILTER)              += x86/vf_interlace_init.o
->>>>>>> 2e170405
 OBJS-$(CONFIG_VOLUME_FILTER)                 += x86/af_volume_init.o
 OBJS-$(CONFIG_YADIF_FILTER)                  += x86/vf_yadif_init.o
 
 YASM-OBJS-$(CONFIG_GRADFUN_FILTER)           += x86/vf_gradfun.o
 YASM-OBJS-$(CONFIG_HQDN3D_FILTER)            += x86/vf_hqdn3d.o
-<<<<<<< HEAD
 YASM-OBJS-$(CONFIG_IDET_FILTER)              += x86/vf_idet.o
+YASM-OBJS-$(CONFIG_INTERLACE_FILTER)         += x86/vf_interlace.o
 YASM-OBJS-$(CONFIG_PULLUP_FILTER)            += x86/vf_pullup.o
-=======
-YASM-OBJS-$(CONFIG_INTERLACE_FILTER)         += x86/vf_interlace.o
->>>>>>> 2e170405
 YASM-OBJS-$(CONFIG_VOLUME_FILTER)            += x86/af_volume.o
 YASM-OBJS-$(CONFIG_YADIF_FILTER)             += x86/vf_yadif.o x86/yadif-16.o x86/yadif-10.o