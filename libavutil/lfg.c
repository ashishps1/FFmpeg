--- conflicted
+++ resolved
@@ -57,66 +57,4 @@
     w = sqrt((-2.0 * log(w)) / w);
     out[0] = x1 * w;
     out[1] = x2 * w;
-<<<<<<< HEAD
-}
-
-#ifdef TEST
-#include "log.h"
-#include "timer.h"
-
-int main(void)
-{
-    int x = 0;
-    int i, j;
-    AVLFG state;
-
-    av_lfg_init(&state, 0xdeadbeef);
-    for (j = 0; j < 10000; j++) {
-        START_TIMER
-        for (i = 0; i < 624; i++) {
-            //av_log(NULL, AV_LOG_ERROR, "%X\n", av_lfg_get(&state));
-            x += av_lfg_get(&state);
-        }
-        STOP_TIMER("624 calls of av_lfg_get");
-    }
-    av_log(NULL, AV_LOG_ERROR, "final value:%X\n", x);
-
-    /* BMG usage example */
-    {
-        double mean   = 1000;
-        double stddev = 53;
-        double samp_mean = 0.0, samp_stddev = 0.0;
-        double samp0, samp1;
-
-        av_lfg_init(&state, 42);
-
-        for (i = 0; i < 1000; i += 2) {
-            double bmg_out[2];
-            av_bmg_get(&state, bmg_out);
-            samp0 = bmg_out[0] * stddev + mean;
-            samp1 = bmg_out[1] * stddev + mean;
-            samp_mean += samp0 + samp1;
-            samp_stddev += samp0 * samp0 + samp1 * samp1;
-            av_log(NULL, AV_LOG_INFO,
-                   "%f\n%f\n",
-                   samp0,
-                   samp1);
-        }
-        /* TODO: add proper normality test */
-        samp_mean /= 1000;
-        samp_stddev /= 999;
-        samp_stddev -= (1000.0/999.0)*samp_mean*samp_mean;
-        samp_stddev = sqrt(samp_stddev);
-        av_log(NULL, AV_LOG_INFO, "sample mean  : %f\n"
-                                  "true mean    : %f\n"
-                                  "sample stddev: %f\n"
-                                  "true stddev  : %f\n",
-                                   samp_mean, mean, samp_stddev, stddev);
-    }
-
-    return 0;
-}
-#endif
-=======
-}
->>>>>>> d12b5b2f
+}