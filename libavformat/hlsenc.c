--- conflicted
+++ resolved
@@ -296,7 +296,7 @@
     for (i = 0; i < s->nb_streams; i++) {
         AVStream *st;
         AVFormatContext *loc;
-        if (s->streams[i]->codec->codec_type == AVMEDIA_TYPE_SUBTITLE)
+        if (s->streams[i]->codecpar->codec_type == AVMEDIA_TYPE_SUBTITLE)
             loc = vtt_oc;
         else
             loc = oc;
@@ -659,14 +659,10 @@
 
     for (i = 0; i < s->nb_streams; i++) {
         hls->has_video +=
-<<<<<<< HEAD
-            s->streams[i]->codec->codec_type == AVMEDIA_TYPE_VIDEO;
+            s->streams[i]->codecpar->codec_type == AVMEDIA_TYPE_VIDEO;
         hls->has_subtitle +=
-            s->streams[i]->codec->codec_type == AVMEDIA_TYPE_SUBTITLE;
-    }
-=======
-            s->streams[i]->codecpar->codec_type == AVMEDIA_TYPE_VIDEO;
->>>>>>> 9200514a
+            s->streams[i]->codecpar->codec_type == AVMEDIA_TYPE_SUBTITLE;
+    }
 
     if (hls->has_video > 1)
         av_log(s, AV_LOG_WARNING,
@@ -767,7 +763,7 @@
     for (i = 0; i < s->nb_streams; i++) {
         AVStream *inner_st;
         AVStream *outer_st = s->streams[i];
-        if (outer_st->codec->codec_type != AVMEDIA_TYPE_SUBTITLE)
+        if (outer_st->codecpar->codec_type != AVMEDIA_TYPE_SUBTITLE)
             inner_st = hls->avf->streams[i];
         else if (hls->vtt_avf)
             inner_st = hls->vtt_avf->streams[0];
@@ -803,7 +799,7 @@
     int ret, can_split = 1;
     int stream_index = 0;
 
-    if( st->codec->codec_type == AVMEDIA_TYPE_SUBTITLE ) {
+    if( st->codecpar->codec_type == AVMEDIA_TYPE_SUBTITLE ) {
         oc = hls->vtt_avf;
         stream_index = 0;
     } else {
@@ -818,7 +814,7 @@
     if (hls->has_video) {
         can_split = st->codecpar->codec_type == AVMEDIA_TYPE_VIDEO &&
                     pkt->flags & AV_PKT_FLAG_KEY;
-        is_ref_pkt = st->codec->codec_type == AVMEDIA_TYPE_VIDEO;
+        is_ref_pkt = st->codecpar->codec_type == AVMEDIA_TYPE_VIDEO;
     }
     if (pkt->pts == AV_NOPTS_VALUE)
         is_ref_pkt = can_split = 0;
@@ -857,7 +853,7 @@
         if (ret < 0)
             return ret;
 
-        if( st->codec->codec_type == AVMEDIA_TYPE_SUBTITLE )
+        if( st->codecpar->codec_type == AVMEDIA_TYPE_SUBTITLE )
             oc = hls->vtt_avf;
         else
         oc = hls->avf;
