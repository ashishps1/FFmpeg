/*
 * various utility functions for use within FFmpeg
 * Copyright (c) 2000, 2001, 2002 Fabrice Bellard
 *
 * This file is part of FFmpeg.
 *
 * FFmpeg is free software; you can redistribute it and/or
 * modify it under the terms of the GNU Lesser General Public
 * License as published by the Free Software Foundation; either
 * version 2.1 of the License, or (at your option) any later version.
 *
 * FFmpeg is distributed in the hope that it will be useful,
 * but WITHOUT ANY WARRANTY; without even the implied warranty of
 * MERCHANTABILITY or FITNESS FOR A PARTICULAR PURPOSE.  See the GNU
 * Lesser General Public License for more details.
 *
 * You should have received a copy of the GNU Lesser General Public
 * License along with FFmpeg; if not, write to the Free Software
 * Foundation, Inc., 51 Franklin Street, Fifth Floor, Boston, MA 02110-1301 USA
 */

/* #define DEBUG */

#include "avformat.h"
#include "avio_internal.h"
#include "internal.h"
#include "libavcodec/internal.h"
#include "libavcodec/raw.h"
#include "libavcodec/bytestream.h"
#include "libavutil/avassert.h"
#include "libavutil/opt.h"
#include "libavutil/dict.h"
#include "libavutil/pixdesc.h"
#include "metadata.h"
#include "id3v2.h"
#include "libavutil/avassert.h"
#include "libavutil/avstring.h"
#include "libavutil/mathematics.h"
#include "libavutil/parseutils.h"
#include "libavutil/time.h"
#include "libavutil/timestamp.h"
#include "riff.h"
#include "audiointerleave.h"
#include "url.h"
#include <stdarg.h>
#if CONFIG_NETWORK
#include "network.h"
#endif

#undef NDEBUG
#include <assert.h>

/**
 * @file
 * various utility functions for use within FFmpeg
 */

unsigned avformat_version(void)
{
    av_assert0(LIBAVFORMAT_VERSION_MICRO >= 100);
    return LIBAVFORMAT_VERSION_INT;
}

const char *avformat_configuration(void)
{
    return FFMPEG_CONFIGURATION;
}

const char *avformat_license(void)
{
#define LICENSE_PREFIX "libavformat license: "
    return LICENSE_PREFIX FFMPEG_LICENSE + sizeof(LICENSE_PREFIX) - 1;
}

#define RELATIVE_TS_BASE (INT64_MAX - (1LL<<48))

static int is_relative(int64_t ts) {
    return ts > (RELATIVE_TS_BASE - (1LL<<48));
}

/**
 * Wrap a given time stamp, if there is an indication for an overflow
 *
 * @param st stream
 * @param timestamp the time stamp to wrap
 * @return resulting time stamp
 */
static int64_t wrap_timestamp(AVStream *st, int64_t timestamp)
{
    if (st->pts_wrap_behavior != AV_PTS_WRAP_IGNORE &&
        st->pts_wrap_reference != AV_NOPTS_VALUE && timestamp != AV_NOPTS_VALUE) {
        if (st->pts_wrap_behavior == AV_PTS_WRAP_ADD_OFFSET &&
            timestamp < st->pts_wrap_reference)
            return timestamp + (1ULL<<st->pts_wrap_bits);
        else if (st->pts_wrap_behavior == AV_PTS_WRAP_SUB_OFFSET &&
            timestamp >= st->pts_wrap_reference)
            return timestamp - (1ULL<<st->pts_wrap_bits);
    }
    return timestamp;
}

/** head of registered input format linked list */
static AVInputFormat *first_iformat = NULL;
/** head of registered output format linked list */
static AVOutputFormat *first_oformat = NULL;

AVInputFormat  *av_iformat_next(AVInputFormat  *f)
{
    if(f) return f->next;
    else  return first_iformat;
}

AVOutputFormat *av_oformat_next(AVOutputFormat *f)
{
    if(f) return f->next;
    else  return first_oformat;
}

void av_register_input_format(AVInputFormat *format)
{
    AVInputFormat **p;
    p = &first_iformat;
    while (*p != NULL) p = &(*p)->next;
    *p = format;
    format->next = NULL;
}

void av_register_output_format(AVOutputFormat *format)
{
    AVOutputFormat **p;
    p = &first_oformat;
    while (*p != NULL) p = &(*p)->next;
    *p = format;
    format->next = NULL;
}

int av_match_ext(const char *filename, const char *extensions)
{
    const char *ext, *p;
    char ext1[32], *q;

    if(!filename)
        return 0;

    ext = strrchr(filename, '.');
    if (ext) {
        ext++;
        p = extensions;
        for(;;) {
            q = ext1;
            while (*p != '\0' && *p != ',' && q-ext1<sizeof(ext1)-1)
                *q++ = *p++;
            *q = '\0';
            if (!av_strcasecmp(ext1, ext))
                return 1;
            if (*p == '\0')
                break;
            p++;
        }
    }
    return 0;
}

static int match_format(const char *name, const char *names)
{
    const char *p;
    int len, namelen;

    if (!name || !names)
        return 0;

    namelen = strlen(name);
    while ((p = strchr(names, ','))) {
        len = FFMAX(p - names, namelen);
        if (!av_strncasecmp(name, names, len))
            return 1;
        names = p+1;
    }
    return !av_strcasecmp(name, names);
}

AVOutputFormat *av_guess_format(const char *short_name, const char *filename,
                                const char *mime_type)
{
    AVOutputFormat *fmt = NULL, *fmt_found;
    int score_max, score;

    /* specific test for image sequences */
#if CONFIG_IMAGE2_MUXER
    if (!short_name && filename &&
        av_filename_number_test(filename) &&
        ff_guess_image2_codec(filename) != AV_CODEC_ID_NONE) {
        return av_guess_format("image2", NULL, NULL);
    }
#endif
    /* Find the proper file type. */
    fmt_found = NULL;
    score_max = 0;
    while ((fmt = av_oformat_next(fmt))) {
        score = 0;
        if (fmt->name && short_name && match_format(short_name, fmt->name))
            score += 100;
        if (fmt->mime_type && mime_type && !strcmp(fmt->mime_type, mime_type))
            score += 10;
        if (filename && fmt->extensions &&
            av_match_ext(filename, fmt->extensions)) {
            score += 5;
        }
        if (score > score_max) {
            score_max = score;
            fmt_found = fmt;
        }
    }
    return fmt_found;
}

enum AVCodecID av_guess_codec(AVOutputFormat *fmt, const char *short_name,
                            const char *filename, const char *mime_type, enum AVMediaType type){
    if(type == AVMEDIA_TYPE_VIDEO){
        enum AVCodecID codec_id= AV_CODEC_ID_NONE;

#if CONFIG_IMAGE2_MUXER
        if(!strcmp(fmt->name, "image2") || !strcmp(fmt->name, "image2pipe")){
            codec_id= ff_guess_image2_codec(filename);
        }
#endif
        if(codec_id == AV_CODEC_ID_NONE)
            codec_id= fmt->video_codec;
        return codec_id;
    }else if(type == AVMEDIA_TYPE_AUDIO)
        return fmt->audio_codec;
    else if (type == AVMEDIA_TYPE_SUBTITLE)
        return fmt->subtitle_codec;
    else
        return AV_CODEC_ID_NONE;
}

AVInputFormat *av_find_input_format(const char *short_name)
{
    AVInputFormat *fmt = NULL;
    while ((fmt = av_iformat_next(fmt))) {
        if (match_format(short_name, fmt->name))
            return fmt;
    }
    return NULL;
}

int ffio_limit(AVIOContext *s, int size)
{
    if(s->maxsize>=0){
        int64_t remaining= s->maxsize - avio_tell(s);
        if(remaining < size){
            int64_t newsize= avio_size(s);
            if(!s->maxsize || s->maxsize<newsize)
                s->maxsize= newsize - !newsize;
            remaining= s->maxsize - avio_tell(s);
            remaining= FFMAX(remaining, 0);
        }

        if(s->maxsize>=0 && remaining+1 < size){
            av_log(NULL, remaining ? AV_LOG_ERROR : AV_LOG_DEBUG, "Truncating packet of size %d to %"PRId64"\n", size, remaining+1);
            size= remaining+1;
        }
    }
    return size;
}

int av_get_packet(AVIOContext *s, AVPacket *pkt, int size)
{
    int ret;
    int orig_size = size;
    size= ffio_limit(s, size);

    ret= av_new_packet(pkt, size);

    if(ret<0)
        return ret;

    pkt->pos= avio_tell(s);

    ret= avio_read(s, pkt->data, size);
    if(ret<=0)
        av_free_packet(pkt);
    else
        av_shrink_packet(pkt, ret);
    if (pkt->size < orig_size)
        pkt->flags |= AV_PKT_FLAG_CORRUPT;

    return ret;
}

int av_append_packet(AVIOContext *s, AVPacket *pkt, int size)
{
    int ret;
    int old_size;
    if (!pkt->size)
        return av_get_packet(s, pkt, size);
    old_size = pkt->size;
    ret = av_grow_packet(pkt, size);
    if (ret < 0)
        return ret;
    ret = avio_read(s, pkt->data + old_size, size);
    av_shrink_packet(pkt, old_size + FFMAX(ret, 0));
    return ret;
}


int av_filename_number_test(const char *filename)
{
    char buf[1024];
    return filename && (av_get_frame_filename(buf, sizeof(buf), filename, 1)>=0);
}

AVInputFormat *av_probe_input_format3(AVProbeData *pd, int is_opened, int *score_ret)
{
    AVProbeData lpd = *pd;
    AVInputFormat *fmt1 = NULL, *fmt;
    int score, nodat = 0, score_max=0;
    const static uint8_t zerobuffer[AVPROBE_PADDING_SIZE];

    if (!lpd.buf)
        lpd.buf = zerobuffer;

    if (lpd.buf_size > 10 && ff_id3v2_match(lpd.buf, ID3v2_DEFAULT_MAGIC)) {
        int id3len = ff_id3v2_tag_len(lpd.buf);
        if (lpd.buf_size > id3len + 16) {
            lpd.buf += id3len;
            lpd.buf_size -= id3len;
        }else
            nodat = 1;
    }

    fmt = NULL;
    while ((fmt1 = av_iformat_next(fmt1))) {
        if (!is_opened == !(fmt1->flags & AVFMT_NOFILE))
            continue;
        score = 0;
        if (fmt1->read_probe) {
            score = fmt1->read_probe(&lpd);
            if(fmt1->extensions && av_match_ext(lpd.filename, fmt1->extensions))
                score = FFMAX(score, nodat ? AVPROBE_SCORE_MAX/4-1 : 1);
        } else if (fmt1->extensions) {
            if (av_match_ext(lpd.filename, fmt1->extensions)) {
                score = 50;
            }
        }
        if (score > score_max) {
            score_max = score;
            fmt = fmt1;
        }else if (score == score_max)
            fmt = NULL;
    }
    *score_ret= score_max;

    return fmt;
}

AVInputFormat *av_probe_input_format2(AVProbeData *pd, int is_opened, int *score_max)
{
    int score_ret;
    AVInputFormat *fmt= av_probe_input_format3(pd, is_opened, &score_ret);
    if(score_ret > *score_max){
        *score_max= score_ret;
        return fmt;
    }else
        return NULL;
}

AVInputFormat *av_probe_input_format(AVProbeData *pd, int is_opened){
    int score=0;
    return av_probe_input_format2(pd, is_opened, &score);
}

static int set_codec_from_probe_data(AVFormatContext *s, AVStream *st, AVProbeData *pd)
{
    static const struct {
        const char *name; enum AVCodecID id; enum AVMediaType type;
    } fmt_id_type[] = {
        { "aac"      , AV_CODEC_ID_AAC       , AVMEDIA_TYPE_AUDIO },
        { "ac3"      , AV_CODEC_ID_AC3       , AVMEDIA_TYPE_AUDIO },
        { "dts"      , AV_CODEC_ID_DTS       , AVMEDIA_TYPE_AUDIO },
        { "eac3"     , AV_CODEC_ID_EAC3      , AVMEDIA_TYPE_AUDIO },
        { "h264"     , AV_CODEC_ID_H264      , AVMEDIA_TYPE_VIDEO },
        { "loas"     , AV_CODEC_ID_AAC_LATM  , AVMEDIA_TYPE_AUDIO },
        { "m4v"      , AV_CODEC_ID_MPEG4     , AVMEDIA_TYPE_VIDEO },
        { "mp3"      , AV_CODEC_ID_MP3       , AVMEDIA_TYPE_AUDIO },
        { "mpegvideo", AV_CODEC_ID_MPEG2VIDEO, AVMEDIA_TYPE_VIDEO },
        { 0 }
    };
    int score;
    AVInputFormat *fmt = av_probe_input_format3(pd, 1, &score);

    if (fmt && st->request_probe <= score) {
        int i;
        av_log(s, AV_LOG_DEBUG, "Probe with size=%d, packets=%d detected %s with score=%d\n",
               pd->buf_size, MAX_PROBE_PACKETS - st->probe_packets, fmt->name, score);
        for (i = 0; fmt_id_type[i].name; i++) {
            if (!strcmp(fmt->name, fmt_id_type[i].name)) {
                st->codec->codec_id   = fmt_id_type[i].id;
                st->codec->codec_type = fmt_id_type[i].type;
                break;
            }
        }
    }
    return score;
}

/************************************************************/
/* input media file */

int av_demuxer_open(AVFormatContext *ic){
    int err;

    if (ic->iformat->read_header) {
        err = ic->iformat->read_header(ic);
        if (err < 0)
            return err;
    }

    if (ic->pb && !ic->data_offset)
        ic->data_offset = avio_tell(ic->pb);

    return 0;
}


/** size of probe buffer, for guessing file type from file contents */
#define PROBE_BUF_MIN 2048
#define PROBE_BUF_MAX (1<<20)

int av_probe_input_buffer(AVIOContext *pb, AVInputFormat **fmt,
                          const char *filename, void *logctx,
                          unsigned int offset, unsigned int max_probe_size)
{
    AVProbeData pd = { filename ? filename : "", NULL, -offset };
    unsigned char *buf = NULL;
    uint8_t *mime_type;
    int ret = 0, probe_size, buf_offset = 0;

    if (!max_probe_size) {
        max_probe_size = PROBE_BUF_MAX;
    } else if (max_probe_size > PROBE_BUF_MAX) {
        max_probe_size = PROBE_BUF_MAX;
    } else if (max_probe_size < PROBE_BUF_MIN) {
        av_log(logctx, AV_LOG_ERROR,
               "Specified probe size value %u cannot be < %u\n", max_probe_size, PROBE_BUF_MIN);
        return AVERROR(EINVAL);
    }

    if (offset >= max_probe_size) {
        return AVERROR(EINVAL);
    }

    if (!*fmt && pb->av_class && av_opt_get(pb, "mime_type", AV_OPT_SEARCH_CHILDREN, &mime_type) >= 0 && mime_type) {
        if (!av_strcasecmp(mime_type, "audio/aacp")) {
            *fmt = av_find_input_format("aac");
        }
        av_freep(&mime_type);
    }

    for(probe_size= PROBE_BUF_MIN; probe_size<=max_probe_size && !*fmt;
        probe_size = FFMIN(probe_size<<1, FFMAX(max_probe_size, probe_size+1))) {
        int score = probe_size < max_probe_size ? AVPROBE_SCORE_RETRY : 0;
        void *buftmp;

        if (probe_size < offset) {
            continue;
        }

        /* read probe data */
        buftmp = av_realloc(buf, probe_size + AVPROBE_PADDING_SIZE);
        if(!buftmp){
            av_free(buf);
            return AVERROR(ENOMEM);
        }
        buf=buftmp;
        if ((ret = avio_read(pb, buf + buf_offset, probe_size - buf_offset)) < 0) {
            /* fail if error was not end of file, otherwise, lower score */
            if (ret != AVERROR_EOF) {
                av_free(buf);
                return ret;
            }
            score = 0;
            ret = 0;            /* error was end of file, nothing read */
        }
        pd.buf_size = buf_offset += ret;
        pd.buf = &buf[offset];

        memset(pd.buf + pd.buf_size, 0, AVPROBE_PADDING_SIZE);

        /* guess file format */
        *fmt = av_probe_input_format2(&pd, 1, &score);
        if(*fmt){
            if(score <= AVPROBE_SCORE_RETRY){ //this can only be true in the last iteration
                av_log(logctx, AV_LOG_WARNING, "Format %s detected only with low score of %d, misdetection possible!\n", (*fmt)->name, score);
            }else
                av_log(logctx, AV_LOG_DEBUG, "Format %s probed with size=%d and score=%d\n", (*fmt)->name, probe_size, score);
        }
    }

    if (!*fmt) {
        av_free(buf);
        return AVERROR_INVALIDDATA;
    }

    /* rewind. reuse probe buffer to avoid seeking */
    ret = ffio_rewind_with_probe_data(pb, &buf, pd.buf_size);

    return ret;
}

/* open input file and probe the format if necessary */
static int init_input(AVFormatContext *s, const char *filename, AVDictionary **options)
{
    int ret;
    AVProbeData pd = {filename, NULL, 0};
    int score = AVPROBE_SCORE_RETRY;

    if (s->pb) {
        s->flags |= AVFMT_FLAG_CUSTOM_IO;
        if (!s->iformat)
            return av_probe_input_buffer(s->pb, &s->iformat, filename, s, 0, s->probesize);
        else if (s->iformat->flags & AVFMT_NOFILE)
            av_log(s, AV_LOG_WARNING, "Custom AVIOContext makes no sense and "
                                      "will be ignored with AVFMT_NOFILE format.\n");
        return 0;
    }

    if ( (s->iformat && s->iformat->flags & AVFMT_NOFILE) ||
        (!s->iformat && (s->iformat = av_probe_input_format2(&pd, 0, &score))))
        return 0;

    if ((ret = avio_open2(&s->pb, filename, AVIO_FLAG_READ | s->avio_flags,
                          &s->interrupt_callback, options)) < 0)
        return ret;
    if (s->iformat)
        return 0;
    return av_probe_input_buffer(s->pb, &s->iformat, filename, s, 0, s->probesize);
}

static AVPacket *add_to_pktbuf(AVPacketList **packet_buffer, AVPacket *pkt,
                               AVPacketList **plast_pktl){
    AVPacketList *pktl = av_mallocz(sizeof(AVPacketList));
    if (!pktl)
        return NULL;

    if (*packet_buffer)
        (*plast_pktl)->next = pktl;
    else
        *packet_buffer = pktl;

    /* add the packet in the buffered packet list */
    *plast_pktl = pktl;
    pktl->pkt= *pkt;
    return &pktl->pkt;
}

<<<<<<< HEAD
void avformat_queue_attached_pictures(AVFormatContext *s)
=======
static int queue_attached_pictures(AVFormatContext *s)
>>>>>>> 1afddbe5
{
    int i;
    for (i = 0; i < s->nb_streams; i++)
        if (s->streams[i]->disposition & AV_DISPOSITION_ATTACHED_PIC &&
            s->streams[i]->discard < AVDISCARD_ALL) {
            AVPacket copy = s->streams[i]->attached_pic;
            copy.buf      = av_buffer_ref(copy.buf);
            if (!copy.buf)
                return AVERROR(ENOMEM);

            add_to_pktbuf(&s->raw_packet_buffer, &copy, &s->raw_packet_buffer_end);
        }
    return 0;
}

int avformat_open_input(AVFormatContext **ps, const char *filename, AVInputFormat *fmt, AVDictionary **options)
{
    AVFormatContext *s = *ps;
    int ret = 0;
    AVDictionary *tmp = NULL;
    ID3v2ExtraMeta *id3v2_extra_meta = NULL;

    if (!s && !(s = avformat_alloc_context()))
        return AVERROR(ENOMEM);
    if (!s->av_class){
        av_log(NULL, AV_LOG_ERROR, "Input context has not been properly allocated by avformat_alloc_context() and is not NULL either\n");
        return AVERROR(EINVAL);
    }
    if (fmt)
        s->iformat = fmt;

    if (options)
        av_dict_copy(&tmp, *options, 0);

    if ((ret = av_opt_set_dict(s, &tmp)) < 0)
        goto fail;

    if ((ret = init_input(s, filename, &tmp)) < 0)
        goto fail;
    avio_skip(s->pb, s->skip_initial_bytes);

    /* check filename in case an image number is expected */
    if (s->iformat->flags & AVFMT_NEEDNUMBER) {
        if (!av_filename_number_test(filename)) {
            ret = AVERROR(EINVAL);
            goto fail;
        }
    }

    s->duration = s->start_time = AV_NOPTS_VALUE;
    av_strlcpy(s->filename, filename ? filename : "", sizeof(s->filename));

    /* allocate private data */
    if (s->iformat->priv_data_size > 0) {
        if (!(s->priv_data = av_mallocz(s->iformat->priv_data_size))) {
            ret = AVERROR(ENOMEM);
            goto fail;
        }
        if (s->iformat->priv_class) {
            *(const AVClass**)s->priv_data = s->iformat->priv_class;
            av_opt_set_defaults(s->priv_data);
            if ((ret = av_opt_set_dict(s->priv_data, &tmp)) < 0)
                goto fail;
        }
    }

    /* e.g. AVFMT_NOFILE formats will not have a AVIOContext */
    if (s->pb)
        ff_id3v2_read(s, ID3v2_DEFAULT_MAGIC, &id3v2_extra_meta);

    if (!(s->flags&AVFMT_FLAG_PRIV_OPT) && s->iformat->read_header)
        if ((ret = s->iformat->read_header(s)) < 0)
            goto fail;

    if (id3v2_extra_meta) {
        if (!strcmp(s->iformat->name, "mp3") || !strcmp(s->iformat->name, "aac")) {
            if((ret = ff_id3v2_parse_apic(s, &id3v2_extra_meta)) < 0)
                goto fail;
        } else
            av_log(s, AV_LOG_DEBUG, "demuxer does not support additional id3 data, skipping\n");
    }
    ff_id3v2_free_extra_meta(&id3v2_extra_meta);

<<<<<<< HEAD
    avformat_queue_attached_pictures(s);
=======
    if ((ret = queue_attached_pictures(s)) < 0)
        goto fail;
>>>>>>> 1afddbe5

    if (!(s->flags&AVFMT_FLAG_PRIV_OPT) && s->pb && !s->data_offset)
        s->data_offset = avio_tell(s->pb);

    s->raw_packet_buffer_remaining_size = RAW_PACKET_BUFFER_SIZE;

    if (options) {
        av_dict_free(options);
        *options = tmp;
    }
    *ps = s;
    return 0;

fail:
    ff_id3v2_free_extra_meta(&id3v2_extra_meta);
    av_dict_free(&tmp);
    if (s->pb && !(s->flags & AVFMT_FLAG_CUSTOM_IO))
        avio_close(s->pb);
    avformat_free_context(s);
    *ps = NULL;
    return ret;
}

/*******************************************************/

static void force_codec_ids(AVFormatContext *s, AVStream *st)
{
    switch(st->codec->codec_type){
    case AVMEDIA_TYPE_VIDEO:
        if(s->video_codec_id)   st->codec->codec_id= s->video_codec_id;
        break;
    case AVMEDIA_TYPE_AUDIO:
        if(s->audio_codec_id)   st->codec->codec_id= s->audio_codec_id;
        break;
    case AVMEDIA_TYPE_SUBTITLE:
        if(s->subtitle_codec_id)st->codec->codec_id= s->subtitle_codec_id;
        break;
    }
}

static void probe_codec(AVFormatContext *s, AVStream *st, const AVPacket *pkt)
{
    if(st->request_probe>0){
        AVProbeData *pd = &st->probe_data;
        int end;
        av_log(s, AV_LOG_DEBUG, "probing stream %d pp:%d\n", st->index, st->probe_packets);
        --st->probe_packets;

        if (pkt) {
            uint8_t *new_buf = av_realloc(pd->buf, pd->buf_size+pkt->size+AVPROBE_PADDING_SIZE);
            if(!new_buf)
                goto no_packet;
            pd->buf = new_buf;
            memcpy(pd->buf+pd->buf_size, pkt->data, pkt->size);
            pd->buf_size += pkt->size;
            memset(pd->buf+pd->buf_size, 0, AVPROBE_PADDING_SIZE);
        } else {
no_packet:
            st->probe_packets = 0;
            if (!pd->buf_size) {
                av_log(s, AV_LOG_WARNING, "nothing to probe for stream %d\n",
                       st->index);
            }
        }

        end=    s->raw_packet_buffer_remaining_size <= 0
                || st->probe_packets<=0;

        if(end || av_log2(pd->buf_size) != av_log2(pd->buf_size - pkt->size)){
            int score= set_codec_from_probe_data(s, st, pd);
            if(    (st->codec->codec_id != AV_CODEC_ID_NONE && score > AVPROBE_SCORE_RETRY)
                || end){
                pd->buf_size=0;
                av_freep(&pd->buf);
                st->request_probe= -1;
                if(st->codec->codec_id != AV_CODEC_ID_NONE){
                    av_log(s, AV_LOG_DEBUG, "probed stream %d\n", st->index);
                }else
                    av_log(s, AV_LOG_WARNING, "probed stream %d failed\n", st->index);
            }
            force_codec_ids(s, st);
        }
    }
}

int ff_read_packet(AVFormatContext *s, AVPacket *pkt)
{
    int ret, i;
    AVStream *st;

    for(;;){
        AVPacketList *pktl = s->raw_packet_buffer;

        if (pktl) {
            *pkt = pktl->pkt;
            st = s->streams[pkt->stream_index];
            if(st->request_probe <= 0){
                s->raw_packet_buffer = pktl->next;
                s->raw_packet_buffer_remaining_size += pkt->size;
                av_free(pktl);
                return 0;
            }
        }

        pkt->data = NULL;
        pkt->size = 0;
        av_init_packet(pkt);
        ret= s->iformat->read_packet(s, pkt);
        if (ret < 0) {
            if (!pktl || ret == AVERROR(EAGAIN))
                return ret;
            for (i = 0; i < s->nb_streams; i++) {
                st = s->streams[i];
                if (st->probe_packets) {
                    probe_codec(s, st, NULL);
                }
                av_assert0(st->request_probe <= 0);
            }
            continue;
        }

        if ((s->flags & AVFMT_FLAG_DISCARD_CORRUPT) &&
            (pkt->flags & AV_PKT_FLAG_CORRUPT)) {
            av_log(s, AV_LOG_WARNING,
                   "Dropped corrupted packet (stream = %d)\n",
                   pkt->stream_index);
            av_free_packet(pkt);
            continue;
        }

        if(!(s->flags & AVFMT_FLAG_KEEP_SIDE_DATA))
            av_packet_merge_side_data(pkt);

        if(pkt->stream_index >= (unsigned)s->nb_streams){
            av_log(s, AV_LOG_ERROR, "Invalid stream index %d\n", pkt->stream_index);
            continue;
        }

        st= s->streams[pkt->stream_index];
        pkt->dts = wrap_timestamp(st, pkt->dts);
        pkt->pts = wrap_timestamp(st, pkt->pts);

        force_codec_ids(s, st);

        /* TODO: audio: time filter; video: frame reordering (pts != dts) */
        if (s->use_wallclock_as_timestamps)
            pkt->dts = pkt->pts = av_rescale_q(av_gettime(), AV_TIME_BASE_Q, st->time_base);

        if(!pktl && st->request_probe <= 0)
            return ret;

        add_to_pktbuf(&s->raw_packet_buffer, pkt, &s->raw_packet_buffer_end);
        s->raw_packet_buffer_remaining_size -= pkt->size;

        probe_codec(s, st, pkt);
    }
}

#if FF_API_READ_PACKET
int av_read_packet(AVFormatContext *s, AVPacket *pkt)
{
    return ff_read_packet(s, pkt);
}
#endif


/**********************************************************/

static int determinable_frame_size(AVCodecContext *avctx)
{
    if (/*avctx->codec_id == AV_CODEC_ID_AAC ||*/
        avctx->codec_id == AV_CODEC_ID_MP1 ||
        avctx->codec_id == AV_CODEC_ID_MP2 ||
        avctx->codec_id == AV_CODEC_ID_MP3/* ||
        avctx->codec_id == AV_CODEC_ID_CELT*/)
        return 1;
    return 0;
}

/**
 * Get the number of samples of an audio frame. Return -1 on error.
 */
int ff_get_audio_frame_size(AVCodecContext *enc, int size, int mux)
{
    int frame_size;

    /* give frame_size priority if demuxing */
    if (!mux && enc->frame_size > 1)
        return enc->frame_size;

    if ((frame_size = av_get_audio_frame_duration(enc, size)) > 0)
        return frame_size;

    /* fallback to using frame_size if muxing */
    if (enc->frame_size > 1)
        return enc->frame_size;

    //For WMA we currently have no other means to calculate duration thus we
    //do it here by assuming CBR, which is true for all known cases.
    if(!mux && enc->bit_rate>0 && size>0 && enc->sample_rate>0 && enc->block_align>1) {
        if (enc->codec_id == AV_CODEC_ID_WMAV1 || enc->codec_id == AV_CODEC_ID_WMAV2)
            return  ((int64_t)size * 8 * enc->sample_rate) / enc->bit_rate;
    }

    return -1;
}


/**
 * Return the frame duration in seconds. Return 0 if not available.
 */
void ff_compute_frame_duration(int *pnum, int *pden, AVStream *st,
                               AVCodecParserContext *pc, AVPacket *pkt)
{
    int frame_size;

    *pnum = 0;
    *pden = 0;
    switch(st->codec->codec_type) {
    case AVMEDIA_TYPE_VIDEO:
        if (st->r_frame_rate.num && !pc) {
            *pnum = st->r_frame_rate.den;
            *pden = st->r_frame_rate.num;
        } else if(st->time_base.num*1000LL > st->time_base.den) {
            *pnum = st->time_base.num;
            *pden = st->time_base.den;
        }else if(st->codec->time_base.num*1000LL > st->codec->time_base.den){
            *pnum = st->codec->time_base.num;
            *pden = st->codec->time_base.den;
            if (pc && pc->repeat_pict) {
                if (*pnum > INT_MAX / (1 + pc->repeat_pict))
                    *pden /= 1 + pc->repeat_pict;
                else
                    *pnum *= 1 + pc->repeat_pict;
            }
            //If this codec can be interlaced or progressive then we need a parser to compute duration of a packet
            //Thus if we have no parser in such case leave duration undefined.
            if(st->codec->ticks_per_frame>1 && !pc){
                *pnum = *pden = 0;
            }
        }
        break;
    case AVMEDIA_TYPE_AUDIO:
        frame_size = ff_get_audio_frame_size(st->codec, pkt->size, 0);
        if (frame_size <= 0 || st->codec->sample_rate <= 0)
            break;
        *pnum = frame_size;
        *pden = st->codec->sample_rate;
        break;
    default:
        break;
    }
}

static int is_intra_only(AVCodecContext *enc){
    const AVCodecDescriptor *desc;

    if(enc->codec_type != AVMEDIA_TYPE_VIDEO)
        return 1;

    desc = av_codec_get_codec_descriptor(enc);
    if (!desc) {
        desc = avcodec_descriptor_get(enc->codec_id);
        av_codec_set_codec_descriptor(enc, desc);
    }
    if (desc)
        return !!(desc->props & AV_CODEC_PROP_INTRA_ONLY);
    return 0;
}

static int has_decode_delay_been_guessed(AVStream *st)
{
    if(st->codec->codec_id != AV_CODEC_ID_H264) return 1;
    if(!st->info) // if we have left find_stream_info then nb_decoded_frames wont increase anymore for stream copy
        return 1;
#if CONFIG_H264_DECODER
    if(st->codec->has_b_frames &&
       avpriv_h264_has_num_reorder_frames(st->codec) == st->codec->has_b_frames)
        return 1;
#endif
    if(st->codec->has_b_frames<3)
        return st->nb_decoded_frames >= 7;
    else if(st->codec->has_b_frames<4)
        return st->nb_decoded_frames >= 18;
    else
        return st->nb_decoded_frames >= 20;
}

static AVPacketList *get_next_pkt(AVFormatContext *s, AVStream *st, AVPacketList *pktl)
{
    if (pktl->next)
        return pktl->next;
    if (pktl == s->parse_queue_end)
        return s->packet_buffer;
    return NULL;
}

static int update_wrap_reference(AVFormatContext *s, AVStream *st, int stream_index)
{
    if (s->correct_ts_overflow && st->pts_wrap_bits < 63 &&
        st->pts_wrap_reference == AV_NOPTS_VALUE && st->first_dts != AV_NOPTS_VALUE) {
        int i;

        // reference time stamp should be 60 s before first time stamp
        int64_t pts_wrap_reference = st->first_dts - av_rescale(60, st->time_base.den, st->time_base.num);
        // if first time stamp is not more than 1/8 and 60s before the wrap point, subtract rather than add wrap offset
        int pts_wrap_behavior = (st->first_dts < (1LL<<st->pts_wrap_bits) - (1LL<<st->pts_wrap_bits-3)) ||
            (st->first_dts < (1LL<<st->pts_wrap_bits) - av_rescale(60, st->time_base.den, st->time_base.num)) ?
            AV_PTS_WRAP_ADD_OFFSET : AV_PTS_WRAP_SUB_OFFSET;

        AVProgram *first_program = av_find_program_from_stream(s, NULL, stream_index);

        if (!first_program) {
            int default_stream_index = av_find_default_stream_index(s);
            if (s->streams[default_stream_index]->pts_wrap_reference == AV_NOPTS_VALUE) {
                for (i=0; i<s->nb_streams; i++) {
                    s->streams[i]->pts_wrap_reference = pts_wrap_reference;
                    s->streams[i]->pts_wrap_behavior = pts_wrap_behavior;
                }
            }
            else {
                st->pts_wrap_reference = s->streams[default_stream_index]->pts_wrap_reference;
                st->pts_wrap_behavior = s->streams[default_stream_index]->pts_wrap_behavior;
            }
        }
        else {
            AVProgram *program = first_program;
            while (program) {
                if (program->pts_wrap_reference != AV_NOPTS_VALUE) {
                    pts_wrap_reference = program->pts_wrap_reference;
                    pts_wrap_behavior = program->pts_wrap_behavior;
                    break;
                }
                program = av_find_program_from_stream(s, program, stream_index);
            }

            // update every program with differing pts_wrap_reference
            program = first_program;
            while(program) {
                if (program->pts_wrap_reference != pts_wrap_reference) {
                    for (i=0; i<program->nb_stream_indexes; i++) {
                        s->streams[program->stream_index[i]]->pts_wrap_reference = pts_wrap_reference;
                        s->streams[program->stream_index[i]]->pts_wrap_behavior = pts_wrap_behavior;
                    }

                    program->pts_wrap_reference = pts_wrap_reference;
                    program->pts_wrap_behavior = pts_wrap_behavior;
                }
                program = av_find_program_from_stream(s, program, stream_index);
            }
        }
        return 1;
    }
    return 0;
}

static void update_initial_timestamps(AVFormatContext *s, int stream_index,
                                      int64_t dts, int64_t pts, AVPacket *pkt)
{
    AVStream *st= s->streams[stream_index];
    AVPacketList *pktl= s->parse_queue ? s->parse_queue : s->packet_buffer;
    int64_t pts_buffer[MAX_REORDER_DELAY+1];
    int64_t shift;
    int i, delay;

    if(st->first_dts != AV_NOPTS_VALUE || dts == AV_NOPTS_VALUE || st->cur_dts == AV_NOPTS_VALUE || is_relative(dts))
        return;

    delay = st->codec->has_b_frames;
    st->first_dts= dts - (st->cur_dts - RELATIVE_TS_BASE);
    st->cur_dts= dts;
    shift = st->first_dts - RELATIVE_TS_BASE;

    for (i=0; i<MAX_REORDER_DELAY+1; i++)
        pts_buffer[i] = AV_NOPTS_VALUE;

    if (is_relative(pts))
        pts += shift;

    for(; pktl; pktl= get_next_pkt(s, st, pktl)){
        if(pktl->pkt.stream_index != stream_index)
            continue;
        if(is_relative(pktl->pkt.pts))
            pktl->pkt.pts += shift;

        if(is_relative(pktl->pkt.dts))
            pktl->pkt.dts += shift;

        if(st->start_time == AV_NOPTS_VALUE && pktl->pkt.pts != AV_NOPTS_VALUE)
            st->start_time= pktl->pkt.pts;

        if(pktl->pkt.pts != AV_NOPTS_VALUE && delay <= MAX_REORDER_DELAY && has_decode_delay_been_guessed(st)){
            pts_buffer[0]= pktl->pkt.pts;
            for(i=0; i<delay && pts_buffer[i] > pts_buffer[i+1]; i++)
                FFSWAP(int64_t, pts_buffer[i], pts_buffer[i+1]);
            if(pktl->pkt.dts == AV_NOPTS_VALUE)
                pktl->pkt.dts= pts_buffer[0];
        }
    }

    if (update_wrap_reference(s, st, stream_index) && st->pts_wrap_behavior == AV_PTS_WRAP_SUB_OFFSET) {
        // correct first time stamps to negative values
        st->first_dts = wrap_timestamp(st, st->first_dts);
        st->cur_dts = wrap_timestamp(st, st->cur_dts);
        pkt->dts = wrap_timestamp(st, pkt->dts);
        pkt->pts = wrap_timestamp(st, pkt->pts);
        pts = wrap_timestamp(st, pts);
    }

    if (st->start_time == AV_NOPTS_VALUE)
        st->start_time = pts;
}

static void update_initial_durations(AVFormatContext *s, AVStream *st,
                                     int stream_index, int duration)
{
    AVPacketList *pktl= s->parse_queue ? s->parse_queue : s->packet_buffer;
    int64_t cur_dts= RELATIVE_TS_BASE;

    if(st->first_dts != AV_NOPTS_VALUE){
        cur_dts= st->first_dts;
        for(; pktl; pktl= get_next_pkt(s, st, pktl)){
            if(pktl->pkt.stream_index == stream_index){
                if(pktl->pkt.pts != pktl->pkt.dts || pktl->pkt.dts != AV_NOPTS_VALUE || pktl->pkt.duration)
                    break;
                cur_dts -= duration;
            }
        }
        if(pktl && pktl->pkt.dts != st->first_dts) {
            av_log(s, AV_LOG_DEBUG, "first_dts %s not matching first dts %s in the queue\n", av_ts2str(st->first_dts), av_ts2str(pktl->pkt.dts));
            return;
        }
        if(!pktl) {
            av_log(s, AV_LOG_DEBUG, "first_dts %s but no packet with dts in the queue\n", av_ts2str(st->first_dts));
            return;
        }
        pktl= s->parse_queue ? s->parse_queue : s->packet_buffer;
        st->first_dts = cur_dts;
    }else if(st->cur_dts != RELATIVE_TS_BASE)
        return;

    for(; pktl; pktl= get_next_pkt(s, st, pktl)){
        if(pktl->pkt.stream_index != stream_index)
            continue;
        if(pktl->pkt.pts == pktl->pkt.dts && (pktl->pkt.dts == AV_NOPTS_VALUE || pktl->pkt.dts == st->first_dts)
           && !pktl->pkt.duration){
            pktl->pkt.dts= cur_dts;
            if(!st->codec->has_b_frames)
                pktl->pkt.pts= cur_dts;
//            if (st->codec->codec_type != AVMEDIA_TYPE_AUDIO)
                pktl->pkt.duration = duration;
        }else
            break;
        cur_dts = pktl->pkt.dts + pktl->pkt.duration;
    }
    if(!pktl)
        st->cur_dts= cur_dts;
}

static void compute_pkt_fields(AVFormatContext *s, AVStream *st,
                               AVCodecParserContext *pc, AVPacket *pkt)
{
    int num, den, presentation_delayed, delay, i;
    int64_t offset;

    if (s->flags & AVFMT_FLAG_NOFILLIN)
        return;

    if((s->flags & AVFMT_FLAG_IGNDTS) && pkt->pts != AV_NOPTS_VALUE)
        pkt->dts= AV_NOPTS_VALUE;

    if (st->codec->codec_id != AV_CODEC_ID_H264 && pc && pc->pict_type == AV_PICTURE_TYPE_B)
        //FIXME Set low_delay = 0 when has_b_frames = 1
        st->codec->has_b_frames = 1;

    /* do we have a video B-frame ? */
    delay= st->codec->has_b_frames;
    presentation_delayed = 0;

    /* XXX: need has_b_frame, but cannot get it if the codec is
        not initialized */
    if (delay &&
        pc && pc->pict_type != AV_PICTURE_TYPE_B)
        presentation_delayed = 1;

    if(pkt->pts != AV_NOPTS_VALUE && pkt->dts != AV_NOPTS_VALUE && st->pts_wrap_bits<63 && pkt->dts - (1LL<<(st->pts_wrap_bits-1)) > pkt->pts){
        if(is_relative(st->cur_dts) || pkt->dts - (1LL<<(st->pts_wrap_bits-1)) > st->cur_dts) {
            pkt->dts -= 1LL<<st->pts_wrap_bits;
        } else
            pkt->pts += 1LL<<st->pts_wrap_bits;
    }

    // some mpeg2 in mpeg-ps lack dts (issue171 / input_file.mpg)
    // we take the conservative approach and discard both
    // Note, if this is misbehaving for a H.264 file then possibly presentation_delayed is not set correctly.
    if(delay==1 && pkt->dts == pkt->pts && pkt->dts != AV_NOPTS_VALUE && presentation_delayed){
        av_log(s, AV_LOG_DEBUG, "invalid dts/pts combination %"PRIi64"\n", pkt->dts);
        if(strcmp(s->iformat->name, "mov,mp4,m4a,3gp,3g2,mj2")) // otherwise we discard correct timestamps for vc1-wmapro.ism
            pkt->dts= AV_NOPTS_VALUE;
    }

    if (pkt->duration == 0) {
        ff_compute_frame_duration(&num, &den, st, pc, pkt);
        if (den && num) {
            pkt->duration = av_rescale_rnd(1, num * (int64_t)st->time_base.den, den * (int64_t)st->time_base.num, AV_ROUND_DOWN);
        }
    }
    if(pkt->duration != 0 && (s->packet_buffer || s->parse_queue))
        update_initial_durations(s, st, pkt->stream_index, pkt->duration);

    /* correct timestamps with byte offset if demuxers only have timestamps
       on packet boundaries */
    if(pc && st->need_parsing == AVSTREAM_PARSE_TIMESTAMPS && pkt->size){
        /* this will estimate bitrate based on this frame's duration and size */
        offset = av_rescale(pc->offset, pkt->duration, pkt->size);
        if(pkt->pts != AV_NOPTS_VALUE)
            pkt->pts += offset;
        if(pkt->dts != AV_NOPTS_VALUE)
            pkt->dts += offset;
    }

    if (pc && pc->dts_sync_point >= 0) {
        // we have synchronization info from the parser
        int64_t den = st->codec->time_base.den * (int64_t) st->time_base.num;
        if (den > 0) {
            int64_t num = st->codec->time_base.num * (int64_t) st->time_base.den;
            if (pkt->dts != AV_NOPTS_VALUE) {
                // got DTS from the stream, update reference timestamp
                st->reference_dts = pkt->dts - pc->dts_ref_dts_delta * num / den;
                pkt->pts = pkt->dts + pc->pts_dts_delta * num / den;
            } else if (st->reference_dts != AV_NOPTS_VALUE) {
                // compute DTS based on reference timestamp
                pkt->dts = st->reference_dts + pc->dts_ref_dts_delta * num / den;
                pkt->pts = pkt->dts + pc->pts_dts_delta * num / den;
            }
            if (pc->dts_sync_point > 0)
                st->reference_dts = pkt->dts; // new reference
        }
    }

    /* This may be redundant, but it should not hurt. */
    if(pkt->dts != AV_NOPTS_VALUE && pkt->pts != AV_NOPTS_VALUE && pkt->pts > pkt->dts)
        presentation_delayed = 1;

    av_dlog(NULL, "IN delayed:%d pts:%s, dts:%s cur_dts:%s st:%d pc:%p duration:%d\n",
           presentation_delayed, av_ts2str(pkt->pts), av_ts2str(pkt->dts), av_ts2str(st->cur_dts), pkt->stream_index, pc, pkt->duration);
    /* interpolate PTS and DTS if they are not present */
    //We skip H264 currently because delay and has_b_frames are not reliably set
    if((delay==0 || (delay==1 && pc)) && st->codec->codec_id != AV_CODEC_ID_H264){
        if (presentation_delayed) {
            /* DTS = decompression timestamp */
            /* PTS = presentation timestamp */
            if (pkt->dts == AV_NOPTS_VALUE)
                pkt->dts = st->last_IP_pts;
            update_initial_timestamps(s, pkt->stream_index, pkt->dts, pkt->pts, pkt);
            if (pkt->dts == AV_NOPTS_VALUE)
                pkt->dts = st->cur_dts;

            /* this is tricky: the dts must be incremented by the duration
            of the frame we are displaying, i.e. the last I- or P-frame */
            if (st->last_IP_duration == 0)
                st->last_IP_duration = pkt->duration;
            if(pkt->dts != AV_NOPTS_VALUE)
                st->cur_dts = pkt->dts + st->last_IP_duration;
            st->last_IP_duration  = pkt->duration;
            st->last_IP_pts= pkt->pts;
            /* cannot compute PTS if not present (we can compute it only
            by knowing the future */
        } else if (pkt->pts != AV_NOPTS_VALUE ||
                   pkt->dts != AV_NOPTS_VALUE ||
                   pkt->duration                ) {
            int duration = pkt->duration;

            /* presentation is not delayed : PTS and DTS are the same */
            if (pkt->pts == AV_NOPTS_VALUE)
                pkt->pts = pkt->dts;
            update_initial_timestamps(s, pkt->stream_index, pkt->pts,
                                      pkt->pts, pkt);
            if (pkt->pts == AV_NOPTS_VALUE)
                pkt->pts = st->cur_dts;
            pkt->dts = pkt->pts;
            if (pkt->pts != AV_NOPTS_VALUE)
                st->cur_dts = pkt->pts + duration;
        }
    }

    if(pkt->pts != AV_NOPTS_VALUE && delay <= MAX_REORDER_DELAY && has_decode_delay_been_guessed(st)){
        st->pts_buffer[0]= pkt->pts;
        for(i=0; i<delay && st->pts_buffer[i] > st->pts_buffer[i+1]; i++)
            FFSWAP(int64_t, st->pts_buffer[i], st->pts_buffer[i+1]);
        if(pkt->dts == AV_NOPTS_VALUE)
            pkt->dts= st->pts_buffer[0];
    }
    if(st->codec->codec_id == AV_CODEC_ID_H264){ // we skipped it above so we try here
        update_initial_timestamps(s, pkt->stream_index, pkt->dts, pkt->pts, pkt); // this should happen on the first packet
    }
    if(pkt->dts > st->cur_dts)
        st->cur_dts = pkt->dts;

    av_dlog(NULL, "OUTdelayed:%d/%d pts:%s, dts:%s cur_dts:%s\n",
            presentation_delayed, delay, av_ts2str(pkt->pts), av_ts2str(pkt->dts), av_ts2str(st->cur_dts));

    /* update flags */
    if (is_intra_only(st->codec))
        pkt->flags |= AV_PKT_FLAG_KEY;
    if (pc)
        pkt->convergence_duration = pc->convergence_duration;
}

static void free_packet_buffer(AVPacketList **pkt_buf, AVPacketList **pkt_buf_end)
{
    while (*pkt_buf) {
        AVPacketList *pktl = *pkt_buf;
        *pkt_buf = pktl->next;
        av_free_packet(&pktl->pkt);
        av_freep(&pktl);
    }
    *pkt_buf_end = NULL;
}

/**
 * Parse a packet, add all split parts to parse_queue
 *
 * @param pkt packet to parse, NULL when flushing the parser at end of stream
 */
static int parse_packet(AVFormatContext *s, AVPacket *pkt, int stream_index)
{
    AVPacket out_pkt = { 0 }, flush_pkt = { 0 };
    AVStream     *st = s->streams[stream_index];
    uint8_t    *data = pkt ? pkt->data : NULL;
    int         size = pkt ? pkt->size : 0;
    int ret = 0, got_output = 0;

    if (!pkt) {
        av_init_packet(&flush_pkt);
        pkt = &flush_pkt;
        got_output = 1;
    } else if (!size && st->parser->flags & PARSER_FLAG_COMPLETE_FRAMES) {
        // preserve 0-size sync packets
        compute_pkt_fields(s, st, st->parser, pkt);
    }

    while (size > 0 || (pkt == &flush_pkt && got_output)) {
        int len;

        av_init_packet(&out_pkt);
        len = av_parser_parse2(st->parser,  st->codec,
                               &out_pkt.data, &out_pkt.size, data, size,
                               pkt->pts, pkt->dts, pkt->pos);

        pkt->pts = pkt->dts = AV_NOPTS_VALUE;
        pkt->pos = -1;
        /* increment read pointer */
        data += len;
        size -= len;

        got_output = !!out_pkt.size;

        if (!out_pkt.size)
            continue;

        /* set the duration */
        out_pkt.duration = 0;
        if (st->codec->codec_type == AVMEDIA_TYPE_AUDIO) {
            if (st->codec->sample_rate > 0) {
                out_pkt.duration = av_rescale_q_rnd(st->parser->duration,
                                                    (AVRational){ 1, st->codec->sample_rate },
                                                    st->time_base,
                                                    AV_ROUND_DOWN);
            }
        } else if (st->codec->time_base.num != 0 &&
                   st->codec->time_base.den != 0) {
            out_pkt.duration = av_rescale_q_rnd(st->parser->duration,
                                                st->codec->time_base,
                                                st->time_base,
                                                AV_ROUND_DOWN);
        }

        out_pkt.stream_index = st->index;
        out_pkt.pts = st->parser->pts;
        out_pkt.dts = st->parser->dts;
        out_pkt.pos = st->parser->pos;

        if(st->need_parsing == AVSTREAM_PARSE_FULL_RAW)
            out_pkt.pos = st->parser->frame_offset;

        if (st->parser->key_frame == 1 ||
            (st->parser->key_frame == -1 &&
             st->parser->pict_type == AV_PICTURE_TYPE_I))
            out_pkt.flags |= AV_PKT_FLAG_KEY;

        if(st->parser->key_frame == -1 && st->parser->pict_type==AV_PICTURE_TYPE_NONE && (pkt->flags&AV_PKT_FLAG_KEY))
            out_pkt.flags |= AV_PKT_FLAG_KEY;

        compute_pkt_fields(s, st, st->parser, &out_pkt);

        if (out_pkt.data == pkt->data && out_pkt.size == pkt->size) {
            out_pkt.buf   = pkt->buf;
            pkt->buf      = NULL;
#if FF_API_DESTRUCT_PACKET
            out_pkt.destruct = pkt->destruct;
            pkt->destruct = NULL;
#endif
        }
        if ((ret = av_dup_packet(&out_pkt)) < 0)
            goto fail;

        if (!add_to_pktbuf(&s->parse_queue, &out_pkt, &s->parse_queue_end)) {
            av_free_packet(&out_pkt);
            ret = AVERROR(ENOMEM);
            goto fail;
        }
    }


    /* end of the stream => close and free the parser */
    if (pkt == &flush_pkt) {
        av_parser_close(st->parser);
        st->parser = NULL;
    }

fail:
    av_free_packet(pkt);
    return ret;
}

static int read_from_packet_buffer(AVPacketList **pkt_buffer,
                                   AVPacketList **pkt_buffer_end,
                                   AVPacket      *pkt)
{
    AVPacketList *pktl;
    av_assert0(*pkt_buffer);
    pktl = *pkt_buffer;
    *pkt = pktl->pkt;
    *pkt_buffer = pktl->next;
    if (!pktl->next)
        *pkt_buffer_end = NULL;
    av_freep(&pktl);
    return 0;
}

static int read_frame_internal(AVFormatContext *s, AVPacket *pkt)
{
    int ret = 0, i, got_packet = 0;

    av_init_packet(pkt);

    while (!got_packet && !s->parse_queue) {
        AVStream *st;
        AVPacket cur_pkt;

        /* read next packet */
        ret = ff_read_packet(s, &cur_pkt);
        if (ret < 0) {
            if (ret == AVERROR(EAGAIN))
                return ret;
            /* flush the parsers */
            for(i = 0; i < s->nb_streams; i++) {
                st = s->streams[i];
                if (st->parser && st->need_parsing)
                    parse_packet(s, NULL, st->index);
            }
            /* all remaining packets are now in parse_queue =>
             * really terminate parsing */
            break;
        }
        ret = 0;
        st  = s->streams[cur_pkt.stream_index];

        if (cur_pkt.pts != AV_NOPTS_VALUE &&
            cur_pkt.dts != AV_NOPTS_VALUE &&
            cur_pkt.pts < cur_pkt.dts) {
            av_log(s, AV_LOG_WARNING, "Invalid timestamps stream=%d, pts=%s, dts=%s, size=%d\n",
                   cur_pkt.stream_index,
                   av_ts2str(cur_pkt.pts),
                   av_ts2str(cur_pkt.dts),
                   cur_pkt.size);
        }
        if (s->debug & FF_FDEBUG_TS)
            av_log(s, AV_LOG_DEBUG, "ff_read_packet stream=%d, pts=%s, dts=%s, size=%d, duration=%d, flags=%d\n",
                   cur_pkt.stream_index,
                   av_ts2str(cur_pkt.pts),
                   av_ts2str(cur_pkt.dts),
                   cur_pkt.size,
                   cur_pkt.duration,
                   cur_pkt.flags);

        if (st->need_parsing && !st->parser && !(s->flags & AVFMT_FLAG_NOPARSE)) {
            st->parser = av_parser_init(st->codec->codec_id);
            if (!st->parser) {
                av_log(s, AV_LOG_VERBOSE, "parser not found for codec "
                       "%s, packets or times may be invalid.\n",
                       avcodec_get_name(st->codec->codec_id));
                /* no parser available: just output the raw packets */
                st->need_parsing = AVSTREAM_PARSE_NONE;
            } else if(st->need_parsing == AVSTREAM_PARSE_HEADERS) {
                st->parser->flags |= PARSER_FLAG_COMPLETE_FRAMES;
            } else if(st->need_parsing == AVSTREAM_PARSE_FULL_ONCE) {
                st->parser->flags |= PARSER_FLAG_ONCE;
            } else if(st->need_parsing == AVSTREAM_PARSE_FULL_RAW) {
                st->parser->flags |= PARSER_FLAG_USE_CODEC_TS;
            }
        }

        if (!st->need_parsing || !st->parser) {
            /* no parsing needed: we just output the packet as is */
            *pkt = cur_pkt;
            compute_pkt_fields(s, st, NULL, pkt);
            if ((s->iformat->flags & AVFMT_GENERIC_INDEX) &&
                (pkt->flags & AV_PKT_FLAG_KEY) && pkt->dts != AV_NOPTS_VALUE) {
                ff_reduce_index(s, st->index);
                av_add_index_entry(st, pkt->pos, pkt->dts, 0, 0, AVINDEX_KEYFRAME);
            }
            got_packet = 1;
        } else if (st->discard < AVDISCARD_ALL) {
            if ((ret = parse_packet(s, &cur_pkt, cur_pkt.stream_index)) < 0)
                return ret;
        } else {
            /* free packet */
            av_free_packet(&cur_pkt);
        }
        if (pkt->flags & AV_PKT_FLAG_KEY)
            st->skip_to_keyframe = 0;
        if (st->skip_to_keyframe) {
            av_free_packet(&cur_pkt);
            got_packet = 0;
        }
    }

    if (!got_packet && s->parse_queue)
        ret = read_from_packet_buffer(&s->parse_queue, &s->parse_queue_end, pkt);

    if(s->debug & FF_FDEBUG_TS)
        av_log(s, AV_LOG_DEBUG, "read_frame_internal stream=%d, pts=%s, dts=%s, size=%d, duration=%d, flags=%d\n",
            pkt->stream_index,
            av_ts2str(pkt->pts),
            av_ts2str(pkt->dts),
            pkt->size,
            pkt->duration,
            pkt->flags);

    return ret;
}

int av_read_frame(AVFormatContext *s, AVPacket *pkt)
{
    const int genpts = s->flags & AVFMT_FLAG_GENPTS;
    int          eof = 0;
    int ret;
    AVStream *st;

    if (!genpts) {
        ret = s->packet_buffer ?
            read_from_packet_buffer(&s->packet_buffer, &s->packet_buffer_end, pkt) :
            read_frame_internal(s, pkt);
        if (ret < 0)
            return ret;
        goto return_packet;
    }

    for (;;) {
        AVPacketList *pktl = s->packet_buffer;

        if (pktl) {
            AVPacket *next_pkt = &pktl->pkt;

            if (next_pkt->dts != AV_NOPTS_VALUE) {
                int wrap_bits = s->streams[next_pkt->stream_index]->pts_wrap_bits;
                // last dts seen for this stream. if any of packets following
                // current one had no dts, we will set this to AV_NOPTS_VALUE.
                int64_t last_dts = next_pkt->dts;
                while (pktl && next_pkt->pts == AV_NOPTS_VALUE) {
                    if (pktl->pkt.stream_index == next_pkt->stream_index &&
                        (av_compare_mod(next_pkt->dts, pktl->pkt.dts, 2LL << (wrap_bits - 1)) < 0)) {
                        if (av_compare_mod(pktl->pkt.pts, pktl->pkt.dts, 2LL << (wrap_bits - 1))) { //not b frame
                            next_pkt->pts = pktl->pkt.dts;
                        }
                        if (last_dts != AV_NOPTS_VALUE) {
                            // Once last dts was set to AV_NOPTS_VALUE, we don't change it.
                            last_dts = pktl->pkt.dts;
                        }
                    }
                    pktl = pktl->next;
                }
                if (eof && next_pkt->pts == AV_NOPTS_VALUE && last_dts != AV_NOPTS_VALUE) {
                    // Fixing the last reference frame had none pts issue (For MXF etc).
                    // We only do this when
                    // 1. eof.
                    // 2. we are not able to resolve a pts value for current packet.
                    // 3. the packets for this stream at the end of the files had valid dts.
                    next_pkt->pts = last_dts + next_pkt->duration;
                }
                pktl = s->packet_buffer;
            }

            /* read packet from packet buffer, if there is data */
            if (!(next_pkt->pts == AV_NOPTS_VALUE &&
                  next_pkt->dts != AV_NOPTS_VALUE && !eof)) {
                ret = read_from_packet_buffer(&s->packet_buffer,
                                               &s->packet_buffer_end, pkt);
                goto return_packet;
            }
        }

        ret = read_frame_internal(s, pkt);
        if (ret < 0) {
            if (pktl && ret != AVERROR(EAGAIN)) {
                eof = 1;
                continue;
            } else
                return ret;
        }

        if (av_dup_packet(add_to_pktbuf(&s->packet_buffer, pkt,
                          &s->packet_buffer_end)) < 0)
            return AVERROR(ENOMEM);
    }

return_packet:

    st = s->streams[pkt->stream_index];
    if (st->skip_samples) {
        uint8_t *p = av_packet_new_side_data(pkt, AV_PKT_DATA_SKIP_SAMPLES, 10);
        AV_WL32(p, st->skip_samples);
        av_log(s, AV_LOG_DEBUG, "demuxer injecting skip %d\n", st->skip_samples);
        st->skip_samples = 0;
    }

    if ((s->iformat->flags & AVFMT_GENERIC_INDEX) && pkt->flags & AV_PKT_FLAG_KEY) {
        ff_reduce_index(s, st->index);
        av_add_index_entry(st, pkt->pos, pkt->dts, 0, 0, AVINDEX_KEYFRAME);
    }

    if (is_relative(pkt->dts))
        pkt->dts -= RELATIVE_TS_BASE;
    if (is_relative(pkt->pts))
        pkt->pts -= RELATIVE_TS_BASE;

    return ret;
}

/* XXX: suppress the packet queue */
static void flush_packet_queue(AVFormatContext *s)
{
    free_packet_buffer(&s->parse_queue,       &s->parse_queue_end);
    free_packet_buffer(&s->packet_buffer,     &s->packet_buffer_end);
    free_packet_buffer(&s->raw_packet_buffer, &s->raw_packet_buffer_end);

    s->raw_packet_buffer_remaining_size = RAW_PACKET_BUFFER_SIZE;
}

/*******************************************************/
/* seek support */

int av_find_default_stream_index(AVFormatContext *s)
{
    int first_audio_index = -1;
    int i;
    AVStream *st;

    if (s->nb_streams <= 0)
        return -1;
    for(i = 0; i < s->nb_streams; i++) {
        st = s->streams[i];
        if (st->codec->codec_type == AVMEDIA_TYPE_VIDEO &&
            !(st->disposition & AV_DISPOSITION_ATTACHED_PIC)) {
            return i;
        }
        if (first_audio_index < 0 && st->codec->codec_type == AVMEDIA_TYPE_AUDIO)
            first_audio_index = i;
    }
    return first_audio_index >= 0 ? first_audio_index : 0;
}

/**
 * Flush the frame reader.
 */
void ff_read_frame_flush(AVFormatContext *s)
{
    AVStream *st;
    int i, j;

    flush_packet_queue(s);

    /* for each stream, reset read state */
    for(i = 0; i < s->nb_streams; i++) {
        st = s->streams[i];

        if (st->parser) {
            av_parser_close(st->parser);
            st->parser = NULL;
        }
        st->last_IP_pts = AV_NOPTS_VALUE;
        if(st->first_dts == AV_NOPTS_VALUE) st->cur_dts = RELATIVE_TS_BASE;
        else                                st->cur_dts = AV_NOPTS_VALUE; /* we set the current DTS to an unspecified origin */
        st->reference_dts = AV_NOPTS_VALUE;

        st->probe_packets = MAX_PROBE_PACKETS;

        for(j=0; j<MAX_REORDER_DELAY+1; j++)
            st->pts_buffer[j]= AV_NOPTS_VALUE;
    }
}

void ff_update_cur_dts(AVFormatContext *s, AVStream *ref_st, int64_t timestamp)
{
    int i;

    for(i = 0; i < s->nb_streams; i++) {
        AVStream *st = s->streams[i];

        st->cur_dts = av_rescale(timestamp,
                                 st->time_base.den * (int64_t)ref_st->time_base.num,
                                 st->time_base.num * (int64_t)ref_st->time_base.den);
    }
}

void ff_reduce_index(AVFormatContext *s, int stream_index)
{
    AVStream *st= s->streams[stream_index];
    unsigned int max_entries= s->max_index_size / sizeof(AVIndexEntry);

    if((unsigned)st->nb_index_entries >= max_entries){
        int i;
        for(i=0; 2*i<st->nb_index_entries; i++)
            st->index_entries[i]= st->index_entries[2*i];
        st->nb_index_entries= i;
    }
}

int ff_add_index_entry(AVIndexEntry **index_entries,
                       int *nb_index_entries,
                       unsigned int *index_entries_allocated_size,
                       int64_t pos, int64_t timestamp, int size, int distance, int flags)
{
    AVIndexEntry *entries, *ie;
    int index;

    if((unsigned)*nb_index_entries + 1 >= UINT_MAX / sizeof(AVIndexEntry))
        return -1;

    if(timestamp == AV_NOPTS_VALUE)
        return AVERROR(EINVAL);

    if (is_relative(timestamp)) //FIXME this maintains previous behavior but we should shift by the correct offset once known
        timestamp -= RELATIVE_TS_BASE;

    entries = av_fast_realloc(*index_entries,
                              index_entries_allocated_size,
                              (*nb_index_entries + 1) *
                              sizeof(AVIndexEntry));
    if(!entries)
        return -1;

    *index_entries= entries;

    index= ff_index_search_timestamp(*index_entries, *nb_index_entries, timestamp, AVSEEK_FLAG_ANY);

    if(index<0){
        index= (*nb_index_entries)++;
        ie= &entries[index];
        assert(index==0 || ie[-1].timestamp < timestamp);
    }else{
        ie= &entries[index];
        if(ie->timestamp != timestamp){
            if(ie->timestamp <= timestamp)
                return -1;
            memmove(entries + index + 1, entries + index, sizeof(AVIndexEntry)*(*nb_index_entries - index));
            (*nb_index_entries)++;
        }else if(ie->pos == pos && distance < ie->min_distance) //do not reduce the distance
            distance= ie->min_distance;
    }

    ie->pos = pos;
    ie->timestamp = timestamp;
    ie->min_distance= distance;
    ie->size= size;
    ie->flags = flags;

    return index;
}

int av_add_index_entry(AVStream *st,
                       int64_t pos, int64_t timestamp, int size, int distance, int flags)
{
    timestamp = wrap_timestamp(st, timestamp);
    return ff_add_index_entry(&st->index_entries, &st->nb_index_entries,
                              &st->index_entries_allocated_size, pos,
                              timestamp, size, distance, flags);
}

int ff_index_search_timestamp(const AVIndexEntry *entries, int nb_entries,
                              int64_t wanted_timestamp, int flags)
{
    int a, b, m;
    int64_t timestamp;

    a = - 1;
    b = nb_entries;

    //optimize appending index entries at the end
    if(b && entries[b-1].timestamp < wanted_timestamp)
        a= b-1;

    while (b - a > 1) {
        m = (a + b) >> 1;
        timestamp = entries[m].timestamp;
        if(timestamp >= wanted_timestamp)
            b = m;
        if(timestamp <= wanted_timestamp)
            a = m;
    }
    m= (flags & AVSEEK_FLAG_BACKWARD) ? a : b;

    if(!(flags & AVSEEK_FLAG_ANY)){
        while(m>=0 && m<nb_entries && !(entries[m].flags & AVINDEX_KEYFRAME)){
            m += (flags & AVSEEK_FLAG_BACKWARD) ? -1 : 1;
        }
    }

    if(m == nb_entries)
        return -1;
    return  m;
}

int av_index_search_timestamp(AVStream *st, int64_t wanted_timestamp,
                              int flags)
{
    return ff_index_search_timestamp(st->index_entries, st->nb_index_entries,
                                     wanted_timestamp, flags);
}

static int64_t ff_read_timestamp(AVFormatContext *s, int stream_index, int64_t *ppos, int64_t pos_limit,
                                 int64_t (*read_timestamp)(struct AVFormatContext *, int , int64_t *, int64_t ))
{
    int64_t ts = read_timestamp(s, stream_index, ppos, pos_limit);
    if (stream_index >= 0)
        ts = wrap_timestamp(s->streams[stream_index], ts);
    return ts;
}

int ff_seek_frame_binary(AVFormatContext *s, int stream_index, int64_t target_ts, int flags)
{
    AVInputFormat *avif= s->iformat;
    int64_t av_uninit(pos_min), av_uninit(pos_max), pos, pos_limit;
    int64_t ts_min, ts_max, ts;
    int index;
    int64_t ret;
    AVStream *st;

    if (stream_index < 0)
        return -1;

    av_dlog(s, "read_seek: %d %s\n", stream_index, av_ts2str(target_ts));

    ts_max=
    ts_min= AV_NOPTS_VALUE;
    pos_limit= -1; //gcc falsely says it may be uninitialized

    st= s->streams[stream_index];
    if(st->index_entries){
        AVIndexEntry *e;

        index= av_index_search_timestamp(st, target_ts, flags | AVSEEK_FLAG_BACKWARD); //FIXME whole func must be checked for non-keyframe entries in index case, especially read_timestamp()
        index= FFMAX(index, 0);
        e= &st->index_entries[index];

        if(e->timestamp <= target_ts || e->pos == e->min_distance){
            pos_min= e->pos;
            ts_min= e->timestamp;
            av_dlog(s, "using cached pos_min=0x%"PRIx64" dts_min=%s\n",
                    pos_min, av_ts2str(ts_min));
        }else{
            assert(index==0);
        }

        index= av_index_search_timestamp(st, target_ts, flags & ~AVSEEK_FLAG_BACKWARD);
        assert(index < st->nb_index_entries);
        if(index >= 0){
            e= &st->index_entries[index];
            assert(e->timestamp >= target_ts);
            pos_max= e->pos;
            ts_max= e->timestamp;
            pos_limit= pos_max - e->min_distance;
            av_dlog(s, "using cached pos_max=0x%"PRIx64" pos_limit=0x%"PRIx64" dts_max=%s\n",
                    pos_max, pos_limit, av_ts2str(ts_max));
        }
    }

    pos= ff_gen_search(s, stream_index, target_ts, pos_min, pos_max, pos_limit, ts_min, ts_max, flags, &ts, avif->read_timestamp);
    if(pos<0)
        return -1;

    /* do the seek */
    if ((ret = avio_seek(s->pb, pos, SEEK_SET)) < 0)
        return ret;

    ff_read_frame_flush(s);
    ff_update_cur_dts(s, st, ts);

    return 0;
}

int64_t ff_gen_search(AVFormatContext *s, int stream_index, int64_t target_ts,
                      int64_t pos_min, int64_t pos_max, int64_t pos_limit,
                      int64_t ts_min, int64_t ts_max, int flags, int64_t *ts_ret,
                      int64_t (*read_timestamp)(struct AVFormatContext *, int , int64_t *, int64_t ))
{
    int64_t pos, ts;
    int64_t start_pos, filesize;
    int no_change;

    av_dlog(s, "gen_seek: %d %s\n", stream_index, av_ts2str(target_ts));

    if(ts_min == AV_NOPTS_VALUE){
        pos_min = s->data_offset;
        ts_min = ff_read_timestamp(s, stream_index, &pos_min, INT64_MAX, read_timestamp);
        if (ts_min == AV_NOPTS_VALUE)
            return -1;
    }

    if(ts_min >= target_ts){
        *ts_ret= ts_min;
        return pos_min;
    }

    if(ts_max == AV_NOPTS_VALUE){
        int step= 1024;
        filesize = avio_size(s->pb);
        pos_max = filesize - 1;
        do{
            pos_max = FFMAX(0, pos_max - step);
            ts_max = ff_read_timestamp(s, stream_index, &pos_max, pos_max + step, read_timestamp);
            step += step;
        }while(ts_max == AV_NOPTS_VALUE && pos_max > 0);
        if (ts_max == AV_NOPTS_VALUE)
            return -1;

        for(;;){
            int64_t tmp_pos= pos_max + 1;
            int64_t tmp_ts= ff_read_timestamp(s, stream_index, &tmp_pos, INT64_MAX, read_timestamp);
            if(tmp_ts == AV_NOPTS_VALUE)
                break;
            ts_max= tmp_ts;
            pos_max= tmp_pos;
            if(tmp_pos >= filesize)
                break;
        }
        pos_limit= pos_max;
    }

    if(ts_max <= target_ts){
        *ts_ret= ts_max;
        return pos_max;
    }

    if(ts_min > ts_max){
        return -1;
    }else if(ts_min == ts_max){
        pos_limit= pos_min;
    }

    no_change=0;
    while (pos_min < pos_limit) {
        av_dlog(s, "pos_min=0x%"PRIx64" pos_max=0x%"PRIx64" dts_min=%s dts_max=%s\n",
                pos_min, pos_max, av_ts2str(ts_min), av_ts2str(ts_max));
        assert(pos_limit <= pos_max);

        if(no_change==0){
            int64_t approximate_keyframe_distance= pos_max - pos_limit;
            // interpolate position (better than dichotomy)
            pos = av_rescale(target_ts - ts_min, pos_max - pos_min, ts_max - ts_min)
                + pos_min - approximate_keyframe_distance;
        }else if(no_change==1){
            // bisection, if interpolation failed to change min or max pos last time
            pos = (pos_min + pos_limit)>>1;
        }else{
            /* linear search if bisection failed, can only happen if there
               are very few or no keyframes between min/max */
            pos=pos_min;
        }
        if(pos <= pos_min)
            pos= pos_min + 1;
        else if(pos > pos_limit)
            pos= pos_limit;
        start_pos= pos;

        ts = ff_read_timestamp(s, stream_index, &pos, INT64_MAX, read_timestamp); //may pass pos_limit instead of -1
        if(pos == pos_max)
            no_change++;
        else
            no_change=0;
        av_dlog(s, "%"PRId64" %"PRId64" %"PRId64" / %s %s %s target:%s limit:%"PRId64" start:%"PRId64" noc:%d\n",
                pos_min, pos, pos_max,
                av_ts2str(ts_min), av_ts2str(ts), av_ts2str(ts_max), av_ts2str(target_ts),
                pos_limit, start_pos, no_change);
        if(ts == AV_NOPTS_VALUE){
            av_log(s, AV_LOG_ERROR, "read_timestamp() failed in the middle\n");
            return -1;
        }
        assert(ts != AV_NOPTS_VALUE);
        if (target_ts <= ts) {
            pos_limit = start_pos - 1;
            pos_max = pos;
            ts_max = ts;
        }
        if (target_ts >= ts) {
            pos_min = pos;
            ts_min = ts;
        }
    }

    pos = (flags & AVSEEK_FLAG_BACKWARD) ? pos_min : pos_max;
    ts  = (flags & AVSEEK_FLAG_BACKWARD) ?  ts_min :  ts_max;
#if 0
    pos_min = pos;
    ts_min = ff_read_timestamp(s, stream_index, &pos_min, INT64_MAX, read_timestamp);
    pos_min++;
    ts_max = ff_read_timestamp(s, stream_index, &pos_min, INT64_MAX, read_timestamp);
    av_dlog(s, "pos=0x%"PRIx64" %s<=%s<=%s\n",
            pos, av_ts2str(ts_min), av_ts2str(target_ts), av_ts2str(ts_max));
#endif
    *ts_ret= ts;
    return pos;
}

static int seek_frame_byte(AVFormatContext *s, int stream_index, int64_t pos, int flags){
    int64_t pos_min, pos_max;

    pos_min = s->data_offset;
    pos_max = avio_size(s->pb) - 1;

    if     (pos < pos_min) pos= pos_min;
    else if(pos > pos_max) pos= pos_max;

    avio_seek(s->pb, pos, SEEK_SET);

    return 0;
}

static int seek_frame_generic(AVFormatContext *s,
                                 int stream_index, int64_t timestamp, int flags)
{
    int index;
    int64_t ret;
    AVStream *st;
    AVIndexEntry *ie;

    st = s->streams[stream_index];

    index = av_index_search_timestamp(st, timestamp, flags);

    if(index < 0 && st->nb_index_entries && timestamp < st->index_entries[0].timestamp)
        return -1;

    if(index < 0 || index==st->nb_index_entries-1){
        AVPacket pkt;
        int nonkey=0;

        if(st->nb_index_entries){
            assert(st->index_entries);
            ie= &st->index_entries[st->nb_index_entries-1];
            if ((ret = avio_seek(s->pb, ie->pos, SEEK_SET)) < 0)
                return ret;
            ff_update_cur_dts(s, st, ie->timestamp);
        }else{
            if ((ret = avio_seek(s->pb, s->data_offset, SEEK_SET)) < 0)
                return ret;
        }
        for (;;) {
            int read_status;
            do{
                read_status = av_read_frame(s, &pkt);
            } while (read_status == AVERROR(EAGAIN));
            if (read_status < 0)
                break;
            av_free_packet(&pkt);
            if(stream_index == pkt.stream_index && pkt.dts > timestamp){
                if(pkt.flags & AV_PKT_FLAG_KEY)
                    break;
                if(nonkey++ > 1000 && st->codec->codec_id != AV_CODEC_ID_CDGRAPHICS){
                    av_log(s, AV_LOG_ERROR,"seek_frame_generic failed as this stream seems to contain no keyframes after the target timestamp, %d non keyframes found\n", nonkey);
                    break;
                }
            }
        }
        index = av_index_search_timestamp(st, timestamp, flags);
    }
    if (index < 0)
        return -1;

    ff_read_frame_flush(s);
    if (s->iformat->read_seek){
        if(s->iformat->read_seek(s, stream_index, timestamp, flags) >= 0)
            return 0;
    }
    ie = &st->index_entries[index];
    if ((ret = avio_seek(s->pb, ie->pos, SEEK_SET)) < 0)
        return ret;
    ff_update_cur_dts(s, st, ie->timestamp);

    return 0;
}

static int seek_frame_internal(AVFormatContext *s, int stream_index,
                               int64_t timestamp, int flags)
{
    int ret;
    AVStream *st;

    if (flags & AVSEEK_FLAG_BYTE) {
        if (s->iformat->flags & AVFMT_NO_BYTE_SEEK)
            return -1;
        ff_read_frame_flush(s);
        return seek_frame_byte(s, stream_index, timestamp, flags);
    }

    if(stream_index < 0){
        stream_index= av_find_default_stream_index(s);
        if(stream_index < 0)
            return -1;

        st= s->streams[stream_index];
        /* timestamp for default must be expressed in AV_TIME_BASE units */
        timestamp = av_rescale(timestamp, st->time_base.den, AV_TIME_BASE * (int64_t)st->time_base.num);
    }

    /* first, we try the format specific seek */
    if (s->iformat->read_seek) {
        ff_read_frame_flush(s);
        ret = s->iformat->read_seek(s, stream_index, timestamp, flags);
    } else
        ret = -1;
    if (ret >= 0) {
        return 0;
    }

    if (s->iformat->read_timestamp && !(s->iformat->flags & AVFMT_NOBINSEARCH)) {
        ff_read_frame_flush(s);
        return ff_seek_frame_binary(s, stream_index, timestamp, flags);
    } else if (!(s->iformat->flags & AVFMT_NOGENSEARCH)) {
        ff_read_frame_flush(s);
        return seek_frame_generic(s, stream_index, timestamp, flags);
    }
    else
        return -1;
}

int av_seek_frame(AVFormatContext *s, int stream_index, int64_t timestamp, int flags)
{
    int ret = seek_frame_internal(s, stream_index, timestamp, flags);

    if (ret >= 0)
<<<<<<< HEAD
        avformat_queue_attached_pictures(s);
=======
        ret = queue_attached_pictures(s);
>>>>>>> 1afddbe5

    return ret;
}

int avformat_seek_file(AVFormatContext *s, int stream_index, int64_t min_ts, int64_t ts, int64_t max_ts, int flags)
{
    if(min_ts > ts || max_ts < ts)
        return -1;

    if(s->seek2any>0)
        flags |= AVSEEK_FLAG_ANY;

    if (s->iformat->read_seek2) {
        int ret;
        ff_read_frame_flush(s);

        if (stream_index == -1 && s->nb_streams == 1) {
            AVRational time_base = s->streams[0]->time_base;
            ts = av_rescale_q(ts, AV_TIME_BASE_Q, time_base);
            min_ts = av_rescale_rnd(min_ts, time_base.den,
                                    time_base.num * (int64_t)AV_TIME_BASE,
                                    AV_ROUND_UP   | AV_ROUND_PASS_MINMAX);
            max_ts = av_rescale_rnd(max_ts, time_base.den,
                                    time_base.num * (int64_t)AV_TIME_BASE,
                                    AV_ROUND_DOWN | AV_ROUND_PASS_MINMAX);
        }

        ret = s->iformat->read_seek2(s, stream_index, min_ts, ts, max_ts, flags);

        if (ret >= 0)
<<<<<<< HEAD
            avformat_queue_attached_pictures(s);
=======
            ret = queue_attached_pictures(s);
>>>>>>> 1afddbe5
        return ret;
    }

    if(s->iformat->read_timestamp){
        //try to seek via read_timestamp()
    }

    //Fallback to old API if new is not implemented but old is
    //Note the old has somewhat different semantics
    if (s->iformat->read_seek || 1) {
        int dir = (ts - (uint64_t)min_ts > (uint64_t)max_ts - ts ? AVSEEK_FLAG_BACKWARD : 0);
        int ret = av_seek_frame(s, stream_index, ts, flags | dir);
        if (ret<0 && ts != min_ts && max_ts != ts) {
            ret = av_seek_frame(s, stream_index, dir ? max_ts : min_ts, flags | dir);
            if (ret >= 0)
                ret = av_seek_frame(s, stream_index, ts, flags | (dir^AVSEEK_FLAG_BACKWARD));
        }
        return ret;
    }

    // try some generic seek like seek_frame_generic() but with new ts semantics
    return -1; //unreachable
}

/*******************************************************/

/**
 * Return TRUE if the stream has accurate duration in any stream.
 *
 * @return TRUE if the stream has accurate duration for at least one component.
 */
static int has_duration(AVFormatContext *ic)
{
    int i;
    AVStream *st;

    for(i = 0;i < ic->nb_streams; i++) {
        st = ic->streams[i];
        if (st->duration != AV_NOPTS_VALUE)
            return 1;
    }
    if (ic->duration != AV_NOPTS_VALUE)
        return 1;
    return 0;
}

/**
 * Estimate the stream timings from the one of each components.
 *
 * Also computes the global bitrate if possible.
 */
static void update_stream_timings(AVFormatContext *ic)
{
    int64_t start_time, start_time1, start_time_text, end_time, end_time1;
    int64_t duration, duration1, filesize;
    int i;
    AVStream *st;
    AVProgram *p;

    start_time = INT64_MAX;
    start_time_text = INT64_MAX;
    end_time = INT64_MIN;
    duration = INT64_MIN;
    for(i = 0;i < ic->nb_streams; i++) {
        st = ic->streams[i];
        if (st->start_time != AV_NOPTS_VALUE && st->time_base.den) {
            start_time1= av_rescale_q(st->start_time, st->time_base, AV_TIME_BASE_Q);
            if (st->codec->codec_type == AVMEDIA_TYPE_SUBTITLE || st->codec->codec_type == AVMEDIA_TYPE_DATA) {
                if (start_time1 < start_time_text)
                    start_time_text = start_time1;
            } else
                start_time = FFMIN(start_time, start_time1);
            end_time1 = AV_NOPTS_VALUE;
            if (st->duration != AV_NOPTS_VALUE) {
                end_time1 = start_time1
                          + av_rescale_q(st->duration, st->time_base, AV_TIME_BASE_Q);
                end_time = FFMAX(end_time, end_time1);
            }
            for(p = NULL; (p = av_find_program_from_stream(ic, p, i)); ){
                if(p->start_time == AV_NOPTS_VALUE || p->start_time > start_time1)
                    p->start_time = start_time1;
                if(p->end_time < end_time1)
                    p->end_time = end_time1;
            }
        }
        if (st->duration != AV_NOPTS_VALUE) {
            duration1 = av_rescale_q(st->duration, st->time_base, AV_TIME_BASE_Q);
            duration = FFMAX(duration, duration1);
        }
    }
    if (start_time == INT64_MAX || (start_time > start_time_text && start_time - start_time_text < AV_TIME_BASE))
        start_time = start_time_text;
    else if(start_time > start_time_text)
        av_log(ic, AV_LOG_VERBOSE, "Ignoring outlier non primary stream starttime %f\n", start_time_text / (float)AV_TIME_BASE);

    if (start_time != INT64_MAX) {
        ic->start_time = start_time;
        if (end_time != INT64_MIN) {
            if (ic->nb_programs) {
                for (i=0; i<ic->nb_programs; i++) {
                    p = ic->programs[i];
                    if(p->start_time != AV_NOPTS_VALUE && p->end_time > p->start_time)
                        duration = FFMAX(duration, p->end_time - p->start_time);
                }
            } else
                duration = FFMAX(duration, end_time - start_time);
        }
    }
    if (duration != INT64_MIN && duration > 0 && ic->duration == AV_NOPTS_VALUE) {
        ic->duration = duration;
    }
        if (ic->pb && (filesize = avio_size(ic->pb)) > 0 && ic->duration != AV_NOPTS_VALUE) {
            /* compute the bitrate */
            double bitrate = (double)filesize * 8.0 * AV_TIME_BASE /
                (double)ic->duration;
            if (bitrate >= 0 && bitrate <= INT_MAX)
                ic->bit_rate = bitrate;
        }
}

static void fill_all_stream_timings(AVFormatContext *ic)
{
    int i;
    AVStream *st;

    update_stream_timings(ic);
    for(i = 0;i < ic->nb_streams; i++) {
        st = ic->streams[i];
        if (st->start_time == AV_NOPTS_VALUE) {
            if(ic->start_time != AV_NOPTS_VALUE)
                st->start_time = av_rescale_q(ic->start_time, AV_TIME_BASE_Q, st->time_base);
            if(ic->duration != AV_NOPTS_VALUE)
                st->duration = av_rescale_q(ic->duration, AV_TIME_BASE_Q, st->time_base);
        }
    }
}

static void estimate_timings_from_bit_rate(AVFormatContext *ic)
{
    int64_t filesize, duration;
    int bit_rate, i;
    AVStream *st;

    /* if bit_rate is already set, we believe it */
    if (ic->bit_rate <= 0) {
        bit_rate = 0;
        for(i=0;i<ic->nb_streams;i++) {
            st = ic->streams[i];
            if (st->codec->bit_rate > 0)
            bit_rate += st->codec->bit_rate;
        }
        ic->bit_rate = bit_rate;
    }

    /* if duration is already set, we believe it */
    if (ic->duration == AV_NOPTS_VALUE &&
        ic->bit_rate != 0) {
        filesize = ic->pb ? avio_size(ic->pb) : 0;
        if (filesize > 0) {
            for(i = 0; i < ic->nb_streams; i++) {
                st = ic->streams[i];
                duration= av_rescale(8*filesize, st->time_base.den, ic->bit_rate*(int64_t)st->time_base.num);
                if (st->duration == AV_NOPTS_VALUE)
                    st->duration = duration;
            }
        }
    }
}

#define DURATION_MAX_READ_SIZE 250000LL
#define DURATION_MAX_RETRY 4

/* only usable for MPEG-PS streams */
static void estimate_timings_from_pts(AVFormatContext *ic, int64_t old_offset)
{
    AVPacket pkt1, *pkt = &pkt1;
    AVStream *st;
    int read_size, i, ret;
    int64_t end_time;
    int64_t filesize, offset, duration;
    int retry=0;

    /* flush packet queue */
    flush_packet_queue(ic);

    for (i=0; i<ic->nb_streams; i++) {
        st = ic->streams[i];
        if (st->start_time == AV_NOPTS_VALUE && st->first_dts == AV_NOPTS_VALUE)
            av_log(st->codec, AV_LOG_WARNING, "start time is not set in estimate_timings_from_pts\n");

        if (st->parser) {
            av_parser_close(st->parser);
            st->parser= NULL;
        }
    }

    /* estimate the end time (duration) */
    /* XXX: may need to support wrapping */
    filesize = ic->pb ? avio_size(ic->pb) : 0;
    end_time = AV_NOPTS_VALUE;
    do{
        offset = filesize - (DURATION_MAX_READ_SIZE<<retry);
        if (offset < 0)
            offset = 0;

        avio_seek(ic->pb, offset, SEEK_SET);
        read_size = 0;
        for(;;) {
            if (read_size >= DURATION_MAX_READ_SIZE<<(FFMAX(retry-1,0)))
                break;

            do {
                ret = ff_read_packet(ic, pkt);
            } while(ret == AVERROR(EAGAIN));
            if (ret != 0)
                break;
            read_size += pkt->size;
            st = ic->streams[pkt->stream_index];
            if (pkt->pts != AV_NOPTS_VALUE &&
                (st->start_time != AV_NOPTS_VALUE ||
                 st->first_dts  != AV_NOPTS_VALUE)) {
                duration = end_time = pkt->pts;
                if (st->start_time != AV_NOPTS_VALUE)
                    duration -= st->start_time;
                else
                    duration -= st->first_dts;
                if (duration > 0) {
                    if (st->duration == AV_NOPTS_VALUE || st->info->last_duration<=0 ||
                        (st->duration < duration && FFABS(duration - st->info->last_duration) < 60LL*st->time_base.den / st->time_base.num))
                        st->duration = duration;
                    st->info->last_duration = duration;
                }
            }
            av_free_packet(pkt);
        }
    }while(   end_time==AV_NOPTS_VALUE
           && filesize > (DURATION_MAX_READ_SIZE<<retry)
           && ++retry <= DURATION_MAX_RETRY);

    fill_all_stream_timings(ic);

    avio_seek(ic->pb, old_offset, SEEK_SET);
    for (i=0; i<ic->nb_streams; i++) {
        st= ic->streams[i];
        st->cur_dts= st->first_dts;
        st->last_IP_pts = AV_NOPTS_VALUE;
        st->reference_dts = AV_NOPTS_VALUE;
    }
}

static void estimate_timings(AVFormatContext *ic, int64_t old_offset)
{
    int64_t file_size;

    /* get the file size, if possible */
    if (ic->iformat->flags & AVFMT_NOFILE) {
        file_size = 0;
    } else {
        file_size = avio_size(ic->pb);
        file_size = FFMAX(0, file_size);
    }

    if ((!strcmp(ic->iformat->name, "mpeg") ||
         !strcmp(ic->iformat->name, "mpegts")) &&
        file_size && ic->pb->seekable) {
        /* get accurate estimate from the PTSes */
        estimate_timings_from_pts(ic, old_offset);
        ic->duration_estimation_method = AVFMT_DURATION_FROM_PTS;
    } else if (has_duration(ic)) {
        /* at least one component has timings - we use them for all
           the components */
        fill_all_stream_timings(ic);
        ic->duration_estimation_method = AVFMT_DURATION_FROM_STREAM;
    } else {
        av_log(ic, AV_LOG_WARNING, "Estimating duration from bitrate, this may be inaccurate\n");
        /* less precise: use bitrate info */
        estimate_timings_from_bit_rate(ic);
        ic->duration_estimation_method = AVFMT_DURATION_FROM_BITRATE;
    }
    update_stream_timings(ic);

    {
        int i;
        AVStream av_unused *st;
        for(i = 0;i < ic->nb_streams; i++) {
            st = ic->streams[i];
            av_dlog(ic, "%d: start_time: %0.3f duration: %0.3f\n", i,
                    (double) st->start_time / AV_TIME_BASE,
                    (double) st->duration   / AV_TIME_BASE);
        }
        av_dlog(ic, "stream: start_time: %0.3f duration: %0.3f bitrate=%d kb/s\n",
                (double) ic->start_time / AV_TIME_BASE,
                (double) ic->duration   / AV_TIME_BASE,
                ic->bit_rate / 1000);
    }
}

static int has_codec_parameters(AVStream *st, const char **errmsg_ptr)
{
    AVCodecContext *avctx = st->codec;

#define FAIL(errmsg) do {                                         \
        if (errmsg_ptr)                                           \
            *errmsg_ptr = errmsg;                                 \
        return 0;                                                 \
    } while (0)

    switch (avctx->codec_type) {
    case AVMEDIA_TYPE_AUDIO:
        if (!avctx->frame_size && determinable_frame_size(avctx))
            FAIL("unspecified frame size");
        if (st->info->found_decoder >= 0 && avctx->sample_fmt == AV_SAMPLE_FMT_NONE)
            FAIL("unspecified sample format");
        if (!avctx->sample_rate)
            FAIL("unspecified sample rate");
        if (!avctx->channels)
            FAIL("unspecified number of channels");
        if (st->info->found_decoder >= 0 && !st->nb_decoded_frames && avctx->codec_id == AV_CODEC_ID_DTS)
            FAIL("no decodable DTS frames");
        break;
    case AVMEDIA_TYPE_VIDEO:
        if (!avctx->width)
            FAIL("unspecified size");
        if (st->info->found_decoder >= 0 && avctx->pix_fmt == AV_PIX_FMT_NONE)
            FAIL("unspecified pixel format");
        if (st->codec->codec_id == AV_CODEC_ID_RV30 || st->codec->codec_id == AV_CODEC_ID_RV40)
            if (!st->sample_aspect_ratio.num && !st->codec->sample_aspect_ratio.num && !st->codec_info_nb_frames)
                FAIL("no frame in rv30/40 and no sar");
        break;
    case AVMEDIA_TYPE_SUBTITLE:
        if (avctx->codec_id == AV_CODEC_ID_HDMV_PGS_SUBTITLE && !avctx->width)
            FAIL("unspecified size");
        break;
    case AVMEDIA_TYPE_DATA:
        if(avctx->codec_id == AV_CODEC_ID_NONE) return 1;
    }

    if (avctx->codec_id == AV_CODEC_ID_NONE)
        FAIL("unknown codec");
    return 1;
}

/* returns 1 or 0 if or if not decoded data was returned, or a negative error */
static int try_decode_frame(AVStream *st, AVPacket *avpkt, AVDictionary **options)
{
    const AVCodec *codec;
    int got_picture = 1, ret = 0;
    AVFrame *frame = avcodec_alloc_frame();
    AVSubtitle subtitle;
    AVPacket pkt = *avpkt;

    if (!frame)
        return AVERROR(ENOMEM);

    if (!avcodec_is_open(st->codec) && !st->info->found_decoder) {
        AVDictionary *thread_opt = NULL;

        codec = st->codec->codec ? st->codec->codec :
                                   avcodec_find_decoder(st->codec->codec_id);

        if (!codec) {
            st->info->found_decoder = -1;
            ret = -1;
            goto fail;
        }

        /* force thread count to 1 since the h264 decoder will not extract SPS
         *  and PPS to extradata during multi-threaded decoding */
        av_dict_set(options ? options : &thread_opt, "threads", "1", 0);
        ret = avcodec_open2(st->codec, codec, options ? options : &thread_opt);
        if (!options)
            av_dict_free(&thread_opt);
        if (ret < 0) {
            st->info->found_decoder = -1;
            goto fail;
        }
        st->info->found_decoder = 1;
    } else if (!st->info->found_decoder)
        st->info->found_decoder = 1;

    if (st->info->found_decoder < 0) {
        ret = -1;
        goto fail;
    }

    while ((pkt.size > 0 || (!pkt.data && got_picture)) &&
           ret >= 0 &&
           (!has_codec_parameters(st, NULL)   ||
           !has_decode_delay_been_guessed(st) ||
           (!st->codec_info_nb_frames && st->codec->codec->capabilities & CODEC_CAP_CHANNEL_CONF))) {
        got_picture = 0;
        avcodec_get_frame_defaults(frame);
        switch(st->codec->codec_type) {
        case AVMEDIA_TYPE_VIDEO:
            ret = avcodec_decode_video2(st->codec, frame,
                                        &got_picture, &pkt);
            break;
        case AVMEDIA_TYPE_AUDIO:
            ret = avcodec_decode_audio4(st->codec, frame, &got_picture, &pkt);
            break;
        case AVMEDIA_TYPE_SUBTITLE:
            ret = avcodec_decode_subtitle2(st->codec, &subtitle,
                                           &got_picture, &pkt);
            ret = pkt.size;
            break;
        default:
            break;
        }
        if (ret >= 0) {
            if (got_picture)
                st->nb_decoded_frames++;
            pkt.data += ret;
            pkt.size -= ret;
            ret       = got_picture;
        }
    }

    if(!pkt.data && !got_picture)
        ret = -1;

fail:
    avcodec_free_frame(&frame);
    return ret;
}

unsigned int ff_codec_get_tag(const AVCodecTag *tags, enum AVCodecID id)
{
    while (tags->id != AV_CODEC_ID_NONE) {
        if (tags->id == id)
            return tags->tag;
        tags++;
    }
    return 0;
}

enum AVCodecID ff_codec_get_id(const AVCodecTag *tags, unsigned int tag)
{
    int i;
    for(i=0; tags[i].id != AV_CODEC_ID_NONE;i++) {
        if(tag == tags[i].tag)
            return tags[i].id;
    }
    for(i=0; tags[i].id != AV_CODEC_ID_NONE; i++) {
        if (avpriv_toupper4(tag) == avpriv_toupper4(tags[i].tag))
            return tags[i].id;
    }
    return AV_CODEC_ID_NONE;
}

enum AVCodecID ff_get_pcm_codec_id(int bps, int flt, int be, int sflags)
{
    if (flt) {
        switch (bps) {
        case 32: return be ? AV_CODEC_ID_PCM_F32BE : AV_CODEC_ID_PCM_F32LE;
        case 64: return be ? AV_CODEC_ID_PCM_F64BE : AV_CODEC_ID_PCM_F64LE;
        default: return AV_CODEC_ID_NONE;
        }
    } else {
        bps  += 7;
        bps >>= 3;
        if (sflags & (1 << (bps - 1))) {
            switch (bps) {
            case 1:  return AV_CODEC_ID_PCM_S8;
            case 2:  return be ? AV_CODEC_ID_PCM_S16BE : AV_CODEC_ID_PCM_S16LE;
            case 3:  return be ? AV_CODEC_ID_PCM_S24BE : AV_CODEC_ID_PCM_S24LE;
            case 4:  return be ? AV_CODEC_ID_PCM_S32BE : AV_CODEC_ID_PCM_S32LE;
            default: return AV_CODEC_ID_NONE;
            }
        } else {
            switch (bps) {
            case 1:  return AV_CODEC_ID_PCM_U8;
            case 2:  return be ? AV_CODEC_ID_PCM_U16BE : AV_CODEC_ID_PCM_U16LE;
            case 3:  return be ? AV_CODEC_ID_PCM_U24BE : AV_CODEC_ID_PCM_U24LE;
            case 4:  return be ? AV_CODEC_ID_PCM_U32BE : AV_CODEC_ID_PCM_U32LE;
            default: return AV_CODEC_ID_NONE;
            }
        }
    }
}

unsigned int av_codec_get_tag(const AVCodecTag * const *tags, enum AVCodecID id)
{
    unsigned int tag;
    if (!av_codec_get_tag2(tags, id, &tag))
        return 0;
    return tag;
}

int av_codec_get_tag2(const AVCodecTag * const *tags, enum AVCodecID id,
                      unsigned int *tag)
{
    int i;
    for(i=0; tags && tags[i]; i++){
        const AVCodecTag *codec_tags = tags[i];
        while (codec_tags->id != AV_CODEC_ID_NONE) {
            if (codec_tags->id == id) {
                *tag = codec_tags->tag;
                return 1;
            }
            codec_tags++;
        }
    }
    return 0;
}

enum AVCodecID av_codec_get_id(const AVCodecTag * const *tags, unsigned int tag)
{
    int i;
    for(i=0; tags && tags[i]; i++){
        enum AVCodecID id= ff_codec_get_id(tags[i], tag);
        if(id!=AV_CODEC_ID_NONE) return id;
    }
    return AV_CODEC_ID_NONE;
}

static void compute_chapters_end(AVFormatContext *s)
{
    unsigned int i, j;
    int64_t max_time = s->duration + ((s->start_time == AV_NOPTS_VALUE) ? 0 : s->start_time);

    for (i = 0; i < s->nb_chapters; i++)
        if (s->chapters[i]->end == AV_NOPTS_VALUE) {
            AVChapter *ch = s->chapters[i];
            int64_t   end = max_time ? av_rescale_q(max_time, AV_TIME_BASE_Q, ch->time_base)
                                     : INT64_MAX;

            for (j = 0; j < s->nb_chapters; j++) {
                AVChapter *ch1 = s->chapters[j];
                int64_t next_start = av_rescale_q(ch1->start, ch1->time_base, ch->time_base);
                if (j != i && next_start > ch->start && next_start < end)
                    end = next_start;
            }
            ch->end = (end == INT64_MAX) ? ch->start : end;
        }
}

static int get_std_framerate(int i){
    if(i<60*12) return (i+1)*1001;
    else        return ((const int[]){24,30,60,12,15,48})[i-60*12]*1000*12;
}

/*
 * Is the time base unreliable.
 * This is a heuristic to balance between quick acceptance of the values in
 * the headers vs. some extra checks.
 * Old DivX and Xvid often have nonsense timebases like 1fps or 2fps.
 * MPEG-2 commonly misuses field repeat flags to store different framerates.
 * And there are "variable" fps files this needs to detect as well.
 */
static int tb_unreliable(AVCodecContext *c){
    if(   c->time_base.den >= 101L*c->time_base.num
       || c->time_base.den <    5L*c->time_base.num
/*       || c->codec_tag == AV_RL32("DIVX")
       || c->codec_tag == AV_RL32("XVID")*/
       || c->codec_tag == AV_RL32("mp4v")
       || c->codec_id == AV_CODEC_ID_MPEG2VIDEO
       || c->codec_id == AV_CODEC_ID_H264
       )
        return 1;
    return 0;
}

#if FF_API_FORMAT_PARAMETERS
int av_find_stream_info(AVFormatContext *ic)
{
    return avformat_find_stream_info(ic, NULL);
}
#endif

int avformat_find_stream_info(AVFormatContext *ic, AVDictionary **options)
{
    int i, count, ret, read_size, j;
    AVStream *st;
    AVPacket pkt1, *pkt;
    int64_t old_offset = avio_tell(ic->pb);
    int orig_nb_streams = ic->nb_streams;        // new streams might appear, no options for those
    int flush_codecs = ic->probesize > 0;

    if(ic->pb)
        av_log(ic, AV_LOG_DEBUG, "File position before avformat_find_stream_info() is %"PRId64"\n", avio_tell(ic->pb));

    for(i=0;i<ic->nb_streams;i++) {
        const AVCodec *codec;
        AVDictionary *thread_opt = NULL;
        st = ic->streams[i];

        if (st->codec->codec_type == AVMEDIA_TYPE_VIDEO ||
            st->codec->codec_type == AVMEDIA_TYPE_SUBTITLE) {
/*            if(!st->time_base.num)
                st->time_base= */
            if(!st->codec->time_base.num)
                st->codec->time_base= st->time_base;
        }
        //only for the split stuff
        if (!st->parser && !(ic->flags & AVFMT_FLAG_NOPARSE)) {
            st->parser = av_parser_init(st->codec->codec_id);
            if(st->parser){
                if(st->need_parsing == AVSTREAM_PARSE_HEADERS){
                    st->parser->flags |= PARSER_FLAG_COMPLETE_FRAMES;
                } else if(st->need_parsing == AVSTREAM_PARSE_FULL_RAW) {
                    st->parser->flags |= PARSER_FLAG_USE_CODEC_TS;
                }
            } else if (st->need_parsing) {
                av_log(ic, AV_LOG_VERBOSE, "parser not found for codec "
                       "%s, packets or times may be invalid.\n",
                       avcodec_get_name(st->codec->codec_id));
            }
        }
        codec = st->codec->codec ? st->codec->codec :
                                   avcodec_find_decoder(st->codec->codec_id);

        /* force thread count to 1 since the h264 decoder will not extract SPS
         *  and PPS to extradata during multi-threaded decoding */
        av_dict_set(options ? &options[i] : &thread_opt, "threads", "1", 0);

        /* Ensure that subtitle_header is properly set. */
        if (st->codec->codec_type == AVMEDIA_TYPE_SUBTITLE
            && codec && !st->codec->codec)
            avcodec_open2(st->codec, codec, options ? &options[i]
                              : &thread_opt);

        //try to just open decoders, in case this is enough to get parameters
        if (!has_codec_parameters(st, NULL) && st->request_probe <= 0) {
            if (codec && !st->codec->codec)
                avcodec_open2(st->codec, codec, options ? &options[i]
                              : &thread_opt);
        }
        if (!options)
            av_dict_free(&thread_opt);
    }

    for (i=0; i<ic->nb_streams; i++) {
#if FF_API_R_FRAME_RATE
        ic->streams[i]->info->last_dts = AV_NOPTS_VALUE;
#endif
        ic->streams[i]->info->fps_first_dts = AV_NOPTS_VALUE;
        ic->streams[i]->info->fps_last_dts  = AV_NOPTS_VALUE;
    }

    count = 0;
    read_size = 0;
    for(;;) {
        if (ff_check_interrupt(&ic->interrupt_callback)){
            ret= AVERROR_EXIT;
            av_log(ic, AV_LOG_DEBUG, "interrupted\n");
            break;
        }

        /* check if one codec still needs to be handled */
        for(i=0;i<ic->nb_streams;i++) {
            int fps_analyze_framecount = 20;

            st = ic->streams[i];
            if (!has_codec_parameters(st, NULL))
                break;
            /* if the timebase is coarse (like the usual millisecond precision
               of mkv), we need to analyze more frames to reliably arrive at
               the correct fps */
            if (av_q2d(st->time_base) > 0.0005)
                fps_analyze_framecount *= 2;
            if (ic->fps_probe_size >= 0)
                fps_analyze_framecount = ic->fps_probe_size;
            if (st->disposition & AV_DISPOSITION_ATTACHED_PIC)
                fps_analyze_framecount = 0;
            /* variable fps and no guess at the real fps */
            if(   tb_unreliable(st->codec) && !(st->r_frame_rate.num && st->avg_frame_rate.num)
               && st->info->duration_count < fps_analyze_framecount
               && st->codec->codec_type == AVMEDIA_TYPE_VIDEO)
                break;
            if(st->parser && st->parser->parser->split && !st->codec->extradata)
                break;
            if (st->first_dts == AV_NOPTS_VALUE &&
                (st->codec->codec_type == AVMEDIA_TYPE_VIDEO ||
                 st->codec->codec_type == AVMEDIA_TYPE_AUDIO))
                break;
        }
        if (i == ic->nb_streams) {
            /* NOTE: if the format has no header, then we need to read
               some packets to get most of the streams, so we cannot
               stop here */
            if (!(ic->ctx_flags & AVFMTCTX_NOHEADER)) {
                /* if we found the info for all the codecs, we can stop */
                ret = count;
                av_log(ic, AV_LOG_DEBUG, "All info found\n");
                flush_codecs = 0;
                break;
            }
        }
        /* we did not get all the codec info, but we read too much data */
        if (read_size >= ic->probesize) {
            ret = count;
            av_log(ic, AV_LOG_DEBUG, "Probe buffer size limit of %d bytes reached\n", ic->probesize);
            for (i = 0; i < ic->nb_streams; i++)
                if (!ic->streams[i]->r_frame_rate.num &&
                    ic->streams[i]->info->duration_count <= 1)
                    av_log(ic, AV_LOG_WARNING,
                           "Stream #%d: not enough frames to estimate rate; "
                           "consider increasing probesize\n", i);
            break;
        }

        /* NOTE: a new stream can be added there if no header in file
           (AVFMTCTX_NOHEADER) */
        ret = read_frame_internal(ic, &pkt1);
        if (ret == AVERROR(EAGAIN))
            continue;

        if (ret < 0) {
            /* EOF or error*/
            break;
        }

        if (ic->flags & AVFMT_FLAG_NOBUFFER) {
            pkt = &pkt1;
        } else {
            pkt = add_to_pktbuf(&ic->packet_buffer, &pkt1,
                                &ic->packet_buffer_end);
            if ((ret = av_dup_packet(pkt)) < 0)
                goto find_stream_info_err;
        }

        read_size += pkt->size;

        st = ic->streams[pkt->stream_index];
        if (pkt->dts != AV_NOPTS_VALUE && st->codec_info_nb_frames > 1) {
            /* check for non-increasing dts */
            if (st->info->fps_last_dts != AV_NOPTS_VALUE &&
                st->info->fps_last_dts >= pkt->dts) {
                av_log(ic, AV_LOG_DEBUG, "Non-increasing DTS in stream %d: "
                       "packet %d with DTS %"PRId64", packet %d with DTS "
                       "%"PRId64"\n", st->index, st->info->fps_last_dts_idx,
                       st->info->fps_last_dts, st->codec_info_nb_frames, pkt->dts);
                st->info->fps_first_dts = st->info->fps_last_dts = AV_NOPTS_VALUE;
            }
            /* check for a discontinuity in dts - if the difference in dts
             * is more than 1000 times the average packet duration in the sequence,
             * we treat it as a discontinuity */
            if (st->info->fps_last_dts != AV_NOPTS_VALUE &&
                st->info->fps_last_dts_idx > st->info->fps_first_dts_idx &&
                (pkt->dts - st->info->fps_last_dts) / 1000 >
                (st->info->fps_last_dts - st->info->fps_first_dts) / (st->info->fps_last_dts_idx - st->info->fps_first_dts_idx)) {
                av_log(ic, AV_LOG_WARNING, "DTS discontinuity in stream %d: "
                       "packet %d with DTS %"PRId64", packet %d with DTS "
                       "%"PRId64"\n", st->index, st->info->fps_last_dts_idx,
                       st->info->fps_last_dts, st->codec_info_nb_frames, pkt->dts);
                st->info->fps_first_dts = st->info->fps_last_dts = AV_NOPTS_VALUE;
            }

            /* update stored dts values */
            if (st->info->fps_first_dts == AV_NOPTS_VALUE) {
                st->info->fps_first_dts     = pkt->dts;
                st->info->fps_first_dts_idx = st->codec_info_nb_frames;
            }
            st->info->fps_last_dts = pkt->dts;
            st->info->fps_last_dts_idx = st->codec_info_nb_frames;
        }
        if (st->codec_info_nb_frames>1) {
            int64_t t=0;
            if (st->time_base.den > 0)
                t = av_rescale_q(st->info->codec_info_duration, st->time_base, AV_TIME_BASE_Q);
            if (st->avg_frame_rate.num > 0)
                t = FFMAX(t, av_rescale_q(st->codec_info_nb_frames, av_inv_q(st->avg_frame_rate), AV_TIME_BASE_Q));

            if (t >= ic->max_analyze_duration) {
                av_log(ic, AV_LOG_WARNING, "max_analyze_duration %d reached at %"PRId64" microseconds\n", ic->max_analyze_duration, t);
                break;
            }
            if (pkt->duration) {
                st->info->codec_info_duration        += pkt->duration;
                st->info->codec_info_duration_fields += st->parser && st->codec->ticks_per_frame==2 ? st->parser->repeat_pict + 1 : 2;
            }
        }
#if FF_API_R_FRAME_RATE
        {
            int64_t last = st->info->last_dts;

            if(   pkt->dts != AV_NOPTS_VALUE && last != AV_NOPTS_VALUE && pkt->dts > last
               && pkt->dts - (uint64_t)last < INT64_MAX){
                double dts= (is_relative(pkt->dts) ?  pkt->dts - RELATIVE_TS_BASE : pkt->dts) * av_q2d(st->time_base);
                int64_t duration= pkt->dts - last;

                if (!st->info->duration_error)
                    st->info->duration_error = av_mallocz(sizeof(st->info->duration_error[0])*2);

//                 if(st->codec->codec_type == AVMEDIA_TYPE_VIDEO)
//                     av_log(NULL, AV_LOG_ERROR, "%f\n", dts);
                for (i=0; i<MAX_STD_TIMEBASES; i++) {
                    int framerate= get_std_framerate(i);
                    double sdts= dts*framerate/(1001*12);
                    for(j=0; j<2; j++){
                        int64_t ticks= llrint(sdts+j*0.5);
                        double error= sdts - ticks + j*0.5;
                        st->info->duration_error[j][0][i] += error;
                        st->info->duration_error[j][1][i] += error*error;
                    }
                }
                st->info->duration_count++;
                // ignore the first 4 values, they might have some random jitter
                if (st->info->duration_count > 3 && is_relative(pkt->dts) == is_relative(last))
                    st->info->duration_gcd = av_gcd(st->info->duration_gcd, duration);
            }
            if (pkt->dts != AV_NOPTS_VALUE)
                st->info->last_dts = pkt->dts;
        }
#endif
        if(st->parser && st->parser->parser->split && !st->codec->extradata){
            int i= st->parser->parser->split(st->codec, pkt->data, pkt->size);
            if (i > 0 && i < FF_MAX_EXTRADATA_SIZE) {
                st->codec->extradata_size= i;
                st->codec->extradata= av_malloc(st->codec->extradata_size + FF_INPUT_BUFFER_PADDING_SIZE);
                if (!st->codec->extradata)
                    return AVERROR(ENOMEM);
                memcpy(st->codec->extradata, pkt->data, st->codec->extradata_size);
                memset(st->codec->extradata + i, 0, FF_INPUT_BUFFER_PADDING_SIZE);
            }
        }

        /* if still no information, we try to open the codec and to
           decompress the frame. We try to avoid that in most cases as
           it takes longer and uses more memory. For MPEG-4, we need to
           decompress for QuickTime.

           If CODEC_CAP_CHANNEL_CONF is set this will force decoding of at
           least one frame of codec data, this makes sure the codec initializes
           the channel configuration and does not only trust the values from the container.
        */
        try_decode_frame(st, pkt, (options && i < orig_nb_streams ) ? &options[i] : NULL);

        st->codec_info_nb_frames++;
        count++;
    }

    if (flush_codecs) {
        AVPacket empty_pkt = { 0 };
        int err = 0;
        av_init_packet(&empty_pkt);

        ret = -1; /* we could not have all the codec parameters before EOF */
        for(i=0;i<ic->nb_streams;i++) {
            const char *errmsg;

            st = ic->streams[i];

            /* flush the decoders */
            if (st->info->found_decoder == 1) {
                do {
                    err = try_decode_frame(st, &empty_pkt,
                                            (options && i < orig_nb_streams) ?
                                            &options[i] : NULL);
                } while (err > 0 && !has_codec_parameters(st, NULL));

                if (err < 0) {
                    av_log(ic, AV_LOG_INFO,
                        "decoding for stream %d failed\n", st->index);
                }
            }

            if (!has_codec_parameters(st, &errmsg)) {
                char buf[256];
                avcodec_string(buf, sizeof(buf), st->codec, 0);
                av_log(ic, AV_LOG_WARNING,
                       "Could not find codec parameters for stream %d (%s): %s\n"
                       "Consider increasing the value for the 'analyzeduration' and 'probesize' options\n",
                       i, buf, errmsg);
            } else {
                ret = 0;
            }
        }
    }

    // close codecs which were opened in try_decode_frame()
    for(i=0;i<ic->nb_streams;i++) {
        st = ic->streams[i];
        avcodec_close(st->codec);
    }
    for(i=0;i<ic->nb_streams;i++) {
        st = ic->streams[i];
        if (st->codec->codec_type == AVMEDIA_TYPE_VIDEO) {
            if(st->codec->codec_id == AV_CODEC_ID_RAWVIDEO && !st->codec->codec_tag && !st->codec->bits_per_coded_sample){
                uint32_t tag= avcodec_pix_fmt_to_codec_tag(st->codec->pix_fmt);
                if (avpriv_find_pix_fmt(ff_raw_pix_fmt_tags, tag) == st->codec->pix_fmt)
                    st->codec->codec_tag= tag;
            }

            /* estimate average framerate if not set by demuxer */
            if (st->info->codec_info_duration_fields && !st->avg_frame_rate.num && st->info->codec_info_duration) {
                int      best_fps = 0;
                double best_error = 0.01;

                av_reduce(&st->avg_frame_rate.num, &st->avg_frame_rate.den,
                          st->info->codec_info_duration_fields*(int64_t)st->time_base.den,
                          st->info->codec_info_duration*2*(int64_t)st->time_base.num, 60000);

                /* round guessed framerate to a "standard" framerate if it's
                 * within 1% of the original estimate*/
                for (j = 1; j < MAX_STD_TIMEBASES; j++) {
                    AVRational std_fps = { get_std_framerate(j), 12*1001 };
                    double error = fabs(av_q2d(st->avg_frame_rate) / av_q2d(std_fps) - 1);

                    if (error < best_error) {
                        best_error = error;
                        best_fps   = std_fps.num;
                    }
                }
                if (best_fps) {
                    av_reduce(&st->avg_frame_rate.num, &st->avg_frame_rate.den,
                              best_fps, 12*1001, INT_MAX);
                }
            }
            // the check for tb_unreliable() is not completely correct, since this is not about handling
            // a unreliable/inexact time base, but a time base that is finer than necessary, as e.g.
            // ipmovie.c produces.
            if (tb_unreliable(st->codec) && st->info->duration_count > 15 && st->info->duration_gcd > FFMAX(1, st->time_base.den/(500LL*st->time_base.num)) && !st->r_frame_rate.num)
                av_reduce(&st->r_frame_rate.num, &st->r_frame_rate.den, st->time_base.den, st->time_base.num * st->info->duration_gcd, INT_MAX);
            if (st->info->duration_count>1 && !st->r_frame_rate.num
                && tb_unreliable(st->codec)) {
                int num = 0;
                double best_error= 0.01;

                for (j=0; j<MAX_STD_TIMEBASES; j++) {
                    int k;

                    if(st->info->codec_info_duration && st->info->codec_info_duration*av_q2d(st->time_base) < (1001*12.0)/get_std_framerate(j))
                        continue;
                    if(!st->info->codec_info_duration && 1.0 < (1001*12.0)/get_std_framerate(j))
                        continue;
                    for(k=0; k<2; k++){
                        int n= st->info->duration_count;
                        double a= st->info->duration_error[k][0][j] / n;
                        double error= st->info->duration_error[k][1][j]/n - a*a;

                        if(error < best_error && best_error> 0.000000001){
                            best_error= error;
                            num = get_std_framerate(j);
                        }
                        if(error < 0.02)
                            av_log(NULL, AV_LOG_DEBUG, "rfps: %f %f\n", get_std_framerate(j) / 12.0/1001, error);
                    }
                }
                // do not increase frame rate by more than 1 % in order to match a standard rate.
                if (num && (!st->r_frame_rate.num || (double)num/(12*1001) < 1.01 * av_q2d(st->r_frame_rate)))
                    av_reduce(&st->r_frame_rate.num, &st->r_frame_rate.den, num, 12*1001, INT_MAX);
            }

            if (!st->r_frame_rate.num){
                if(    st->codec->time_base.den * (int64_t)st->time_base.num
                    <= st->codec->time_base.num * st->codec->ticks_per_frame * (int64_t)st->time_base.den){
                    st->r_frame_rate.num = st->codec->time_base.den;
                    st->r_frame_rate.den = st->codec->time_base.num * st->codec->ticks_per_frame;
                }else{
                    st->r_frame_rate.num = st->time_base.den;
                    st->r_frame_rate.den = st->time_base.num;
                }
            }
        }else if(st->codec->codec_type == AVMEDIA_TYPE_AUDIO) {
            if(!st->codec->bits_per_coded_sample)
                st->codec->bits_per_coded_sample= av_get_bits_per_sample(st->codec->codec_id);
            // set stream disposition based on audio service type
            switch (st->codec->audio_service_type) {
            case AV_AUDIO_SERVICE_TYPE_EFFECTS:
                st->disposition = AV_DISPOSITION_CLEAN_EFFECTS;    break;
            case AV_AUDIO_SERVICE_TYPE_VISUALLY_IMPAIRED:
                st->disposition = AV_DISPOSITION_VISUAL_IMPAIRED;  break;
            case AV_AUDIO_SERVICE_TYPE_HEARING_IMPAIRED:
                st->disposition = AV_DISPOSITION_HEARING_IMPAIRED; break;
            case AV_AUDIO_SERVICE_TYPE_COMMENTARY:
                st->disposition = AV_DISPOSITION_COMMENT;          break;
            case AV_AUDIO_SERVICE_TYPE_KARAOKE:
                st->disposition = AV_DISPOSITION_KARAOKE;          break;
            }
        }
    }

    if(ic->probesize)
    estimate_timings(ic, old_offset);

    compute_chapters_end(ic);

 find_stream_info_err:
    for (i=0; i < ic->nb_streams; i++) {
        st = ic->streams[i];
        if (ic->streams[i]->codec)
            ic->streams[i]->codec->thread_count = 0;
        if (st->info)
            av_freep(&st->info->duration_error);
        av_freep(&ic->streams[i]->info);
    }
    if(ic->pb)
        av_log(ic, AV_LOG_DEBUG, "File position after avformat_find_stream_info() is %"PRId64"\n", avio_tell(ic->pb));
    return ret;
}

AVProgram *av_find_program_from_stream(AVFormatContext *ic, AVProgram *last, int s)
{
    int i, j;

    for (i = 0; i < ic->nb_programs; i++) {
        if (ic->programs[i] == last) {
            last = NULL;
        } else {
            if (!last)
                for (j = 0; j < ic->programs[i]->nb_stream_indexes; j++)
                    if (ic->programs[i]->stream_index[j] == s)
                        return ic->programs[i];
        }
    }
    return NULL;
}

int av_find_best_stream(AVFormatContext *ic,
                        enum AVMediaType type,
                        int wanted_stream_nb,
                        int related_stream,
                        AVCodec **decoder_ret,
                        int flags)
{
    int i, nb_streams = ic->nb_streams;
    int ret = AVERROR_STREAM_NOT_FOUND, best_count = -1, best_bitrate = -1, best_multiframe = -1, count, bitrate, multiframe;
    unsigned *program = NULL;
    AVCodec *decoder = NULL, *best_decoder = NULL;

    if (related_stream >= 0 && wanted_stream_nb < 0) {
        AVProgram *p = av_find_program_from_stream(ic, NULL, related_stream);
        if (p) {
            program = p->stream_index;
            nb_streams = p->nb_stream_indexes;
        }
    }
    for (i = 0; i < nb_streams; i++) {
        int real_stream_index = program ? program[i] : i;
        AVStream *st = ic->streams[real_stream_index];
        AVCodecContext *avctx = st->codec;
        if (avctx->codec_type != type)
            continue;
        if (wanted_stream_nb >= 0 && real_stream_index != wanted_stream_nb)
            continue;
        if (st->disposition & (AV_DISPOSITION_HEARING_IMPAIRED|AV_DISPOSITION_VISUAL_IMPAIRED))
            continue;
        if (decoder_ret) {
            decoder = avcodec_find_decoder(st->codec->codec_id);
            if (!decoder) {
                if (ret < 0)
                    ret = AVERROR_DECODER_NOT_FOUND;
                continue;
            }
        }
        count = st->codec_info_nb_frames;
        bitrate = avctx->bit_rate;
        multiframe = FFMIN(5, count);
        if ((best_multiframe >  multiframe) ||
            (best_multiframe == multiframe && best_bitrate >  bitrate) ||
            (best_multiframe == multiframe && best_bitrate == bitrate && best_count >= count))
            continue;
        best_count = count;
        best_bitrate = bitrate;
        best_multiframe = multiframe;
        ret = real_stream_index;
        best_decoder = decoder;
        if (program && i == nb_streams - 1 && ret < 0) {
            program = NULL;
            nb_streams = ic->nb_streams;
            i = 0; /* no related stream found, try again with everything */
        }
    }
    if (decoder_ret)
        *decoder_ret = best_decoder;
    return ret;
}

/*******************************************************/

int av_read_play(AVFormatContext *s)
{
    if (s->iformat->read_play)
        return s->iformat->read_play(s);
    if (s->pb)
        return avio_pause(s->pb, 0);
    return AVERROR(ENOSYS);
}

int av_read_pause(AVFormatContext *s)
{
    if (s->iformat->read_pause)
        return s->iformat->read_pause(s);
    if (s->pb)
        return avio_pause(s->pb, 1);
    return AVERROR(ENOSYS);
}

void ff_free_stream(AVFormatContext *s, AVStream *st){
    av_assert0(s->nb_streams>0);
    av_assert0(s->streams[ s->nb_streams-1 ] == st);

    if (st->parser) {
        av_parser_close(st->parser);
    }
    if (st->attached_pic.data)
        av_free_packet(&st->attached_pic);
    av_dict_free(&st->metadata);
    av_freep(&st->index_entries);
    av_freep(&st->codec->extradata);
    av_freep(&st->codec->subtitle_header);
    av_freep(&st->codec);
    av_freep(&st->priv_data);
    if (st->info)
        av_freep(&st->info->duration_error);
    av_freep(&st->info);
    av_freep(&st->probe_data.buf);
    av_freep(&s->streams[ --s->nb_streams ]);
}

void avformat_free_context(AVFormatContext *s)
{
    int i;

    if (!s)
        return;

    av_opt_free(s);
    if (s->iformat && s->iformat->priv_class && s->priv_data)
        av_opt_free(s->priv_data);

    for(i=s->nb_streams-1; i>=0; i--) {
        ff_free_stream(s, s->streams[i]);
    }
    for(i=s->nb_programs-1; i>=0; i--) {
        av_dict_free(&s->programs[i]->metadata);
        av_freep(&s->programs[i]->stream_index);
        av_freep(&s->programs[i]);
    }
    av_freep(&s->programs);
    av_freep(&s->priv_data);
    while(s->nb_chapters--) {
        av_dict_free(&s->chapters[s->nb_chapters]->metadata);
        av_freep(&s->chapters[s->nb_chapters]);
    }
    av_freep(&s->chapters);
    av_dict_free(&s->metadata);
    av_freep(&s->streams);
    av_free(s);
}

#if FF_API_CLOSE_INPUT_FILE
void av_close_input_file(AVFormatContext *s)
{
    avformat_close_input(&s);
}
#endif

void avformat_close_input(AVFormatContext **ps)
{
    AVFormatContext *s = *ps;
    AVIOContext *pb = s->pb;

    if ((s->iformat && s->iformat->flags & AVFMT_NOFILE) ||
        (s->flags & AVFMT_FLAG_CUSTOM_IO))
        pb = NULL;

    flush_packet_queue(s);

    if (s->iformat) {
        if (s->iformat->read_close)
            s->iformat->read_close(s);
    }

    avformat_free_context(s);

    *ps = NULL;

    avio_close(pb);
}

#if FF_API_NEW_STREAM
AVStream *av_new_stream(AVFormatContext *s, int id)
{
    AVStream *st = avformat_new_stream(s, NULL);
    if (st)
        st->id = id;
    return st;
}
#endif

AVStream *avformat_new_stream(AVFormatContext *s, const AVCodec *c)
{
    AVStream *st;
    int i;
    AVStream **streams;

    if (s->nb_streams >= INT_MAX/sizeof(*streams))
        return NULL;
    streams = av_realloc(s->streams, (s->nb_streams + 1) * sizeof(*streams));
    if (!streams)
        return NULL;
    s->streams = streams;

    st = av_mallocz(sizeof(AVStream));
    if (!st)
        return NULL;
    if (!(st->info = av_mallocz(sizeof(*st->info)))) {
        av_free(st);
        return NULL;
    }
    st->info->last_dts = AV_NOPTS_VALUE;

    st->codec = avcodec_alloc_context3(c);
    if (s->iformat) {
        /* no default bitrate if decoding */
        st->codec->bit_rate = 0;
    }
    st->index = s->nb_streams;
    st->start_time = AV_NOPTS_VALUE;
    st->duration = AV_NOPTS_VALUE;
        /* we set the current DTS to 0 so that formats without any timestamps
           but durations get some timestamps, formats with some unknown
           timestamps have their first few packets buffered and the
           timestamps corrected before they are returned to the user */
    st->cur_dts = s->iformat ? RELATIVE_TS_BASE : 0;
    st->first_dts = AV_NOPTS_VALUE;
    st->probe_packets = MAX_PROBE_PACKETS;
    st->pts_wrap_reference = AV_NOPTS_VALUE;
    st->pts_wrap_behavior = AV_PTS_WRAP_IGNORE;

    /* default pts setting is MPEG-like */
    avpriv_set_pts_info(st, 33, 1, 90000);
    st->last_IP_pts = AV_NOPTS_VALUE;
    for(i=0; i<MAX_REORDER_DELAY+1; i++)
        st->pts_buffer[i]= AV_NOPTS_VALUE;
    st->reference_dts = AV_NOPTS_VALUE;

    st->sample_aspect_ratio = (AVRational){0,1};

#if FF_API_R_FRAME_RATE
    st->info->last_dts      = AV_NOPTS_VALUE;
#endif
    st->info->fps_first_dts = AV_NOPTS_VALUE;
    st->info->fps_last_dts  = AV_NOPTS_VALUE;

    s->streams[s->nb_streams++] = st;
    return st;
}

AVProgram *av_new_program(AVFormatContext *ac, int id)
{
    AVProgram *program=NULL;
    int i;

    av_dlog(ac, "new_program: id=0x%04x\n", id);

    for(i=0; i<ac->nb_programs; i++)
        if(ac->programs[i]->id == id)
            program = ac->programs[i];

    if(!program){
        program = av_mallocz(sizeof(AVProgram));
        if (!program)
            return NULL;
        dynarray_add(&ac->programs, &ac->nb_programs, program);
        program->discard = AVDISCARD_NONE;
    }
    program->id = id;
    program->pts_wrap_reference = AV_NOPTS_VALUE;
    program->pts_wrap_behavior = AV_PTS_WRAP_IGNORE;

    program->start_time =
    program->end_time   = AV_NOPTS_VALUE;

    return program;
}

AVChapter *avpriv_new_chapter(AVFormatContext *s, int id, AVRational time_base, int64_t start, int64_t end, const char *title)
{
    AVChapter *chapter = NULL;
    int i;

    for(i=0; i<s->nb_chapters; i++)
        if(s->chapters[i]->id == id)
            chapter = s->chapters[i];

    if(!chapter){
        chapter= av_mallocz(sizeof(AVChapter));
        if(!chapter)
            return NULL;
        dynarray_add(&s->chapters, &s->nb_chapters, chapter);
    }
    av_dict_set(&chapter->metadata, "title", title, 0);
    chapter->id    = id;
    chapter->time_base= time_base;
    chapter->start = start;
    chapter->end   = end;

    return chapter;
}

void ff_program_add_stream_index(AVFormatContext *ac, int progid, unsigned int idx)
{
    int i, j;
    AVProgram *program=NULL;
    void *tmp;

    if (idx >= ac->nb_streams) {
        av_log(ac, AV_LOG_ERROR, "stream index %d is not valid\n", idx);
        return;
    }

    for(i=0; i<ac->nb_programs; i++){
        if(ac->programs[i]->id != progid)
            continue;
        program = ac->programs[i];
        for(j=0; j<program->nb_stream_indexes; j++)
            if(program->stream_index[j] == idx)
                return;

        tmp = av_realloc(program->stream_index, sizeof(unsigned int)*(program->nb_stream_indexes+1));
        if(!tmp)
            return;
        program->stream_index = tmp;
        program->stream_index[program->nb_stream_indexes++] = idx;
        return;
    }
}

static void print_fps(double d, const char *postfix){
    uint64_t v= lrintf(d*100);
    if     (v% 100      ) av_log(NULL, AV_LOG_INFO, ", %3.2f %s", d, postfix);
    else if(v%(100*1000)) av_log(NULL, AV_LOG_INFO, ", %1.0f %s", d, postfix);
    else                  av_log(NULL, AV_LOG_INFO, ", %1.0fk %s", d/1000, postfix);
}

static void dump_metadata(void *ctx, AVDictionary *m, const char *indent)
{
    if(m && !(av_dict_count(m) == 1 && av_dict_get(m, "language", NULL, 0))){
        AVDictionaryEntry *tag=NULL;

        av_log(ctx, AV_LOG_INFO, "%sMetadata:\n", indent);
        while((tag=av_dict_get(m, "", tag, AV_DICT_IGNORE_SUFFIX))) {
            if(strcmp("language", tag->key)){
                const char *p = tag->value;
                av_log(ctx, AV_LOG_INFO, "%s  %-16s: ", indent, tag->key);
                while(*p) {
                    char tmp[256];
                    size_t len = strcspn(p, "\x8\xa\xb\xc\xd");
                    av_strlcpy(tmp, p, FFMIN(sizeof(tmp), len+1));
                    av_log(ctx, AV_LOG_INFO, "%s", tmp);
                    p += len;
                    if (*p == 0xd) av_log(ctx, AV_LOG_INFO, " ");
                    if (*p == 0xa) av_log(ctx, AV_LOG_INFO, "\n%s  %-16s: ", indent, "");
                    if (*p) p++;
                }
                av_log(ctx, AV_LOG_INFO, "\n");
            }
        }
    }
}

/* "user interface" functions */
static void dump_stream_format(AVFormatContext *ic, int i, int index, int is_output)
{
    char buf[256];
    int flags = (is_output ? ic->oformat->flags : ic->iformat->flags);
    AVStream *st = ic->streams[i];
    int g = av_gcd(st->time_base.num, st->time_base.den);
    AVDictionaryEntry *lang = av_dict_get(st->metadata, "language", NULL, 0);
    avcodec_string(buf, sizeof(buf), st->codec, is_output);
    av_log(NULL, AV_LOG_INFO, "    Stream #%d:%d", index, i);
    /* the pid is an important information, so we display it */
    /* XXX: add a generic system */
    if (flags & AVFMT_SHOW_IDS)
        av_log(NULL, AV_LOG_INFO, "[0x%x]", st->id);
    if (lang)
        av_log(NULL, AV_LOG_INFO, "(%s)", lang->value);
    av_log(NULL, AV_LOG_DEBUG, ", %d, %d/%d", st->codec_info_nb_frames, st->time_base.num/g, st->time_base.den/g);
    av_log(NULL, AV_LOG_INFO, ": %s", buf);
    if (st->sample_aspect_ratio.num && // default
        av_cmp_q(st->sample_aspect_ratio, st->codec->sample_aspect_ratio)) {
        AVRational display_aspect_ratio;
        av_reduce(&display_aspect_ratio.num, &display_aspect_ratio.den,
                  st->codec->width*st->sample_aspect_ratio.num,
                  st->codec->height*st->sample_aspect_ratio.den,
                  1024*1024);
        av_log(NULL, AV_LOG_INFO, ", SAR %d:%d DAR %d:%d",
                 st->sample_aspect_ratio.num, st->sample_aspect_ratio.den,
                 display_aspect_ratio.num, display_aspect_ratio.den);
    }
    if(st->codec->codec_type == AVMEDIA_TYPE_VIDEO){
        if(st->avg_frame_rate.den && st->avg_frame_rate.num)
            print_fps(av_q2d(st->avg_frame_rate), "fps");
#if FF_API_R_FRAME_RATE
        if(st->r_frame_rate.den && st->r_frame_rate.num)
            print_fps(av_q2d(st->r_frame_rate), "tbr");
#endif
        if(st->time_base.den && st->time_base.num)
            print_fps(1/av_q2d(st->time_base), "tbn");
        if(st->codec->time_base.den && st->codec->time_base.num)
            print_fps(1/av_q2d(st->codec->time_base), "tbc");
    }
    if (st->disposition & AV_DISPOSITION_DEFAULT)
        av_log(NULL, AV_LOG_INFO, " (default)");
    if (st->disposition & AV_DISPOSITION_DUB)
        av_log(NULL, AV_LOG_INFO, " (dub)");
    if (st->disposition & AV_DISPOSITION_ORIGINAL)
        av_log(NULL, AV_LOG_INFO, " (original)");
    if (st->disposition & AV_DISPOSITION_COMMENT)
        av_log(NULL, AV_LOG_INFO, " (comment)");
    if (st->disposition & AV_DISPOSITION_LYRICS)
        av_log(NULL, AV_LOG_INFO, " (lyrics)");
    if (st->disposition & AV_DISPOSITION_KARAOKE)
        av_log(NULL, AV_LOG_INFO, " (karaoke)");
    if (st->disposition & AV_DISPOSITION_FORCED)
        av_log(NULL, AV_LOG_INFO, " (forced)");
    if (st->disposition & AV_DISPOSITION_HEARING_IMPAIRED)
        av_log(NULL, AV_LOG_INFO, " (hearing impaired)");
    if (st->disposition & AV_DISPOSITION_VISUAL_IMPAIRED)
        av_log(NULL, AV_LOG_INFO, " (visual impaired)");
    if (st->disposition & AV_DISPOSITION_CLEAN_EFFECTS)
        av_log(NULL, AV_LOG_INFO, " (clean effects)");
    av_log(NULL, AV_LOG_INFO, "\n");
    dump_metadata(NULL, st->metadata, "    ");
}

void av_dump_format(AVFormatContext *ic,
                    int index,
                    const char *url,
                    int is_output)
{
    int i;
    uint8_t *printed = ic->nb_streams ? av_mallocz(ic->nb_streams) : NULL;
    if (ic->nb_streams && !printed)
        return;

    av_log(NULL, AV_LOG_INFO, "%s #%d, %s, %s '%s':\n",
            is_output ? "Output" : "Input",
            index,
            is_output ? ic->oformat->name : ic->iformat->name,
            is_output ? "to" : "from", url);
    dump_metadata(NULL, ic->metadata, "  ");
    if (!is_output) {
        av_log(NULL, AV_LOG_INFO, "  Duration: ");
        if (ic->duration != AV_NOPTS_VALUE) {
            int hours, mins, secs, us;
            int64_t duration = ic->duration + 5000;
            secs = duration / AV_TIME_BASE;
            us = duration % AV_TIME_BASE;
            mins = secs / 60;
            secs %= 60;
            hours = mins / 60;
            mins %= 60;
            av_log(NULL, AV_LOG_INFO, "%02d:%02d:%02d.%02d", hours, mins, secs,
                   (100 * us) / AV_TIME_BASE);
        } else {
            av_log(NULL, AV_LOG_INFO, "N/A");
        }
        if (ic->start_time != AV_NOPTS_VALUE) {
            int secs, us;
            av_log(NULL, AV_LOG_INFO, ", start: ");
            secs = ic->start_time / AV_TIME_BASE;
            us = abs(ic->start_time % AV_TIME_BASE);
            av_log(NULL, AV_LOG_INFO, "%d.%06d",
                   secs, (int)av_rescale(us, 1000000, AV_TIME_BASE));
        }
        av_log(NULL, AV_LOG_INFO, ", bitrate: ");
        if (ic->bit_rate) {
            av_log(NULL, AV_LOG_INFO,"%d kb/s", ic->bit_rate / 1000);
        } else {
            av_log(NULL, AV_LOG_INFO, "N/A");
        }
        av_log(NULL, AV_LOG_INFO, "\n");
    }
    for (i = 0; i < ic->nb_chapters; i++) {
        AVChapter *ch = ic->chapters[i];
        av_log(NULL, AV_LOG_INFO, "    Chapter #%d.%d: ", index, i);
        av_log(NULL, AV_LOG_INFO, "start %f, ", ch->start * av_q2d(ch->time_base));
        av_log(NULL, AV_LOG_INFO, "end %f\n",   ch->end   * av_q2d(ch->time_base));

        dump_metadata(NULL, ch->metadata, "    ");
    }
    if(ic->nb_programs) {
        int j, k, total = 0;
        for(j=0; j<ic->nb_programs; j++) {
            AVDictionaryEntry *name = av_dict_get(ic->programs[j]->metadata,
                                                  "name", NULL, 0);
            av_log(NULL, AV_LOG_INFO, "  Program %d %s\n", ic->programs[j]->id,
                   name ? name->value : "");
            dump_metadata(NULL, ic->programs[j]->metadata, "    ");
            for(k=0; k<ic->programs[j]->nb_stream_indexes; k++) {
                dump_stream_format(ic, ic->programs[j]->stream_index[k], index, is_output);
                printed[ic->programs[j]->stream_index[k]] = 1;
            }
            total += ic->programs[j]->nb_stream_indexes;
        }
        if (total < ic->nb_streams)
            av_log(NULL, AV_LOG_INFO, "  No Program\n");
    }
    for(i=0;i<ic->nb_streams;i++)
        if (!printed[i])
            dump_stream_format(ic, i, index, is_output);

    av_free(printed);
}

#if FF_API_AV_GETTIME && CONFIG_SHARED && HAVE_SYMVER
FF_SYMVER(int64_t, av_gettime, (void), "LIBAVFORMAT_54")
{
    return av_gettime();
}
#endif

uint64_t ff_ntp_time(void)
{
  return (av_gettime() / 1000) * 1000 + NTP_OFFSET_US;
}

int av_get_frame_filename(char *buf, int buf_size,
                          const char *path, int number)
{
    const char *p;
    char *q, buf1[20], c;
    int nd, len, percentd_found;

    q = buf;
    p = path;
    percentd_found = 0;
    for(;;) {
        c = *p++;
        if (c == '\0')
            break;
        if (c == '%') {
            do {
                nd = 0;
                while (av_isdigit(*p)) {
                    nd = nd * 10 + *p++ - '0';
                }
                c = *p++;
            } while (av_isdigit(c));

            switch(c) {
            case '%':
                goto addchar;
            case 'd':
                if (percentd_found)
                    goto fail;
                percentd_found = 1;
                snprintf(buf1, sizeof(buf1), "%0*d", nd, number);
                len = strlen(buf1);
                if ((q - buf + len) > buf_size - 1)
                    goto fail;
                memcpy(q, buf1, len);
                q += len;
                break;
            default:
                goto fail;
            }
        } else {
        addchar:
            if ((q - buf) < buf_size - 1)
                *q++ = c;
        }
    }
    if (!percentd_found)
        goto fail;
    *q = '\0';
    return 0;
 fail:
    *q = '\0';
    return -1;
}

static void hex_dump_internal(void *avcl, FILE *f, int level,
                              const uint8_t *buf, int size)
{
    int len, i, j, c;
#define PRINT(...) do { if (!f) av_log(avcl, level, __VA_ARGS__); else fprintf(f, __VA_ARGS__); } while(0)

    for(i=0;i<size;i+=16) {
        len = size - i;
        if (len > 16)
            len = 16;
        PRINT("%08x ", i);
        for(j=0;j<16;j++) {
            if (j < len)
                PRINT(" %02x", buf[i+j]);
            else
                PRINT("   ");
        }
        PRINT(" ");
        for(j=0;j<len;j++) {
            c = buf[i+j];
            if (c < ' ' || c > '~')
                c = '.';
            PRINT("%c", c);
        }
        PRINT("\n");
    }
#undef PRINT
}

void av_hex_dump(FILE *f, const uint8_t *buf, int size)
{
    hex_dump_internal(NULL, f, 0, buf, size);
}

void av_hex_dump_log(void *avcl, int level, const uint8_t *buf, int size)
{
    hex_dump_internal(avcl, NULL, level, buf, size);
}

static void pkt_dump_internal(void *avcl, FILE *f, int level, AVPacket *pkt, int dump_payload, AVRational time_base)
{
#define PRINT(...) do { if (!f) av_log(avcl, level, __VA_ARGS__); else fprintf(f, __VA_ARGS__); } while(0)
    PRINT("stream #%d:\n", pkt->stream_index);
    PRINT("  keyframe=%d\n", ((pkt->flags & AV_PKT_FLAG_KEY) != 0));
    PRINT("  duration=%0.3f\n", pkt->duration * av_q2d(time_base));
    /* DTS is _always_ valid after av_read_frame() */
    PRINT("  dts=");
    if (pkt->dts == AV_NOPTS_VALUE)
        PRINT("N/A");
    else
        PRINT("%0.3f", pkt->dts * av_q2d(time_base));
    /* PTS may not be known if B-frames are present. */
    PRINT("  pts=");
    if (pkt->pts == AV_NOPTS_VALUE)
        PRINT("N/A");
    else
        PRINT("%0.3f", pkt->pts * av_q2d(time_base));
    PRINT("\n");
    PRINT("  size=%d\n", pkt->size);
#undef PRINT
    if (dump_payload)
        av_hex_dump(f, pkt->data, pkt->size);
}

#if FF_API_PKT_DUMP
void av_pkt_dump(FILE *f, AVPacket *pkt, int dump_payload)
{
    AVRational tb = { 1, AV_TIME_BASE };
    pkt_dump_internal(NULL, f, 0, pkt, dump_payload, tb);
}
#endif

void av_pkt_dump2(FILE *f, AVPacket *pkt, int dump_payload, AVStream *st)
{
    pkt_dump_internal(NULL, f, 0, pkt, dump_payload, st->time_base);
}

#if FF_API_PKT_DUMP
void av_pkt_dump_log(void *avcl, int level, AVPacket *pkt, int dump_payload)
{
    AVRational tb = { 1, AV_TIME_BASE };
    pkt_dump_internal(avcl, NULL, level, pkt, dump_payload, tb);
}
#endif

void av_pkt_dump_log2(void *avcl, int level, AVPacket *pkt, int dump_payload,
                      AVStream *st)
{
    pkt_dump_internal(avcl, NULL, level, pkt, dump_payload, st->time_base);
}

void av_url_split(char *proto, int proto_size,
                  char *authorization, int authorization_size,
                  char *hostname, int hostname_size,
                  int *port_ptr,
                  char *path, int path_size,
                  const char *url)
{
    const char *p, *ls, *ls2, *at, *at2, *col, *brk;

    if (port_ptr)               *port_ptr = -1;
    if (proto_size > 0)         proto[0] = 0;
    if (authorization_size > 0) authorization[0] = 0;
    if (hostname_size > 0)      hostname[0] = 0;
    if (path_size > 0)          path[0] = 0;

    /* parse protocol */
    if ((p = strchr(url, ':'))) {
        av_strlcpy(proto, url, FFMIN(proto_size, p + 1 - url));
        p++; /* skip ':' */
        if (*p == '/') p++;
        if (*p == '/') p++;
    } else {
        /* no protocol means plain filename */
        av_strlcpy(path, url, path_size);
        return;
    }

    /* separate path from hostname */
    ls = strchr(p, '/');
    ls2 = strchr(p, '?');
    if(!ls)
        ls = ls2;
    else if (ls && ls2)
        ls = FFMIN(ls, ls2);
    if(ls)
        av_strlcpy(path, ls, path_size);
    else
        ls = &p[strlen(p)]; // XXX

    /* the rest is hostname, use that to parse auth/port */
    if (ls != p) {
        /* authorization (user[:pass]@hostname) */
        at2 = p;
        while ((at = strchr(p, '@')) && at < ls) {
            av_strlcpy(authorization, at2,
                       FFMIN(authorization_size, at + 1 - at2));
            p = at + 1; /* skip '@' */
        }

        if (*p == '[' && (brk = strchr(p, ']')) && brk < ls) {
            /* [host]:port */
            av_strlcpy(hostname, p + 1,
                       FFMIN(hostname_size, brk - p));
            if (brk[1] == ':' && port_ptr)
                *port_ptr = atoi(brk + 2);
        } else if ((col = strchr(p, ':')) && col < ls) {
            av_strlcpy(hostname, p,
                       FFMIN(col + 1 - p, hostname_size));
            if (port_ptr) *port_ptr = atoi(col + 1);
        } else
            av_strlcpy(hostname, p,
                       FFMIN(ls + 1 - p, hostname_size));
    }
}

char *ff_data_to_hex(char *buff, const uint8_t *src, int s, int lowercase)
{
    int i;
    static const char hex_table_uc[16] = { '0', '1', '2', '3',
                                           '4', '5', '6', '7',
                                           '8', '9', 'A', 'B',
                                           'C', 'D', 'E', 'F' };
    static const char hex_table_lc[16] = { '0', '1', '2', '3',
                                           '4', '5', '6', '7',
                                           '8', '9', 'a', 'b',
                                           'c', 'd', 'e', 'f' };
    const char *hex_table = lowercase ? hex_table_lc : hex_table_uc;

    for(i = 0; i < s; i++) {
        buff[i * 2]     = hex_table[src[i] >> 4];
        buff[i * 2 + 1] = hex_table[src[i] & 0xF];
    }

    return buff;
}

int ff_hex_to_data(uint8_t *data, const char *p)
{
    int c, len, v;

    len = 0;
    v = 1;
    for (;;) {
        p += strspn(p, SPACE_CHARS);
        if (*p == '\0')
            break;
        c = av_toupper((unsigned char) *p++);
        if (c >= '0' && c <= '9')
            c = c - '0';
        else if (c >= 'A' && c <= 'F')
            c = c - 'A' + 10;
        else
            break;
        v = (v << 4) | c;
        if (v & 0x100) {
            if (data)
                data[len] = v;
            len++;
            v = 1;
        }
    }
    return len;
}

#if FF_API_SET_PTS_INFO
void av_set_pts_info(AVStream *s, int pts_wrap_bits,
                     unsigned int pts_num, unsigned int pts_den)
{
    avpriv_set_pts_info(s, pts_wrap_bits, pts_num, pts_den);
}
#endif

void avpriv_set_pts_info(AVStream *s, int pts_wrap_bits,
                         unsigned int pts_num, unsigned int pts_den)
{
    AVRational new_tb;
    if(av_reduce(&new_tb.num, &new_tb.den, pts_num, pts_den, INT_MAX)){
        if(new_tb.num != pts_num)
            av_log(NULL, AV_LOG_DEBUG, "st:%d removing common factor %d from timebase\n", s->index, pts_num/new_tb.num);
    }else
        av_log(NULL, AV_LOG_WARNING, "st:%d has too large timebase, reducing\n", s->index);

    if(new_tb.num <= 0 || new_tb.den <= 0) {
        av_log(NULL, AV_LOG_ERROR, "Ignoring attempt to set invalid timebase %d/%d for st:%d\n", new_tb.num, new_tb.den, s->index);
        return;
    }
    s->time_base = new_tb;
    av_codec_set_pkt_timebase(s->codec, new_tb);
    s->pts_wrap_bits = pts_wrap_bits;
}

int ff_url_join(char *str, int size, const char *proto,
                const char *authorization, const char *hostname,
                int port, const char *fmt, ...)
{
#if CONFIG_NETWORK
    struct addrinfo hints = { 0 }, *ai;
#endif

    str[0] = '\0';
    if (proto)
        av_strlcatf(str, size, "%s://", proto);
    if (authorization && authorization[0])
        av_strlcatf(str, size, "%s@", authorization);
#if CONFIG_NETWORK && defined(AF_INET6)
    /* Determine if hostname is a numerical IPv6 address,
     * properly escape it within [] in that case. */
    hints.ai_flags = AI_NUMERICHOST;
    if (!getaddrinfo(hostname, NULL, &hints, &ai)) {
        if (ai->ai_family == AF_INET6) {
            av_strlcat(str, "[", size);
            av_strlcat(str, hostname, size);
            av_strlcat(str, "]", size);
        } else {
            av_strlcat(str, hostname, size);
        }
        freeaddrinfo(ai);
    } else
#endif
        /* Not an IPv6 address, just output the plain string. */
        av_strlcat(str, hostname, size);

    if (port >= 0)
        av_strlcatf(str, size, ":%d", port);
    if (fmt) {
        va_list vl;
        int len = strlen(str);

        va_start(vl, fmt);
        vsnprintf(str + len, size > len ? size - len : 0, fmt, vl);
        va_end(vl);
    }
    return strlen(str);
}

int ff_write_chained(AVFormatContext *dst, int dst_stream, AVPacket *pkt,
                     AVFormatContext *src)
{
    AVPacket local_pkt;

    local_pkt = *pkt;
    local_pkt.stream_index = dst_stream;
    if (pkt->pts != AV_NOPTS_VALUE)
        local_pkt.pts = av_rescale_q(pkt->pts,
                                     src->streams[pkt->stream_index]->time_base,
                                     dst->streams[dst_stream]->time_base);
    if (pkt->dts != AV_NOPTS_VALUE)
        local_pkt.dts = av_rescale_q(pkt->dts,
                                     src->streams[pkt->stream_index]->time_base,
                                     dst->streams[dst_stream]->time_base);
    if (pkt->duration)
        local_pkt.duration = av_rescale_q(pkt->duration,
                                          src->streams[pkt->stream_index]->time_base,
                                          dst->streams[dst_stream]->time_base);
    return av_write_frame(dst, &local_pkt);
}

void ff_parse_key_value(const char *str, ff_parse_key_val_cb callback_get_buf,
                        void *context)
{
    const char *ptr = str;

    /* Parse key=value pairs. */
    for (;;) {
        const char *key;
        char *dest = NULL, *dest_end;
        int key_len, dest_len = 0;

        /* Skip whitespace and potential commas. */
        while (*ptr && (av_isspace(*ptr) || *ptr == ','))
            ptr++;
        if (!*ptr)
            break;

        key = ptr;

        if (!(ptr = strchr(key, '=')))
            break;
        ptr++;
        key_len = ptr - key;

        callback_get_buf(context, key, key_len, &dest, &dest_len);
        dest_end = dest + dest_len - 1;

        if (*ptr == '\"') {
            ptr++;
            while (*ptr && *ptr != '\"') {
                if (*ptr == '\\') {
                    if (!ptr[1])
                        break;
                    if (dest && dest < dest_end)
                        *dest++ = ptr[1];
                    ptr += 2;
                } else {
                    if (dest && dest < dest_end)
                        *dest++ = *ptr;
                    ptr++;
                }
            }
            if (*ptr == '\"')
                ptr++;
        } else {
            for (; *ptr && !(av_isspace(*ptr) || *ptr == ','); ptr++)
                if (dest && dest < dest_end)
                    *dest++ = *ptr;
        }
        if (dest)
            *dest = 0;
    }
}

int ff_find_stream_index(AVFormatContext *s, int id)
{
    int i;
    for (i = 0; i < s->nb_streams; i++) {
        if (s->streams[i]->id == id)
            return i;
    }
    return -1;
}

void ff_make_absolute_url(char *buf, int size, const char *base,
                          const char *rel)
{
    char *sep, *path_query;
    /* Absolute path, relative to the current server */
    if (base && strstr(base, "://") && rel[0] == '/') {
        if (base != buf)
            av_strlcpy(buf, base, size);
        sep = strstr(buf, "://");
        if (sep) {
            /* Take scheme from base url */
            if (rel[1] == '/') {
                sep[1] = '\0';
            } else {
                /* Take scheme and host from base url */
                sep += 3;
                sep = strchr(sep, '/');
                if (sep)
                    *sep = '\0';
            }
        }
        av_strlcat(buf, rel, size);
        return;
    }
    /* If rel actually is an absolute url, just copy it */
    if (!base || strstr(rel, "://") || rel[0] == '/') {
        av_strlcpy(buf, rel, size);
        return;
    }
    if (base != buf)
        av_strlcpy(buf, base, size);

    /* Strip off any query string from base */
    path_query = strchr(buf, '?');
    if (path_query != NULL)
        *path_query = '\0';

    /* Is relative path just a new query part? */
    if (rel[0] == '?') {
        av_strlcat(buf, rel, size);
        return;
    }

    /* Remove the file name from the base url */
    sep = strrchr(buf, '/');
    if (sep)
        sep[1] = '\0';
    else
        buf[0] = '\0';
    while (av_strstart(rel, "../", NULL) && sep) {
        /* Remove the path delimiter at the end */
        sep[0] = '\0';
        sep = strrchr(buf, '/');
        /* If the next directory name to pop off is "..", break here */
        if (!strcmp(sep ? &sep[1] : buf, "..")) {
            /* Readd the slash we just removed */
            av_strlcat(buf, "/", size);
            break;
        }
        /* Cut off the directory name */
        if (sep)
            sep[1] = '\0';
        else
            buf[0] = '\0';
        rel += 3;
    }
    av_strlcat(buf, rel, size);
}

int64_t ff_iso8601_to_unix_time(const char *datestr)
{
    struct tm time1 = {0}, time2 = {0};
    char *ret1, *ret2;
    ret1 = av_small_strptime(datestr, "%Y - %m - %d %H:%M:%S", &time1);
    ret2 = av_small_strptime(datestr, "%Y - %m - %dT%H:%M:%S", &time2);
    if (ret2 && !ret1)
        return av_timegm(&time2);
    else
        return av_timegm(&time1);
}

int avformat_query_codec(AVOutputFormat *ofmt, enum AVCodecID codec_id, int std_compliance)
{
    if (ofmt) {
        if (ofmt->query_codec)
            return ofmt->query_codec(codec_id, std_compliance);
        else if (ofmt->codec_tag)
            return !!av_codec_get_tag(ofmt->codec_tag, codec_id);
        else if (codec_id == ofmt->video_codec || codec_id == ofmt->audio_codec ||
                 codec_id == ofmt->subtitle_codec)
            return 1;
    }
    return AVERROR_PATCHWELCOME;
}

int avformat_network_init(void)
{
#if CONFIG_NETWORK
    int ret;
    ff_network_inited_globally = 1;
    if ((ret = ff_network_init()) < 0)
        return ret;
    ff_tls_init();
#endif
    return 0;
}

int avformat_network_deinit(void)
{
#if CONFIG_NETWORK
    ff_network_close();
    ff_tls_deinit();
#endif
    return 0;
}

int ff_add_param_change(AVPacket *pkt, int32_t channels,
                        uint64_t channel_layout, int32_t sample_rate,
                        int32_t width, int32_t height)
{
    uint32_t flags = 0;
    int size = 4;
    uint8_t *data;
    if (!pkt)
        return AVERROR(EINVAL);
    if (channels) {
        size += 4;
        flags |= AV_SIDE_DATA_PARAM_CHANGE_CHANNEL_COUNT;
    }
    if (channel_layout) {
        size += 8;
        flags |= AV_SIDE_DATA_PARAM_CHANGE_CHANNEL_LAYOUT;
    }
    if (sample_rate) {
        size += 4;
        flags |= AV_SIDE_DATA_PARAM_CHANGE_SAMPLE_RATE;
    }
    if (width || height) {
        size += 8;
        flags |= AV_SIDE_DATA_PARAM_CHANGE_DIMENSIONS;
    }
    data = av_packet_new_side_data(pkt, AV_PKT_DATA_PARAM_CHANGE, size);
    if (!data)
        return AVERROR(ENOMEM);
    bytestream_put_le32(&data, flags);
    if (channels)
        bytestream_put_le32(&data, channels);
    if (channel_layout)
        bytestream_put_le64(&data, channel_layout);
    if (sample_rate)
        bytestream_put_le32(&data, sample_rate);
    if (width || height) {
        bytestream_put_le32(&data, width);
        bytestream_put_le32(&data, height);
    }
    return 0;
}

const struct AVCodecTag *avformat_get_riff_video_tags(void)
{
    return ff_codec_bmp_tags;
}
const struct AVCodecTag *avformat_get_riff_audio_tags(void)
{
    return ff_codec_wav_tags;
}

AVRational av_guess_sample_aspect_ratio(AVFormatContext *format, AVStream *stream, AVFrame *frame)
{
    AVRational undef = {0, 1};
    AVRational stream_sample_aspect_ratio = stream ? stream->sample_aspect_ratio : undef;
    AVRational codec_sample_aspect_ratio  = stream && stream->codec ? stream->codec->sample_aspect_ratio : undef;
    AVRational frame_sample_aspect_ratio  = frame  ? frame->sample_aspect_ratio  : codec_sample_aspect_ratio;

    av_reduce(&stream_sample_aspect_ratio.num, &stream_sample_aspect_ratio.den,
               stream_sample_aspect_ratio.num,  stream_sample_aspect_ratio.den, INT_MAX);
    if (stream_sample_aspect_ratio.num <= 0 || stream_sample_aspect_ratio.den <= 0)
        stream_sample_aspect_ratio = undef;

    av_reduce(&frame_sample_aspect_ratio.num, &frame_sample_aspect_ratio.den,
               frame_sample_aspect_ratio.num,  frame_sample_aspect_ratio.den, INT_MAX);
    if (frame_sample_aspect_ratio.num <= 0 || frame_sample_aspect_ratio.den <= 0)
        frame_sample_aspect_ratio = undef;

    if (stream_sample_aspect_ratio.num)
        return stream_sample_aspect_ratio;
    else
        return frame_sample_aspect_ratio;
}

int avformat_match_stream_specifier(AVFormatContext *s, AVStream *st,
                                    const char *spec)
{
    if (*spec <= '9' && *spec >= '0') /* opt:index */
        return strtol(spec, NULL, 0) == st->index;
    else if (*spec == 'v' || *spec == 'a' || *spec == 's' || *spec == 'd' ||
             *spec == 't') { /* opt:[vasdt] */
        enum AVMediaType type;

        switch (*spec++) {
        case 'v': type = AVMEDIA_TYPE_VIDEO;      break;
        case 'a': type = AVMEDIA_TYPE_AUDIO;      break;
        case 's': type = AVMEDIA_TYPE_SUBTITLE;   break;
        case 'd': type = AVMEDIA_TYPE_DATA;       break;
        case 't': type = AVMEDIA_TYPE_ATTACHMENT; break;
        default:  av_assert0(0);
        }
        if (type != st->codec->codec_type)
            return 0;
        if (*spec++ == ':') { /* possibly followed by :index */
            int i, index = strtol(spec, NULL, 0);
            for (i = 0; i < s->nb_streams; i++)
                if (s->streams[i]->codec->codec_type == type && index-- == 0)
                   return i == st->index;
            return 0;
        }
        return 1;
    } else if (*spec == 'p' && *(spec + 1) == ':') {
        int prog_id, i, j;
        char *endptr;
        spec += 2;
        prog_id = strtol(spec, &endptr, 0);
        for (i = 0; i < s->nb_programs; i++) {
            if (s->programs[i]->id != prog_id)
                continue;

            if (*endptr++ == ':') {
                int stream_idx = strtol(endptr, NULL, 0);
                return stream_idx >= 0 &&
                    stream_idx < s->programs[i]->nb_stream_indexes &&
                    st->index == s->programs[i]->stream_index[stream_idx];
            }

            for (j = 0; j < s->programs[i]->nb_stream_indexes; j++)
                if (st->index == s->programs[i]->stream_index[j])
                    return 1;
        }
        return 0;
    } else if (*spec == '#') {
        int sid;
        char *endptr;
        sid = strtol(spec + 1, &endptr, 0);
        if (!*endptr)
            return st->id == sid;
    } else if (!*spec) /* empty specifier, matches everything */
        return 1;

    av_log(s, AV_LOG_ERROR, "Invalid stream specifier: %s.\n", spec);
    return AVERROR(EINVAL);
}

void ff_generate_avci_extradata(AVStream *st)
{
    static const uint8_t avci100_1080p_extradata[] = {
        // SPS
        0x00, 0x00, 0x00, 0x01, 0x67, 0x7a, 0x10, 0x29,
        0xb6, 0xd4, 0x20, 0x22, 0x33, 0x19, 0xc6, 0x63,
        0x23, 0x21, 0x01, 0x11, 0x98, 0xce, 0x33, 0x19,
        0x18, 0x21, 0x02, 0x56, 0xb9, 0x3d, 0x7d, 0x7e,
        0x4f, 0xe3, 0x3f, 0x11, 0xf1, 0x9e, 0x08, 0xb8,
        0x8c, 0x54, 0x43, 0xc0, 0x78, 0x02, 0x27, 0xe2,
        0x70, 0x1e, 0x30, 0x10, 0x10, 0x14, 0x00, 0x00,
        0x03, 0x00, 0x04, 0x00, 0x00, 0x03, 0x00, 0xca,
        0x10, 0x00, 0x00, 0x00, 0x00, 0x00, 0x00, 0x00,
        // PPS
        0x00, 0x00, 0x00, 0x01, 0x68, 0xce, 0x33, 0x48,
        0xd0
    };
    static const uint8_t avci100_1080i_extradata[] = {
        // SPS
        0x00, 0x00, 0x00, 0x01, 0x67, 0x7a, 0x10, 0x29,
        0xb6, 0xd4, 0x20, 0x22, 0x33, 0x19, 0xc6, 0x63,
        0x23, 0x21, 0x01, 0x11, 0x98, 0xce, 0x33, 0x19,
        0x18, 0x21, 0x03, 0x3a, 0x46, 0x65, 0x6a, 0x65,
        0x24, 0xad, 0xe9, 0x12, 0x32, 0x14, 0x1a, 0x26,
        0x34, 0xad, 0xa4, 0x41, 0x82, 0x23, 0x01, 0x50,
        0x2b, 0x1a, 0x24, 0x69, 0x48, 0x30, 0x40, 0x2e,
        0x11, 0x12, 0x08, 0xc6, 0x8c, 0x04, 0x41, 0x28,
        0x4c, 0x34, 0xf0, 0x1e, 0x01, 0x13, 0xf2, 0xe0,
        0x3c, 0x60, 0x20, 0x20, 0x28, 0x00, 0x00, 0x03,
        0x00, 0x08, 0x00, 0x00, 0x03, 0x01, 0x94, 0x00,
        // PPS
        0x00, 0x00, 0x00, 0x01, 0x68, 0xce, 0x33, 0x48,
        0xd0
    };
    static const uint8_t avci50_1080i_extradata[] = {
        // SPS
        0x00, 0x00, 0x00, 0x01, 0x67, 0x6e, 0x10, 0x28,
        0xa6, 0xd4, 0x20, 0x32, 0x33, 0x0c, 0x71, 0x18,
        0x88, 0x62, 0x10, 0x19, 0x19, 0x86, 0x38, 0x8c,
        0x44, 0x30, 0x21, 0x02, 0x56, 0x4e, 0x6e, 0x61,
        0x87, 0x3e, 0x73, 0x4d, 0x98, 0x0c, 0x03, 0x06,
        0x9c, 0x0b, 0x73, 0xe6, 0xc0, 0xb5, 0x18, 0x63,
        0x0d, 0x39, 0xe0, 0x5b, 0x02, 0xd4, 0xc6, 0x19,
        0x1a, 0x79, 0x8c, 0x32, 0x34, 0x24, 0xf0, 0x16,
        0x81, 0x13, 0xf7, 0xff, 0x80, 0x02, 0x00, 0x01,
        0xf1, 0x80, 0x80, 0x80, 0xa0, 0x00, 0x00, 0x03,
        0x00, 0x20, 0x00, 0x00, 0x06, 0x50, 0x80, 0x00,
        // PPS
        0x00, 0x00, 0x00, 0x01, 0x68, 0xee, 0x31, 0x12,
        0x11
    };
    static const uint8_t avci100_720p_extradata[] = {
        // SPS
        0x00, 0x00, 0x00, 0x01, 0x67, 0x7a, 0x10, 0x29,
        0xb6, 0xd4, 0x20, 0x2a, 0x33, 0x1d, 0xc7, 0x62,
        0xa1, 0x08, 0x40, 0x54, 0x66, 0x3b, 0x8e, 0xc5,
        0x42, 0x02, 0x10, 0x25, 0x64, 0x2c, 0x89, 0xe8,
        0x85, 0xe4, 0x21, 0x4b, 0x90, 0x83, 0x06, 0x95,
        0xd1, 0x06, 0x46, 0x97, 0x20, 0xc8, 0xd7, 0x43,
        0x08, 0x11, 0xc2, 0x1e, 0x4c, 0x91, 0x0f, 0x01,
        0x40, 0x16, 0xec, 0x07, 0x8c, 0x04, 0x04, 0x05,
        0x00, 0x00, 0x03, 0x00, 0x01, 0x00, 0x00, 0x03,
        0x00, 0x64, 0x84, 0x00, 0x00, 0x00, 0x00, 0x00,
        // PPS
        0x00, 0x00, 0x00, 0x01, 0x68, 0xce, 0x31, 0x12,
        0x11
    };
    int size = 0;
    const uint8_t *data = 0;
    if (st->codec->width == 1920) {
        if (st->codec->field_order == AV_FIELD_PROGRESSIVE) {
            data = avci100_1080p_extradata;
            size = sizeof(avci100_1080p_extradata);
        } else {
            data = avci100_1080i_extradata;
            size = sizeof(avci100_1080i_extradata);
        }
    } else if (st->codec->width == 1440) {
        data = avci50_1080i_extradata;
        size = sizeof(avci50_1080i_extradata);
    } else if (st->codec->width == 1280) {
        data = avci100_720p_extradata;
        size = sizeof(avci100_720p_extradata);
    }
    if (!size)
        return;
    av_freep(&st->codec->extradata);
    st->codec->extradata_size = 0;
    st->codec->extradata = av_mallocz(size + FF_INPUT_BUFFER_PADDING_SIZE);
    if (!st->codec->extradata)
        return;
    memcpy(st->codec->extradata, data, size);
    st->codec->extradata_size = size;
}

static int match_host_pattern(const char *pattern, const char *hostname)
{
    int len_p, len_h;
    if (!strcmp(pattern, "*"))
        return 1;
    // Skip a possible *. at the start of the pattern
    if (pattern[0] == '*')
        pattern++;
    if (pattern[0] == '.')
        pattern++;
    len_p = strlen(pattern);
    len_h = strlen(hostname);
    if (len_p > len_h)
        return 0;
    // Simply check if the end of hostname is equal to 'pattern'
    if (!strcmp(pattern, &hostname[len_h - len_p])) {
        if (len_h == len_p)
            return 1; // Exact match
        if (hostname[len_h - len_p - 1] == '.')
            return 1; // The matched substring is a domain and not just a substring of a domain
    }
    return 0;
}

int ff_http_match_no_proxy(const char *no_proxy, const char *hostname)
{
    char *buf, *start;
    int ret = 0;
    if (!no_proxy)
        return 0;
    if (!hostname)
        return 0;
    buf = av_strdup(no_proxy);
    if (!buf)
        return 0;
    start = buf;
    while (start) {
        char *sep, *next = NULL;
        start += strspn(start, " ,");
        sep = start + strcspn(start, " ,");
        if (*sep) {
            next = sep + 1;
            *sep = '\0';
        }
        if (match_host_pattern(start, hostname)) {
            ret = 1;
            break;
        }
        start = next;
    }
    av_free(buf);
    return ret;
}<|MERGE_RESOLUTION|>--- conflicted
+++ resolved
@@ -555,11 +555,7 @@
     return &pktl->pkt;
 }
 
-<<<<<<< HEAD
-void avformat_queue_attached_pictures(AVFormatContext *s)
-=======
-static int queue_attached_pictures(AVFormatContext *s)
->>>>>>> 1afddbe5
+int avformat_queue_attached_pictures(AVFormatContext *s)
 {
     int i;
     for (i = 0; i < s->nb_streams; i++)
@@ -643,12 +639,8 @@
     }
     ff_id3v2_free_extra_meta(&id3v2_extra_meta);
 
-<<<<<<< HEAD
-    avformat_queue_attached_pictures(s);
-=======
-    if ((ret = queue_attached_pictures(s)) < 0)
+    if ((ret = avformat_queue_attached_pictures(s)) < 0)
         goto fail;
->>>>>>> 1afddbe5
 
     if (!(s->flags&AVFMT_FLAG_PRIV_OPT) && s->pb && !s->data_offset)
         s->data_offset = avio_tell(s->pb);
@@ -2102,11 +2094,7 @@
     int ret = seek_frame_internal(s, stream_index, timestamp, flags);
 
     if (ret >= 0)
-<<<<<<< HEAD
-        avformat_queue_attached_pictures(s);
-=======
-        ret = queue_attached_pictures(s);
->>>>>>> 1afddbe5
+        ret = avformat_queue_attached_pictures(s);
 
     return ret;
 }
@@ -2137,11 +2125,7 @@
         ret = s->iformat->read_seek2(s, stream_index, min_ts, ts, max_ts, flags);
 
         if (ret >= 0)
-<<<<<<< HEAD
-            avformat_queue_attached_pictures(s);
-=======
-            ret = queue_attached_pictures(s);
->>>>>>> 1afddbe5
+            ret = avformat_queue_attached_pictures(s);
         return ret;
     }
 
