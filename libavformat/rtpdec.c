/*
 * RTP input format
 * Copyright (c) 2002 Fabrice Bellard
 *
 * This file is part of FFmpeg.
 *
 * FFmpeg is free software; you can redistribute it and/or
 * modify it under the terms of the GNU Lesser General Public
 * License as published by the Free Software Foundation; either
 * version 2.1 of the License, or (at your option) any later version.
 *
 * FFmpeg is distributed in the hope that it will be useful,
 * but WITHOUT ANY WARRANTY; without even the implied warranty of
 * MERCHANTABILITY or FITNESS FOR A PARTICULAR PURPOSE.  See the GNU
 * Lesser General Public License for more details.
 *
 * You should have received a copy of the GNU Lesser General Public
 * License along with FFmpeg; if not, write to the Free Software
 * Foundation, Inc., 51 Franklin Street, Fifth Floor, Boston, MA 02110-1301 USA
 */

#include "libavutil/mathematics.h"
#include "libavutil/avstring.h"
#include "libavutil/time.h"
#include "libavcodec/get_bits.h"
#include "avformat.h"
#include "network.h"
#include "srtp.h"
#include "url.h"
#include "rtpdec.h"
#include "rtpdec_formats.h"

#define MIN_FEEDBACK_INTERVAL 200000 /* 200 ms in us */

static RTPDynamicProtocolHandler gsm_dynamic_handler = {
    .enc_name   = "GSM",
    .codec_type = AVMEDIA_TYPE_AUDIO,
    .codec_id   = AV_CODEC_ID_GSM,
};

static RTPDynamicProtocolHandler realmedia_mp3_dynamic_handler = {
    .enc_name   = "X-MP3-draft-00",
    .codec_type = AVMEDIA_TYPE_AUDIO,
    .codec_id   = AV_CODEC_ID_MP3ADU,
};

static RTPDynamicProtocolHandler speex_dynamic_handler = {
    .enc_name   = "speex",
    .codec_type = AVMEDIA_TYPE_AUDIO,
    .codec_id   = AV_CODEC_ID_SPEEX,
};

static RTPDynamicProtocolHandler opus_dynamic_handler = {
    .enc_name   = "opus",
    .codec_type = AVMEDIA_TYPE_AUDIO,
    .codec_id   = AV_CODEC_ID_OPUS,
};

<<<<<<< HEAD
static RTPDynamicProtocolHandler ff_t140_dynamic_handler = {
    .enc_name   = "t140",
    .codec_type = AVMEDIA_TYPE_SUBTITLE,
    .codec_id   = AV_CODEC_ID_SUBRIP,
=======
static RTPDynamicProtocolHandler t140_dynamic_handler = { /* RFC 4103 */
    .enc_name   = "t140",
    .codec_type = AVMEDIA_TYPE_DATA,
    .codec_id   = AV_CODEC_ID_TEXT,
>>>>>>> 04a1be8e
};

static RTPDynamicProtocolHandler *rtp_first_dynamic_payload_handler = NULL;

void ff_register_dynamic_payload_handler(RTPDynamicProtocolHandler *handler)
{
    handler->next = rtp_first_dynamic_payload_handler;
    rtp_first_dynamic_payload_handler = handler;
}

void ff_register_rtp_dynamic_payload_handlers(void)
{
    ff_register_dynamic_payload_handler(&ff_ac3_dynamic_handler);
    ff_register_dynamic_payload_handler(&ff_amr_nb_dynamic_handler);
    ff_register_dynamic_payload_handler(&ff_amr_wb_dynamic_handler);
    ff_register_dynamic_payload_handler(&ff_dv_dynamic_handler);
    ff_register_dynamic_payload_handler(&ff_g726_16_dynamic_handler);
    ff_register_dynamic_payload_handler(&ff_g726_24_dynamic_handler);
    ff_register_dynamic_payload_handler(&ff_g726_32_dynamic_handler);
    ff_register_dynamic_payload_handler(&ff_g726_40_dynamic_handler);
    ff_register_dynamic_payload_handler(&ff_h261_dynamic_handler);
    ff_register_dynamic_payload_handler(&ff_h263_1998_dynamic_handler);
    ff_register_dynamic_payload_handler(&ff_h263_2000_dynamic_handler);
    ff_register_dynamic_payload_handler(&ff_h263_rfc2190_dynamic_handler);
    ff_register_dynamic_payload_handler(&ff_h264_dynamic_handler);
    ff_register_dynamic_payload_handler(&ff_hevc_dynamic_handler);
    ff_register_dynamic_payload_handler(&ff_ilbc_dynamic_handler);
    ff_register_dynamic_payload_handler(&ff_jpeg_dynamic_handler);
    ff_register_dynamic_payload_handler(&ff_mp4a_latm_dynamic_handler);
    ff_register_dynamic_payload_handler(&ff_mp4v_es_dynamic_handler);
    ff_register_dynamic_payload_handler(&ff_mpeg_audio_dynamic_handler);
    ff_register_dynamic_payload_handler(&ff_mpeg_audio_robust_dynamic_handler);
    ff_register_dynamic_payload_handler(&ff_mpeg_video_dynamic_handler);
    ff_register_dynamic_payload_handler(&ff_mpeg4_generic_dynamic_handler);
    ff_register_dynamic_payload_handler(&ff_mpegts_dynamic_handler);
    ff_register_dynamic_payload_handler(&ff_ms_rtp_asf_pfa_handler);
    ff_register_dynamic_payload_handler(&ff_ms_rtp_asf_pfv_handler);
    ff_register_dynamic_payload_handler(&ff_qcelp_dynamic_handler);
    ff_register_dynamic_payload_handler(&ff_qdm2_dynamic_handler);
    ff_register_dynamic_payload_handler(&ff_qt_rtp_aud_handler);
    ff_register_dynamic_payload_handler(&ff_qt_rtp_vid_handler);
    ff_register_dynamic_payload_handler(&ff_quicktime_rtp_aud_handler);
    ff_register_dynamic_payload_handler(&ff_quicktime_rtp_vid_handler);
    ff_register_dynamic_payload_handler(&ff_svq3_dynamic_handler);
    ff_register_dynamic_payload_handler(&ff_t140_dynamic_handler);
    ff_register_dynamic_payload_handler(&ff_theora_dynamic_handler);
    ff_register_dynamic_payload_handler(&ff_vorbis_dynamic_handler);
    ff_register_dynamic_payload_handler(&ff_vp8_dynamic_handler);
    ff_register_dynamic_payload_handler(&ff_vp9_dynamic_handler);
    ff_register_dynamic_payload_handler(&gsm_dynamic_handler);
    ff_register_dynamic_payload_handler(&opus_dynamic_handler);
    ff_register_dynamic_payload_handler(&realmedia_mp3_dynamic_handler);
    ff_register_dynamic_payload_handler(&speex_dynamic_handler);
    ff_register_dynamic_payload_handler(&t140_dynamic_handler);
}

RTPDynamicProtocolHandler *ff_rtp_handler_find_by_name(const char *name,
                                                       enum AVMediaType codec_type)
{
    RTPDynamicProtocolHandler *handler;
    for (handler = rtp_first_dynamic_payload_handler;
         handler; handler = handler->next)
        if (!av_strcasecmp(name, handler->enc_name) &&
            codec_type == handler->codec_type)
            return handler;
    return NULL;
}

RTPDynamicProtocolHandler *ff_rtp_handler_find_by_id(int id,
                                                     enum AVMediaType codec_type)
{
    RTPDynamicProtocolHandler *handler;
    for (handler = rtp_first_dynamic_payload_handler;
         handler; handler = handler->next)
        if (handler->static_payload_id && handler->static_payload_id == id &&
            codec_type == handler->codec_type)
            return handler;
    return NULL;
}

static int rtcp_parse_packet(RTPDemuxContext *s, const unsigned char *buf,
                             int len)
{
    int payload_len;
    while (len >= 4) {
        payload_len = FFMIN(len, (AV_RB16(buf + 2) + 1) * 4);

        switch (buf[1]) {
        case RTCP_SR:
            if (payload_len < 20) {
                av_log(NULL, AV_LOG_ERROR,
                       "Invalid length for RTCP SR packet\n");
                return AVERROR_INVALIDDATA;
            }

            s->last_rtcp_reception_time = av_gettime_relative();
            s->last_rtcp_ntp_time  = AV_RB64(buf + 8);
            s->last_rtcp_timestamp = AV_RB32(buf + 16);
            if (s->first_rtcp_ntp_time == AV_NOPTS_VALUE) {
                s->first_rtcp_ntp_time = s->last_rtcp_ntp_time;
                if (!s->base_timestamp)
                    s->base_timestamp = s->last_rtcp_timestamp;
                s->rtcp_ts_offset = (int32_t)(s->last_rtcp_timestamp - s->base_timestamp);
            }

            break;
        case RTCP_BYE:
            return -RTCP_BYE;
        }

        buf += payload_len;
        len -= payload_len;
    }
    return -1;
}

#define RTP_SEQ_MOD (1 << 16)

static void rtp_init_statistics(RTPStatistics *s, uint16_t base_sequence)
{
    memset(s, 0, sizeof(RTPStatistics));
    s->max_seq   = base_sequence;
    s->probation = 1;
}

/*
 * Called whenever there is a large jump in sequence numbers,
 * or when they get out of probation...
 */
static void rtp_init_sequence(RTPStatistics *s, uint16_t seq)
{
    s->max_seq        = seq;
    s->cycles         = 0;
    s->base_seq       = seq - 1;
    s->bad_seq        = RTP_SEQ_MOD + 1;
    s->received       = 0;
    s->expected_prior = 0;
    s->received_prior = 0;
    s->jitter         = 0;
    s->transit        = 0;
}

/* Returns 1 if we should handle this packet. */
static int rtp_valid_packet_in_sequence(RTPStatistics *s, uint16_t seq)
{
    uint16_t udelta = seq - s->max_seq;
    const int MAX_DROPOUT    = 3000;
    const int MAX_MISORDER   = 100;
    const int MIN_SEQUENTIAL = 2;

    /* source not valid until MIN_SEQUENTIAL packets with sequence
     * seq. numbers have been received */
    if (s->probation) {
        if (seq == s->max_seq + 1) {
            s->probation--;
            s->max_seq = seq;
            if (s->probation == 0) {
                rtp_init_sequence(s, seq);
                s->received++;
                return 1;
            }
        } else {
            s->probation = MIN_SEQUENTIAL - 1;
            s->max_seq   = seq;
        }
    } else if (udelta < MAX_DROPOUT) {
        // in order, with permissible gap
        if (seq < s->max_seq) {
            // sequence number wrapped; count another 64k cycles
            s->cycles += RTP_SEQ_MOD;
        }
        s->max_seq = seq;
    } else if (udelta <= RTP_SEQ_MOD - MAX_MISORDER) {
        // sequence made a large jump...
        if (seq == s->bad_seq) {
            /* two sequential packets -- assume that the other side
             * restarted without telling us; just resync. */
            rtp_init_sequence(s, seq);
        } else {
            s->bad_seq = (seq + 1) & (RTP_SEQ_MOD - 1);
            return 0;
        }
    } else {
        // duplicate or reordered packet...
    }
    s->received++;
    return 1;
}

static void rtcp_update_jitter(RTPStatistics *s, uint32_t sent_timestamp,
                               uint32_t arrival_timestamp)
{
    // Most of this is pretty straight from RFC 3550 appendix A.8
    uint32_t transit = arrival_timestamp - sent_timestamp;
    uint32_t prev_transit = s->transit;
    int32_t d = transit - prev_transit;
    // Doing the FFABS() call directly on the "transit - prev_transit"
    // expression doesn't work, since it's an unsigned expression. Doing the
    // transit calculation in unsigned is desired though, since it most
    // probably will need to wrap around.
    d = FFABS(d);
    s->transit = transit;
    if (!prev_transit)
        return;
    s->jitter += d - (int32_t) ((s->jitter + 8) >> 4);
}

int ff_rtp_check_and_send_back_rr(RTPDemuxContext *s, URLContext *fd,
                                  AVIOContext *avio, int count)
{
    AVIOContext *pb;
    uint8_t *buf;
    int len;
    int rtcp_bytes;
    RTPStatistics *stats = &s->statistics;
    uint32_t lost;
    uint32_t extended_max;
    uint32_t expected_interval;
    uint32_t received_interval;
    int32_t  lost_interval;
    uint32_t expected;
    uint32_t fraction;

    if ((!fd && !avio) || (count < 1))
        return -1;

    /* TODO: I think this is way too often; RFC 1889 has algorithm for this */
    /* XXX: MPEG pts hardcoded. RTCP send every 0.5 seconds */
    s->octet_count += count;
    rtcp_bytes = ((s->octet_count - s->last_octet_count) * RTCP_TX_RATIO_NUM) /
        RTCP_TX_RATIO_DEN;
    rtcp_bytes /= 50; // mmu_man: that's enough for me... VLC sends much less btw !?
    if (rtcp_bytes < 28)
        return -1;
    s->last_octet_count = s->octet_count;

    if (!fd)
        pb = avio;
    else if (avio_open_dyn_buf(&pb) < 0)
        return -1;

    // Receiver Report
    avio_w8(pb, (RTP_VERSION << 6) + 1); /* 1 report block */
    avio_w8(pb, RTCP_RR);
    avio_wb16(pb, 7); /* length in words - 1 */
    // our own SSRC: we use the server's SSRC + 1 to avoid conflicts
    avio_wb32(pb, s->ssrc + 1);
    avio_wb32(pb, s->ssrc); // server SSRC
    // some placeholders we should really fill...
    // RFC 1889/p64
    extended_max          = stats->cycles + stats->max_seq;
    expected              = extended_max - stats->base_seq;
    lost                  = expected - stats->received;
    lost                  = FFMIN(lost, 0xffffff); // clamp it since it's only 24 bits...
    expected_interval     = expected - stats->expected_prior;
    stats->expected_prior = expected;
    received_interval     = stats->received - stats->received_prior;
    stats->received_prior = stats->received;
    lost_interval         = expected_interval - received_interval;
    if (expected_interval == 0 || lost_interval <= 0)
        fraction = 0;
    else
        fraction = (lost_interval << 8) / expected_interval;

    fraction = (fraction << 24) | lost;

    avio_wb32(pb, fraction); /* 8 bits of fraction, 24 bits of total packets lost */
    avio_wb32(pb, extended_max); /* max sequence received */
    avio_wb32(pb, stats->jitter >> 4); /* jitter */

    if (s->last_rtcp_ntp_time == AV_NOPTS_VALUE) {
        avio_wb32(pb, 0); /* last SR timestamp */
        avio_wb32(pb, 0); /* delay since last SR */
    } else {
        uint32_t middle_32_bits   = s->last_rtcp_ntp_time >> 16; // this is valid, right? do we need to handle 64 bit values special?
        uint32_t delay_since_last = av_rescale(av_gettime_relative() - s->last_rtcp_reception_time,
                                               65536, AV_TIME_BASE);

        avio_wb32(pb, middle_32_bits); /* last SR timestamp */
        avio_wb32(pb, delay_since_last); /* delay since last SR */
    }

    // CNAME
    avio_w8(pb, (RTP_VERSION << 6) + 1); /* 1 report block */
    avio_w8(pb, RTCP_SDES);
    len = strlen(s->hostname);
    avio_wb16(pb, (7 + len + 3) / 4); /* length in words - 1 */
    avio_wb32(pb, s->ssrc + 1);
    avio_w8(pb, 0x01);
    avio_w8(pb, len);
    avio_write(pb, s->hostname, len);
    avio_w8(pb, 0); /* END */
    // padding
    for (len = (7 + len) % 4; len % 4; len++)
        avio_w8(pb, 0);

    avio_flush(pb);
    if (!fd)
        return 0;
    len = avio_close_dyn_buf(pb, &buf);
    if ((len > 0) && buf) {
        int av_unused result;
        av_dlog(s->ic, "sending %d bytes of RR\n", len);
        result = ffurl_write(fd, buf, len);
        av_dlog(s->ic, "result from ffurl_write: %d\n", result);
        av_free(buf);
    }
    return 0;
}

void ff_rtp_send_punch_packets(URLContext *rtp_handle)
{
    AVIOContext *pb;
    uint8_t *buf;
    int len;

    /* Send a small RTP packet */
    if (avio_open_dyn_buf(&pb) < 0)
        return;

    avio_w8(pb, (RTP_VERSION << 6));
    avio_w8(pb, 0); /* Payload type */
    avio_wb16(pb, 0); /* Seq */
    avio_wb32(pb, 0); /* Timestamp */
    avio_wb32(pb, 0); /* SSRC */

    avio_flush(pb);
    len = avio_close_dyn_buf(pb, &buf);
    if ((len > 0) && buf)
        ffurl_write(rtp_handle, buf, len);
    av_free(buf);

    /* Send a minimal RTCP RR */
    if (avio_open_dyn_buf(&pb) < 0)
        return;

    avio_w8(pb, (RTP_VERSION << 6));
    avio_w8(pb, RTCP_RR); /* receiver report */
    avio_wb16(pb, 1); /* length in words - 1 */
    avio_wb32(pb, 0); /* our own SSRC */

    avio_flush(pb);
    len = avio_close_dyn_buf(pb, &buf);
    if ((len > 0) && buf)
        ffurl_write(rtp_handle, buf, len);
    av_free(buf);
}

static int find_missing_packets(RTPDemuxContext *s, uint16_t *first_missing,
                                uint16_t *missing_mask)
{
    int i;
    uint16_t next_seq = s->seq + 1;
    RTPPacket *pkt = s->queue;

    if (!pkt || pkt->seq == next_seq)
        return 0;

    *missing_mask = 0;
    for (i = 1; i <= 16; i++) {
        uint16_t missing_seq = next_seq + i;
        while (pkt) {
            int16_t diff = pkt->seq - missing_seq;
            if (diff >= 0)
                break;
            pkt = pkt->next;
        }
        if (!pkt)
            break;
        if (pkt->seq == missing_seq)
            continue;
        *missing_mask |= 1 << (i - 1);
    }

    *first_missing = next_seq;
    return 1;
}

int ff_rtp_send_rtcp_feedback(RTPDemuxContext *s, URLContext *fd,
                              AVIOContext *avio)
{
    int len, need_keyframe, missing_packets;
    AVIOContext *pb;
    uint8_t *buf;
    int64_t now;
    uint16_t first_missing = 0, missing_mask = 0;

    if (!fd && !avio)
        return -1;

    need_keyframe = s->handler && s->handler->need_keyframe &&
                    s->handler->need_keyframe(s->dynamic_protocol_context);
    missing_packets = find_missing_packets(s, &first_missing, &missing_mask);

    if (!need_keyframe && !missing_packets)
        return 0;

    /* Send new feedback if enough time has elapsed since the last
     * feedback packet. */

    now = av_gettime_relative();
    if (s->last_feedback_time &&
        (now - s->last_feedback_time) < MIN_FEEDBACK_INTERVAL)
        return 0;
    s->last_feedback_time = now;

    if (!fd)
        pb = avio;
    else if (avio_open_dyn_buf(&pb) < 0)
        return -1;

    if (need_keyframe) {
        avio_w8(pb, (RTP_VERSION << 6) | 1); /* PLI */
        avio_w8(pb, RTCP_PSFB);
        avio_wb16(pb, 2); /* length in words - 1 */
        // our own SSRC: we use the server's SSRC + 1 to avoid conflicts
        avio_wb32(pb, s->ssrc + 1);
        avio_wb32(pb, s->ssrc); // server SSRC
    }

    if (missing_packets) {
        avio_w8(pb, (RTP_VERSION << 6) | 1); /* NACK */
        avio_w8(pb, RTCP_RTPFB);
        avio_wb16(pb, 3); /* length in words - 1 */
        avio_wb32(pb, s->ssrc + 1);
        avio_wb32(pb, s->ssrc); // server SSRC

        avio_wb16(pb, first_missing);
        avio_wb16(pb, missing_mask);
    }

    avio_flush(pb);
    if (!fd)
        return 0;
    len = avio_close_dyn_buf(pb, &buf);
    if (len > 0 && buf) {
        ffurl_write(fd, buf, len);
        av_free(buf);
    }
    return 0;
}

/**
 * open a new RTP parse context for stream 'st'. 'st' can be NULL for
 * MPEG2-TS streams.
 */
RTPDemuxContext *ff_rtp_parse_open(AVFormatContext *s1, AVStream *st,
                                   int payload_type, int queue_size)
{
    RTPDemuxContext *s;

    s = av_mallocz(sizeof(RTPDemuxContext));
    if (!s)
        return NULL;
    s->payload_type        = payload_type;
    s->last_rtcp_ntp_time  = AV_NOPTS_VALUE;
    s->first_rtcp_ntp_time = AV_NOPTS_VALUE;
    s->ic                  = s1;
    s->st                  = st;
    s->queue_size          = queue_size;
    rtp_init_statistics(&s->statistics, 0);
    if (st) {
        switch (st->codec->codec_id) {
        case AV_CODEC_ID_ADPCM_G722:
            /* According to RFC 3551, the stream clock rate is 8000
             * even if the sample rate is 16000. */
            if (st->codec->sample_rate == 8000)
                st->codec->sample_rate = 16000;
            break;
        default:
            break;
        }
    }
    // needed to send back RTCP RR in RTSP sessions
    gethostname(s->hostname, sizeof(s->hostname));
    return s;
}

void ff_rtp_parse_set_dynamic_protocol(RTPDemuxContext *s, PayloadContext *ctx,
                                       RTPDynamicProtocolHandler *handler)
{
    s->dynamic_protocol_context = ctx;
    s->handler                  = handler;
}

void ff_rtp_parse_set_crypto(RTPDemuxContext *s, const char *suite,
                             const char *params)
{
    if (!ff_srtp_set_crypto(&s->srtp, suite, params))
        s->srtp_enabled = 1;
}

/**
 * This was the second switch in rtp_parse packet.
 * Normalizes time, if required, sets stream_index, etc.
 */
static void finalize_packet(RTPDemuxContext *s, AVPacket *pkt, uint32_t timestamp)
{
    if (pkt->pts != AV_NOPTS_VALUE || pkt->dts != AV_NOPTS_VALUE)
        return; /* Timestamp already set by depacketizer */
    if (timestamp == RTP_NOTS_VALUE)
        return;

    if (s->last_rtcp_ntp_time != AV_NOPTS_VALUE && s->ic->nb_streams > 1) {
        int64_t addend;
        int delta_timestamp;

        /* compute pts from timestamp with received ntp_time */
        delta_timestamp = timestamp - s->last_rtcp_timestamp;
        /* convert to the PTS timebase */
        addend = av_rescale(s->last_rtcp_ntp_time - s->first_rtcp_ntp_time,
                            s->st->time_base.den,
                            (uint64_t) s->st->time_base.num << 32);
        pkt->pts = s->range_start_offset + s->rtcp_ts_offset + addend +
                   delta_timestamp;
        return;
    }

    if (!s->base_timestamp)
        s->base_timestamp = timestamp;
    /* assume that the difference is INT32_MIN < x < INT32_MAX,
     * but allow the first timestamp to exceed INT32_MAX */
    if (!s->timestamp)
        s->unwrapped_timestamp += timestamp;
    else
        s->unwrapped_timestamp += (int32_t)(timestamp - s->timestamp);
    s->timestamp = timestamp;
    pkt->pts     = s->unwrapped_timestamp + s->range_start_offset -
                   s->base_timestamp;
}

static int rtp_parse_packet_internal(RTPDemuxContext *s, AVPacket *pkt,
                                     const uint8_t *buf, int len)
{
    unsigned int ssrc;
    int payload_type, seq, flags = 0;
    int ext, csrc;
    AVStream *st;
    uint32_t timestamp;
    int rv = 0;

    csrc         = buf[0] & 0x0f;
    ext          = buf[0] & 0x10;
    payload_type = buf[1] & 0x7f;
    if (buf[1] & 0x80)
        flags |= RTP_FLAG_MARKER;
    seq       = AV_RB16(buf + 2);
    timestamp = AV_RB32(buf + 4);
    ssrc      = AV_RB32(buf + 8);
    /* store the ssrc in the RTPDemuxContext */
    s->ssrc = ssrc;

    /* NOTE: we can handle only one payload type */
    if (s->payload_type != payload_type)
        return -1;

    st = s->st;
    // only do something with this if all the rtp checks pass...
    if (!rtp_valid_packet_in_sequence(&s->statistics, seq)) {
        av_log(st ? st->codec : NULL, AV_LOG_ERROR,
               "RTP: PT=%02x: bad cseq %04x expected=%04x\n",
               payload_type, seq, ((s->seq + 1) & 0xffff));
        return -1;
    }

    if (buf[0] & 0x20) {
        int padding = buf[len - 1];
        if (len >= 12 + padding)
            len -= padding;
    }

    s->seq = seq;
    len   -= 12;
    buf   += 12;

    len   -= 4 * csrc;
    buf   += 4 * csrc;
    if (len < 0)
        return AVERROR_INVALIDDATA;

    /* RFC 3550 Section 5.3.1 RTP Header Extension handling */
    if (ext) {
        if (len < 4)
            return -1;
        /* calculate the header extension length (stored as number
         * of 32-bit words) */
        ext = (AV_RB16(buf + 2) + 1) << 2;

        if (len < ext)
            return -1;
        // skip past RTP header extension
        len -= ext;
        buf += ext;
    }

    if (s->handler && s->handler->parse_packet) {
        rv = s->handler->parse_packet(s->ic, s->dynamic_protocol_context,
                                      s->st, pkt, &timestamp, buf, len, seq,
                                      flags);
    } else if (st) {
        if ((rv = av_new_packet(pkt, len)) < 0)
            return rv;
        memcpy(pkt->data, buf, len);
        pkt->stream_index = st->index;
    } else {
        return AVERROR(EINVAL);
    }

    // now perform timestamp things....
    finalize_packet(s, pkt, timestamp);

    return rv;
}

void ff_rtp_reset_packet_queue(RTPDemuxContext *s)
{
    while (s->queue) {
        RTPPacket *next = s->queue->next;
        av_freep(&s->queue->buf);
        av_freep(&s->queue);
        s->queue = next;
    }
    s->seq       = 0;
    s->queue_len = 0;
    s->prev_ret  = 0;
}

static void enqueue_packet(RTPDemuxContext *s, uint8_t *buf, int len)
{
    uint16_t seq   = AV_RB16(buf + 2);
    RTPPacket **cur = &s->queue, *packet;

    /* Find the correct place in the queue to insert the packet */
    while (*cur) {
        int16_t diff = seq - (*cur)->seq;
        if (diff < 0)
            break;
        cur = &(*cur)->next;
    }

    packet = av_mallocz(sizeof(*packet));
    if (!packet)
        return;
    packet->recvtime = av_gettime_relative();
    packet->seq      = seq;
    packet->len      = len;
    packet->buf      = buf;
    packet->next     = *cur;
    *cur = packet;
    s->queue_len++;
}

static int has_next_packet(RTPDemuxContext *s)
{
    return s->queue && s->queue->seq == (uint16_t) (s->seq + 1);
}

int64_t ff_rtp_queued_packet_time(RTPDemuxContext *s)
{
    return s->queue ? s->queue->recvtime : 0;
}

static int rtp_parse_queued_packet(RTPDemuxContext *s, AVPacket *pkt)
{
    int rv;
    RTPPacket *next;

    if (s->queue_len <= 0)
        return -1;

    if (!has_next_packet(s))
        av_log(s->st ? s->st->codec : NULL, AV_LOG_WARNING,
               "RTP: missed %d packets\n", s->queue->seq - s->seq - 1);

    /* Parse the first packet in the queue, and dequeue it */
    rv   = rtp_parse_packet_internal(s, pkt, s->queue->buf, s->queue->len);
    next = s->queue->next;
    av_freep(&s->queue->buf);
    av_freep(&s->queue);
    s->queue = next;
    s->queue_len--;
    return rv;
}

static int rtp_parse_one_packet(RTPDemuxContext *s, AVPacket *pkt,
                                uint8_t **bufptr, int len)
{
    uint8_t *buf = bufptr ? *bufptr : NULL;
    int flags = 0;
    uint32_t timestamp;
    int rv = 0;

    if (!buf) {
        /* If parsing of the previous packet actually returned 0 or an error,
         * there's nothing more to be parsed from that packet, but we may have
         * indicated that we can return the next enqueued packet. */
        if (s->prev_ret <= 0)
            return rtp_parse_queued_packet(s, pkt);
        /* return the next packets, if any */
        if (s->handler && s->handler->parse_packet) {
            /* timestamp should be overwritten by parse_packet, if not,
             * the packet is left with pts == AV_NOPTS_VALUE */
            timestamp = RTP_NOTS_VALUE;
            rv        = s->handler->parse_packet(s->ic, s->dynamic_protocol_context,
                                                 s->st, pkt, &timestamp, NULL, 0, 0,
                                                 flags);
            finalize_packet(s, pkt, timestamp);
            return rv;
        }
    }

    if (len < 12)
        return -1;

    if ((buf[0] & 0xc0) != (RTP_VERSION << 6))
        return -1;
    if (RTP_PT_IS_RTCP(buf[1])) {
        return rtcp_parse_packet(s, buf, len);
    }

    if (s->st) {
        int64_t received = av_gettime_relative();
        uint32_t arrival_ts = av_rescale_q(received, AV_TIME_BASE_Q,
                                           s->st->time_base);
        timestamp = AV_RB32(buf + 4);
        // Calculate the jitter immediately, before queueing the packet
        // into the reordering queue.
        rtcp_update_jitter(&s->statistics, timestamp, arrival_ts);
    }

    if ((s->seq == 0 && !s->queue) || s->queue_size <= 1) {
        /* First packet, or no reordering */
        return rtp_parse_packet_internal(s, pkt, buf, len);
    } else {
        uint16_t seq = AV_RB16(buf + 2);
        int16_t diff = seq - s->seq;
        if (diff < 0) {
            /* Packet older than the previously emitted one, drop */
            av_log(s->st ? s->st->codec : NULL, AV_LOG_WARNING,
                   "RTP: dropping old packet received too late\n");
            return -1;
        } else if (diff <= 1) {
            /* Correct packet */
            rv = rtp_parse_packet_internal(s, pkt, buf, len);
            return rv;
        } else {
            /* Still missing some packet, enqueue this one. */
            enqueue_packet(s, buf, len);
            *bufptr = NULL;
            /* Return the first enqueued packet if the queue is full,
             * even if we're missing something */
            if (s->queue_len >= s->queue_size)
                return rtp_parse_queued_packet(s, pkt);
            return -1;
        }
    }
}

/**
 * Parse an RTP or RTCP packet directly sent as a buffer.
 * @param s RTP parse context.
 * @param pkt returned packet
 * @param bufptr pointer to the input buffer or NULL to read the next packets
 * @param len buffer len
 * @return 0 if a packet is returned, 1 if a packet is returned and more can follow
 * (use buf as NULL to read the next). -1 if no packet (error or no more packet).
 */
int ff_rtp_parse_packet(RTPDemuxContext *s, AVPacket *pkt,
                        uint8_t **bufptr, int len)
{
    int rv;
    if (s->srtp_enabled && bufptr && ff_srtp_decrypt(&s->srtp, *bufptr, &len) < 0)
        return -1;
    rv = rtp_parse_one_packet(s, pkt, bufptr, len);
    s->prev_ret = rv;
    while (rv == AVERROR(EAGAIN) && has_next_packet(s))
        rv = rtp_parse_queued_packet(s, pkt);
    return rv ? rv : has_next_packet(s);
}

void ff_rtp_parse_close(RTPDemuxContext *s)
{
    ff_rtp_reset_packet_queue(s);
    ff_srtp_free(&s->srtp);
    av_free(s);
}

int ff_parse_fmtp(AVFormatContext *s,
                  AVStream *stream, PayloadContext *data, const char *p,
                  int (*parse_fmtp)(AVFormatContext *s,
                                    AVStream *stream,
                                    PayloadContext *data,
                                    char *attr, char *value))
{
    char attr[256];
    char *value;
    int res;
    int value_size = strlen(p) + 1;

    if (!(value = av_malloc(value_size))) {
        av_log(NULL, AV_LOG_ERROR, "Failed to allocate data for FMTP.\n");
        return AVERROR(ENOMEM);
    }

    // remove protocol identifier
    while (*p && *p == ' ')
        p++;                     // strip spaces
    while (*p && *p != ' ')
        p++;                     // eat protocol identifier
    while (*p && *p == ' ')
        p++;                     // strip trailing spaces

    while (ff_rtsp_next_attr_and_value(&p,
                                       attr, sizeof(attr),
                                       value, value_size)) {
        res = parse_fmtp(s, stream, data, attr, value);
        if (res < 0 && res != AVERROR_PATCHWELCOME) {
            av_free(value);
            return res;
        }
    }
    av_free(value);
    return 0;
}

int ff_rtp_finalize_packet(AVPacket *pkt, AVIOContext **dyn_buf, int stream_idx)
{
    int ret;
    av_init_packet(pkt);

    pkt->size         = avio_close_dyn_buf(*dyn_buf, &pkt->data);
    pkt->stream_index = stream_idx;
    *dyn_buf = NULL;
    if ((ret = av_packet_from_data(pkt, pkt->data, pkt->size)) < 0) {
        av_freep(&pkt->data);
        return ret;
    }
    return pkt->size;
}<|MERGE_RESOLUTION|>--- conflicted
+++ resolved
@@ -56,17 +56,10 @@
     .codec_id   = AV_CODEC_ID_OPUS,
 };
 
-<<<<<<< HEAD
-static RTPDynamicProtocolHandler ff_t140_dynamic_handler = {
+static RTPDynamicProtocolHandler t140_dynamic_handler = { /* RFC 4103 */
     .enc_name   = "t140",
     .codec_type = AVMEDIA_TYPE_SUBTITLE,
     .codec_id   = AV_CODEC_ID_SUBRIP,
-=======
-static RTPDynamicProtocolHandler t140_dynamic_handler = { /* RFC 4103 */
-    .enc_name   = "t140",
-    .codec_type = AVMEDIA_TYPE_DATA,
-    .codec_id   = AV_CODEC_ID_TEXT,
->>>>>>> 04a1be8e
 };
 
 static RTPDynamicProtocolHandler *rtp_first_dynamic_payload_handler = NULL;
@@ -111,7 +104,6 @@
     ff_register_dynamic_payload_handler(&ff_quicktime_rtp_aud_handler);
     ff_register_dynamic_payload_handler(&ff_quicktime_rtp_vid_handler);
     ff_register_dynamic_payload_handler(&ff_svq3_dynamic_handler);
-    ff_register_dynamic_payload_handler(&ff_t140_dynamic_handler);
     ff_register_dynamic_payload_handler(&ff_theora_dynamic_handler);
     ff_register_dynamic_payload_handler(&ff_vorbis_dynamic_handler);
     ff_register_dynamic_payload_handler(&ff_vp8_dynamic_handler);
