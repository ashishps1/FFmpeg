/*
 * Yamaha SMAF format
 * Copyright (c) 2005 Vidar Madsen
 *
 * This file is part of FFmpeg.
 *
 * FFmpeg is free software; you can redistribute it and/or
 * modify it under the terms of the GNU Lesser General Public
 * License as published by the Free Software Foundation; either
 * version 2.1 of the License, or (at your option) any later version.
 *
 * FFmpeg is distributed in the hope that it will be useful,
 * but WITHOUT ANY WARRANTY; without even the implied warranty of
 * MERCHANTABILITY or FITNESS FOR A PARTICULAR PURPOSE.  See the GNU
 * Lesser General Public License for more details.
 *
 * You should have received a copy of the GNU Lesser General Public
 * License along with FFmpeg; if not, write to the Free Software
 * Foundation, Inc., 51 Franklin Street, Fifth Floor, Boston, MA 02110-1301 USA
 */
#include "avformat.h"
#include "avio_internal.h"
#include "pcm.h"
#include "riff.h"

typedef struct {
    int64_t atrpos, atsqpos, awapos;
    int64_t data_size;
} MMFContext;

static const int mmf_rates[] = { 4000, 8000, 11025, 22050, 44100 };

static int mmf_rate(int code)
{
    if((code < 0) || (code > 4))
        return -1;
    return mmf_rates[code];
}

#if CONFIG_MMF_MUXER
static int mmf_rate_code(int rate)
{
    int i;
    for(i = 0; i < 5; i++)
        if(mmf_rates[i] == rate)
            return i;
    return -1;
}

/* Copy of end_tag() from avienc.c, but for big-endian chunk size */
static void end_tag_be(AVIOContext *pb, int64_t start)
{
    int64_t pos;

    pos = avio_tell(pb);
    avio_seek(pb, start - 4, SEEK_SET);
    avio_wb32(pb, (uint32_t)(pos - start));
    avio_seek(pb, pos, SEEK_SET);
}

static int mmf_write_header(AVFormatContext *s)
{
    MMFContext *mmf = s->priv_data;
    AVIOContext *pb = s->pb;
    int64_t pos;
    int rate;

    rate = mmf_rate_code(s->streams[0]->codec->sample_rate);
    if(rate < 0) {
        av_log(s, AV_LOG_ERROR, "Unsupported sample rate %d\n", s->streams[0]->codec->sample_rate);
        return -1;
    }

    ffio_wfourcc(pb, "MMMD");
    avio_wb32(pb, 0);
    pos = ff_start_tag(pb, "CNTI");
    avio_w8(pb, 0); /* class */
    avio_w8(pb, 0); /* type */
    avio_w8(pb, 0); /* code type */
    avio_w8(pb, 0); /* status */
    avio_w8(pb, 0); /* counts */
    avio_write(pb, "VN:libavcodec,", sizeof("VN:libavcodec,") -1); /* metadata ("ST:songtitle,VN:version,...") */
    end_tag_be(pb, pos);

    avio_write(pb, "ATR\x00", 4);
    avio_wb32(pb, 0);
    mmf->atrpos = avio_tell(pb);
    avio_w8(pb, 0); /* format type */
    avio_w8(pb, 0); /* sequence type */
    avio_w8(pb, (0 << 7) | (1 << 4) | rate); /* (channel << 7) | (format << 4) | rate */
    avio_w8(pb, 0); /* wave base bit */
    avio_w8(pb, 2); /* time base d */
    avio_w8(pb, 2); /* time base g */

    ffio_wfourcc(pb, "Atsq");
    avio_wb32(pb, 16);
    mmf->atsqpos = avio_tell(pb);
    /* Will be filled on close */
    avio_write(pb, "\x00\x00\x00\x00\x00\x00\x00\x00\x00\x00\x00\x00\x00\x00\x00\x00", 16);

    mmf->awapos = ff_start_tag(pb, "Awa\x01");

    av_set_pts_info(s->streams[0], 64, 1, s->streams[0]->codec->sample_rate);

    avio_flush(pb);

    return 0;
}

static int mmf_write_packet(AVFormatContext *s, AVPacket *pkt)
{
    AVIOContext *pb = s->pb;
    avio_write(pb, pkt->data, pkt->size);
    return 0;
}

/* Write a variable-length symbol */
static void put_varlength(AVIOContext *pb, int val)
{
    if(val < 128)
        avio_w8(pb, val);
    else {
        val -= 128;
        avio_w8(pb, 0x80 | val >> 7);
        avio_w8(pb, 0x7f & val);
    }
}

static int mmf_write_trailer(AVFormatContext *s)
{
    AVIOContext *pb = s->pb;
    MMFContext *mmf = s->priv_data;
    int64_t pos, size;
    int gatetime;

    if (s->pb->seekable) {
        /* Fill in length fields */
        end_tag_be(pb, mmf->awapos);
        end_tag_be(pb, mmf->atrpos);
        end_tag_be(pb, 8);

        pos = avio_tell(pb);
        size = pos - mmf->awapos;

        /* Fill Atsq chunk */
        avio_seek(pb, mmf->atsqpos, SEEK_SET);

        /* "play wav" */
        avio_w8(pb, 0); /* start time */
        avio_w8(pb, 1); /* (channel << 6) | wavenum */
        gatetime = size * 500 / s->streams[0]->codec->sample_rate;
        put_varlength(pb, gatetime); /* duration */

        /* "nop" */
        put_varlength(pb, gatetime); /* start time */
        avio_write(pb, "\xff\x00", 2); /* nop */

        /* "end of sequence" */
        avio_write(pb, "\x00\x00\x00\x00", 4);

        avio_seek(pb, pos, SEEK_SET);

        avio_flush(pb);
    }
    return 0;
}
#endif /* CONFIG_MMF_MUXER */

static int mmf_probe(AVProbeData *p)
{
    /* check file header */
    if (p->buf[0] == 'M' && p->buf[1] == 'M' &&
        p->buf[2] == 'M' && p->buf[3] == 'D' &&
        p->buf[8] == 'C' && p->buf[9] == 'N' &&
        p->buf[10] == 'T' && p->buf[11] == 'I')
        return AVPROBE_SCORE_MAX;
    else
        return 0;
}

/* mmf input */
static int mmf_read_header(AVFormatContext *s,
                           AVFormatParameters *ap)
{
    MMFContext *mmf = s->priv_data;
    unsigned int tag;
    AVIOContext *pb = s->pb;
    AVStream *st;
<<<<<<< HEAD
    int64_t file_size av_unused, size;
=======
    int64_t size;
>>>>>>> f190f676
    int rate, params;

    tag = avio_rl32(pb);
    if (tag != MKTAG('M', 'M', 'M', 'D'))
        return -1;
    avio_skip(pb, 4); /* file_size */

    /* Skip some unused chunks that may or may not be present */
    for(;; avio_skip(pb, size)) {
        tag = avio_rl32(pb);
        size = avio_rb32(pb);
        if(tag == MKTAG('C','N','T','I')) continue;
        if(tag == MKTAG('O','P','D','A')) continue;
        break;
    }

    /* Tag = "ATRx", where "x" = track number */
    if ((tag & 0xffffff) == MKTAG('M', 'T', 'R', 0)) {
        av_log(s, AV_LOG_ERROR, "MIDI like format found, unsupported\n");
        return -1;
    }
    if ((tag & 0xffffff) != MKTAG('A', 'T', 'R', 0)) {
        av_log(s, AV_LOG_ERROR, "Unsupported SMAF chunk %08x\n", tag);
        return -1;
    }

    avio_r8(pb); /* format type */
    avio_r8(pb); /* sequence type */
    params = avio_r8(pb); /* (channel << 7) | (format << 4) | rate */
    rate = mmf_rate(params & 0x0f);
    if(rate  < 0) {
        av_log(s, AV_LOG_ERROR, "Invalid sample rate\n");
        return -1;
    }
    avio_r8(pb); /* wave base bit */
    avio_r8(pb); /* time base d */
    avio_r8(pb); /* time base g */

    /* Skip some unused chunks that may or may not be present */
    for(;; avio_skip(pb, size)) {
        tag = avio_rl32(pb);
        size = avio_rb32(pb);
        if(tag == MKTAG('A','t','s','q')) continue;
        if(tag == MKTAG('A','s','p','I')) continue;
        break;
    }

    /* Make sure it's followed by an Awa chunk, aka wave data */
    if ((tag & 0xffffff) != MKTAG('A', 'w', 'a', 0)) {
        av_log(s, AV_LOG_ERROR, "Unexpected SMAF chunk %08x\n", tag);
        return -1;
    }
    mmf->data_size = size;

    st = av_new_stream(s, 0);
    if (!st)
        return AVERROR(ENOMEM);

    st->codec->codec_type = AVMEDIA_TYPE_AUDIO;
    st->codec->codec_id = CODEC_ID_ADPCM_YAMAHA;
    st->codec->sample_rate = rate;
    st->codec->channels = 1;
    st->codec->bits_per_coded_sample = 4;
    st->codec->bit_rate = st->codec->sample_rate * st->codec->bits_per_coded_sample;

    av_set_pts_info(st, 64, 1, st->codec->sample_rate);

    return 0;
}

#define MAX_SIZE 4096

static int mmf_read_packet(AVFormatContext *s,
                           AVPacket *pkt)
{
    MMFContext *mmf = s->priv_data;
    int ret, size;

    if (url_feof(s->pb))
        return AVERROR(EIO);

    size = MAX_SIZE;
    if(size > mmf->data_size)
        size = mmf->data_size;

    if(!size)
        return AVERROR(EIO);

    if (av_new_packet(pkt, size))
        return AVERROR(EIO);
    pkt->stream_index = 0;

    ret = avio_read(s->pb, pkt->data, pkt->size);
    if (ret < 0)
        av_free_packet(pkt);

    mmf->data_size -= ret;

    pkt->size = ret;
    return ret;
}

#if CONFIG_MMF_DEMUXER
AVInputFormat ff_mmf_demuxer = {
    "mmf",
    NULL_IF_CONFIG_SMALL("Yamaha SMAF"),
    sizeof(MMFContext),
    mmf_probe,
    mmf_read_header,
    mmf_read_packet,
    NULL,
    pcm_read_seek,
};
#endif
#if CONFIG_MMF_MUXER
AVOutputFormat ff_mmf_muxer = {
    "mmf",
    NULL_IF_CONFIG_SMALL("Yamaha SMAF"),
    "application/vnd.smaf",
    "mmf",
    sizeof(MMFContext),
    CODEC_ID_ADPCM_YAMAHA,
    CODEC_ID_NONE,
    mmf_write_header,
    mmf_write_packet,
    mmf_write_trailer,
};
#endif<|MERGE_RESOLUTION|>--- conflicted
+++ resolved
@@ -186,11 +186,7 @@
     unsigned int tag;
     AVIOContext *pb = s->pb;
     AVStream *st;
-<<<<<<< HEAD
-    int64_t file_size av_unused, size;
-=======
     int64_t size;
->>>>>>> f190f676
     int rate, params;
 
     tag = avio_rl32(pb);
