--- conflicted
+++ resolved
@@ -40,26 +40,20 @@
     (MVF_PU(x, y).pred_flag == PF_INTRA)
 #define MIN_TB_ADDR_ZS(x, y) \
     s->pps->min_tb_addr_zs[(y) * s->sps->min_tb_width + (x)]
-<<<<<<< HEAD
-#define EXTEND(ptr, start, length)                                             \
-        for (i = start; i < (start) + (length); i += 4)                        \
-            AV_WN4P(&(ptr[i]), a)
+
+#define EXTEND(ptr, val, len)         \
+do {                                  \
+    pixel4 pix = PIXEL_SPLAT_X4(val); \
+    for (i = 0; i < (len); i += 4)    \
+        AV_WN4P(ptr + i, pix);        \
+} while (0)
+
 #define EXTEND_RIGHT_CIP(ptr, start, length)                                   \
         for (i = start; i < (start) + (length); i += 4)                        \
             if (!IS_INTRA(i, -1))                                              \
                 AV_WN4P(&ptr[i], a);                                           \
             else                                                               \
                 a = PIXEL_SPLAT_X4(ptr[i+3])
-=======
-
-#define EXTEND(ptr, val, len)         \
-do {                                  \
-    pixel4 pix = PIXEL_SPLAT_X4(val); \
-    for (i = 0; i < (len); i += 4)    \
-        AV_WN4P(ptr + i, pix);        \
-} while (0)
-
->>>>>>> 4c390b1b
 #define EXTEND_LEFT_CIP(ptr, start, length) \
         for (i = start; i > (start) - (length); i--) \
             if (!IS_INTRA(i - 1, -1)) \
@@ -240,21 +234,10 @@
                 a = PIXEL_SPLAT_X4(left[-1]);
                 EXTEND_DOWN_CIP(left, 0, size_max_y);
             }
-<<<<<<< HEAD
-            if (!cand_left) {
-                a = PIXEL_SPLAT_X4(left[-1]);
-                EXTEND(left, 0, size);
-            }
-            if (!cand_bottom_left) {
-                a = PIXEL_SPLAT_X4(left[size - 1]);
-                EXTEND(left, size, size);
-            }
-=======
             if (!cand_left)
                 EXTEND(left, left[-1], size);
             if (!cand_bottom_left)
                 EXTEND(left + size, left[size - 1], size);
->>>>>>> 4c390b1b
             if (x0 != 0 && y0 != 0) {
                 a = PIXEL_SPLAT_X4(left[size_max_y - 1]);
                 EXTEND_UP_CIP(left, size_max_y - 1, size_max_y);
@@ -277,25 +260,6 @@
     // Infer the unavailable samples
     if (!cand_bottom_left) {
         if (cand_left) {
-<<<<<<< HEAD
-            a = PIXEL_SPLAT_X4(left[size-1]);
-            EXTEND(left, size, size);
-        } else if (cand_up_left) {
-            a = PIXEL_SPLAT_X4(left[-1]);
-            EXTEND(left, 0, 2 * size);
-            cand_left = 1;
-        } else if (cand_up) {
-            left[-1] = top[0];
-            a = PIXEL_SPLAT_X4(left[-1]);
-            EXTEND(left, 0, 2 * size);
-            cand_up_left = 1;
-            cand_left    = 1;
-        } else if (cand_up_right) {
-            left[-1] = top[size];
-            a = PIXEL_SPLAT_X4(left[-1]);
-            EXTEND(top, 0, size);
-            EXTEND(left, 0, 2 * size);
-=======
             EXTEND(left + size, left[size - 1], size);
         } else if (cand_up_left) {
             EXTEND(left, left[-1], 2 * size);
@@ -309,35 +273,11 @@
             EXTEND(top, top[size], size);
             left[-1] = top[size];
             EXTEND(left, left[-1], 2 * size);
->>>>>>> 4c390b1b
             cand_up      = 1;
             cand_up_left = 1;
             cand_left    = 1;
         } else { // No samples available
             left[-1] = (1 << (BIT_DEPTH - 1));
-<<<<<<< HEAD
-            a = PIXEL_SPLAT_X4(left[-1]);
-            EXTEND(top, 0, 2 * size);
-            EXTEND(left, 0, 2 * size);
-        }
-    }
-
-    if (!cand_left) {
-        a = PIXEL_SPLAT_X4(left[size]);
-        EXTEND(left, 0, size);
-    }
-    if (!cand_up_left) {
-        left[-1] = left[0];
-    }
-    if (!cand_up) {
-        a = PIXEL_SPLAT_X4(left[-1]);
-        EXTEND(top, 0, size);
-    }
-    if (!cand_up_right) {
-        a = PIXEL_SPLAT_X4(top[size-1]);
-        EXTEND(top, size, size);
-    }
-=======
             EXTEND(top,  left[-1], 2 * size);
             EXTEND(left, left[-1], 2 * size);
         }
@@ -352,7 +292,6 @@
         EXTEND(top, left[-1], size);
     if (!cand_up_right)
         EXTEND(top + size, top[size - 1], size);
->>>>>>> 4c390b1b
 
     top[-1] = left[-1];
 
