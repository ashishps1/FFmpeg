--- conflicted
+++ resolved
@@ -1288,19 +1288,6 @@
 static av_cold void dsputil_init_mmxext(DSPContext *c, AVCodecContext *avctx,
                                         int mm_flags)
 {
-<<<<<<< HEAD
-=======
-#if HAVE_MMXEXT_INLINE
-    const int high_bit_depth = avctx->bits_per_raw_sample > 8;
-
-    if (!high_bit_depth && avctx->idct_algo == FF_IDCT_XVIDMMX) {
-        c->idct_put = ff_idct_xvid_mmxext_put;
-        c->idct_add = ff_idct_xvid_mmxext_add;
-        c->idct     = ff_idct_xvid_mmxext;
-    }
-#endif /* HAVE_MMXEXT_INLINE */
-
->>>>>>> 9e5e76ef
 #if HAVE_MMXEXT_EXTERNAL
     SET_QPEL_FUNCS(avg_qpel,        0, 16, mmxext, );
     SET_QPEL_FUNCS(avg_qpel,        1,  8, mmxext, );
@@ -1340,17 +1327,13 @@
     }
 
     c->vector_clipf = vector_clipf_sse;
-<<<<<<< HEAD
-#endif /* HAVE_INLINE_ASM */
+#endif /* HAVE_SSE_INLINE */
 
 #if HAVE_YASM
 #if HAVE_INLINE_ASM && CONFIG_VIDEODSP
     c->gmc = gmc_sse;
 #endif
 #endif /* HAVE_YASM */
-=======
-#endif /* HAVE_SSE_INLINE */
->>>>>>> 9e5e76ef
 }
 
 static av_cold void dsputil_init_sse2(DSPContext *c, AVCodecContext *avctx,
