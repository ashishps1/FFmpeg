/*
 * H.26L/H.264/AVC/JVT/14496-10/... decoder
 * Copyright (c) 2003 Michael Niedermayer <michaelni@gmx.at>
 *
 * This file is part of FFmpeg.
 *
 * FFmpeg is free software; you can redistribute it and/or
 * modify it under the terms of the GNU Lesser General Public
 * License as published by the Free Software Foundation; either
 * version 2.1 of the License, or (at your option) any later version.
 *
 * FFmpeg is distributed in the hope that it will be useful,
 * but WITHOUT ANY WARRANTY; without even the implied warranty of
 * MERCHANTABILITY or FITNESS FOR A PARTICULAR PURPOSE.  See the GNU
 * Lesser General Public License for more details.
 *
 * You should have received a copy of the GNU Lesser General Public
 * License along with FFmpeg; if not, write to the Free Software
 * Foundation, Inc., 51 Franklin Street, Fifth Floor, Boston, MA 02110-1301 USA
 */

/**
 * @file
 * H.264 / AVC / MPEG4 part10 codec.
 * @author Michael Niedermayer <michaelni@gmx.at>
 */

#define UNCHECKED_BITSTREAM_READER 1

#include "libavutil/avassert.h"
#include "libavutil/display.h"
#include "libavutil/imgutils.h"
#include "libavutil/opt.h"
#include "libavutil/stereo3d.h"
#include "libavutil/timer.h"
#include "internal.h"
#include "bytestream.h"
#include "cabac.h"
#include "cabac_functions.h"
#include "error_resilience.h"
#include "avcodec.h"
#include "h264.h"
#include "h2645_parse.h"
#include "h264data.h"
#include "h264chroma.h"
#include "h264_mvpred.h"
#include "golomb.h"
#include "mathops.h"
#include "me_cmp.h"
#include "mpegutils.h"
#include "profiles.h"
#include "rectangle.h"
#include "thread.h"
#include "vdpau_compat.h"

static int h264_decode_end(AVCodecContext *avctx);

const uint16_t ff_h264_mb_sizes[4] = { 256, 384, 512, 768 };

int avpriv_h264_has_num_reorder_frames(AVCodecContext *avctx)
{
    H264Context *h = avctx->priv_data;
    return h && h->ps.sps ? h->ps.sps->num_reorder_frames : 0;
}

static void h264_er_decode_mb(void *opaque, int ref, int mv_dir, int mv_type,
                              int (*mv)[2][4][2],
                              int mb_x, int mb_y, int mb_intra, int mb_skipped)
{
    H264Context *h = opaque;
    H264SliceContext *sl = &h->slice_ctx[0];

    sl->mb_x = mb_x;
    sl->mb_y = mb_y;
    sl->mb_xy = mb_x + mb_y * h->mb_stride;
    memset(sl->non_zero_count_cache, 0, sizeof(sl->non_zero_count_cache));
    av_assert1(ref >= 0);
    /* FIXME: It is possible albeit uncommon that slice references
     * differ between slices. We take the easy approach and ignore
     * it for now. If this turns out to have any relevance in
     * practice then correct remapping should be added. */
    if (ref >= sl->ref_count[0])
        ref = 0;
    if (!sl->ref_list[0][ref].data[0]) {
        av_log(h->avctx, AV_LOG_DEBUG, "Reference not available for error concealing\n");
        ref = 0;
    }
    if ((sl->ref_list[0][ref].reference&3) != 3) {
        av_log(h->avctx, AV_LOG_DEBUG, "Reference invalid\n");
        return;
    }
    fill_rectangle(&h->cur_pic.ref_index[0][4 * sl->mb_xy],
                   2, 2, 2, ref, 1);
    fill_rectangle(&sl->ref_cache[0][scan8[0]], 4, 4, 8, ref, 1);
    fill_rectangle(sl->mv_cache[0][scan8[0]], 4, 4, 8,
                   pack16to32((*mv)[0][0][0], (*mv)[0][0][1]), 4);
    sl->mb_mbaff =
    sl->mb_field_decoding_flag = 0;
    ff_h264_hl_decode_mb(h, &h->slice_ctx[0]);
}

void ff_h264_draw_horiz_band(const H264Context *h, H264SliceContext *sl,
                             int y, int height)
{
    AVCodecContext *avctx = h->avctx;
    const AVFrame   *src  = h->cur_pic.f;
    const AVPixFmtDescriptor *desc = av_pix_fmt_desc_get(avctx->pix_fmt);
    int vshift = desc->log2_chroma_h;
    const int field_pic = h->picture_structure != PICT_FRAME;
    if (field_pic) {
        height <<= 1;
        y      <<= 1;
    }

    height = FFMIN(height, avctx->height - y);

    if (field_pic && h->first_field && !(avctx->slice_flags & SLICE_FLAG_ALLOW_FIELD))
        return;

    if (avctx->draw_horiz_band) {
        int offset[AV_NUM_DATA_POINTERS];
        int i;

        offset[0] = y * src->linesize[0];
        offset[1] =
        offset[2] = (y >> vshift) * src->linesize[1];
        for (i = 3; i < AV_NUM_DATA_POINTERS; i++)
            offset[i] = 0;

        emms_c();

        avctx->draw_horiz_band(avctx, src, offset,
                               y, h->picture_structure, height);
    }
}

void ff_h264_free_tables(H264Context *h)
{
    int i;

    av_freep(&h->intra4x4_pred_mode);
    av_freep(&h->chroma_pred_mode_table);
    av_freep(&h->cbp_table);
    av_freep(&h->mvd_table[0]);
    av_freep(&h->mvd_table[1]);
    av_freep(&h->direct_table);
    av_freep(&h->non_zero_count);
    av_freep(&h->slice_table_base);
    h->slice_table = NULL;
    av_freep(&h->list_counts);

    av_freep(&h->mb2b_xy);
    av_freep(&h->mb2br_xy);

    av_buffer_pool_uninit(&h->qscale_table_pool);
    av_buffer_pool_uninit(&h->mb_type_pool);
    av_buffer_pool_uninit(&h->motion_val_pool);
    av_buffer_pool_uninit(&h->ref_index_pool);

    for (i = 0; i < h->nb_slice_ctx; i++) {
        H264SliceContext *sl = &h->slice_ctx[i];

        av_freep(&sl->dc_val_base);
        av_freep(&sl->er.mb_index2xy);
        av_freep(&sl->er.error_status_table);
        av_freep(&sl->er.er_temp_buffer);

        av_freep(&sl->bipred_scratchpad);
        av_freep(&sl->edge_emu_buffer);
        av_freep(&sl->top_borders[0]);
        av_freep(&sl->top_borders[1]);

        sl->bipred_scratchpad_allocated = 0;
        sl->edge_emu_buffer_allocated   = 0;
        sl->top_borders_allocated[0]    = 0;
        sl->top_borders_allocated[1]    = 0;
    }
}

int ff_h264_alloc_tables(H264Context *h)
{
    const int big_mb_num = h->mb_stride * (h->mb_height + 1);
    const int row_mb_num = 2*h->mb_stride*FFMAX(h->avctx->thread_count, 1);
    int x, y;

    FF_ALLOCZ_ARRAY_OR_GOTO(h->avctx, h->intra4x4_pred_mode,
                      row_mb_num, 8 * sizeof(uint8_t), fail)
    h->slice_ctx[0].intra4x4_pred_mode = h->intra4x4_pred_mode;

    FF_ALLOCZ_OR_GOTO(h->avctx, h->non_zero_count,
                      big_mb_num * 48 * sizeof(uint8_t), fail)
    FF_ALLOCZ_OR_GOTO(h->avctx, h->slice_table_base,
                      (big_mb_num + h->mb_stride) * sizeof(*h->slice_table_base), fail)
    FF_ALLOCZ_OR_GOTO(h->avctx, h->cbp_table,
                      big_mb_num * sizeof(uint16_t), fail)
    FF_ALLOCZ_OR_GOTO(h->avctx, h->chroma_pred_mode_table,
                      big_mb_num * sizeof(uint8_t), fail)
    FF_ALLOCZ_ARRAY_OR_GOTO(h->avctx, h->mvd_table[0],
                      row_mb_num, 16 * sizeof(uint8_t), fail);
    FF_ALLOCZ_ARRAY_OR_GOTO(h->avctx, h->mvd_table[1],
                      row_mb_num, 16 * sizeof(uint8_t), fail);
    h->slice_ctx[0].mvd_table[0] = h->mvd_table[0];
    h->slice_ctx[0].mvd_table[1] = h->mvd_table[1];

    FF_ALLOCZ_OR_GOTO(h->avctx, h->direct_table,
                      4 * big_mb_num * sizeof(uint8_t), fail);
    FF_ALLOCZ_OR_GOTO(h->avctx, h->list_counts,
                      big_mb_num * sizeof(uint8_t), fail)

    memset(h->slice_table_base, -1,
           (big_mb_num + h->mb_stride) * sizeof(*h->slice_table_base));
    h->slice_table = h->slice_table_base + h->mb_stride * 2 + 1;

    FF_ALLOCZ_OR_GOTO(h->avctx, h->mb2b_xy,
                      big_mb_num * sizeof(uint32_t), fail);
    FF_ALLOCZ_OR_GOTO(h->avctx, h->mb2br_xy,
                      big_mb_num * sizeof(uint32_t), fail);
    for (y = 0; y < h->mb_height; y++)
        for (x = 0; x < h->mb_width; x++) {
            const int mb_xy = x + y * h->mb_stride;
            const int b_xy  = 4 * x + 4 * y * h->b_stride;

            h->mb2b_xy[mb_xy]  = b_xy;
            h->mb2br_xy[mb_xy] = 8 * (FMO ? mb_xy : (mb_xy % (2 * h->mb_stride)));
        }

    return 0;

fail:
    ff_h264_free_tables(h);
    return AVERROR(ENOMEM);
}

/**
 * Init context
 * Allocate buffers which are not shared amongst multiple threads.
 */
int ff_h264_slice_context_init(H264Context *h, H264SliceContext *sl)
{
    ERContext *er = &sl->er;
    int mb_array_size = h->mb_height * h->mb_stride;
    int y_size  = (2 * h->mb_width + 1) * (2 * h->mb_height + 1);
    int c_size  = h->mb_stride * (h->mb_height + 1);
    int yc_size = y_size + 2   * c_size;
    int x, y, i;

    sl->ref_cache[0][scan8[5]  + 1] =
    sl->ref_cache[0][scan8[7]  + 1] =
    sl->ref_cache[0][scan8[13] + 1] =
    sl->ref_cache[1][scan8[5]  + 1] =
    sl->ref_cache[1][scan8[7]  + 1] =
    sl->ref_cache[1][scan8[13] + 1] = PART_NOT_AVAILABLE;

    if (sl != h->slice_ctx) {
        memset(er, 0, sizeof(*er));
    } else
    if (CONFIG_ERROR_RESILIENCE) {

        /* init ER */
        er->avctx          = h->avctx;
        er->decode_mb      = h264_er_decode_mb;
        er->opaque         = h;
        er->quarter_sample = 1;

        er->mb_num      = h->mb_num;
        er->mb_width    = h->mb_width;
        er->mb_height   = h->mb_height;
        er->mb_stride   = h->mb_stride;
        er->b8_stride   = h->mb_width * 2 + 1;

        // error resilience code looks cleaner with this
        FF_ALLOCZ_OR_GOTO(h->avctx, er->mb_index2xy,
                          (h->mb_num + 1) * sizeof(int), fail);

        for (y = 0; y < h->mb_height; y++)
            for (x = 0; x < h->mb_width; x++)
                er->mb_index2xy[x + y * h->mb_width] = x + y * h->mb_stride;

        er->mb_index2xy[h->mb_height * h->mb_width] = (h->mb_height - 1) *
                                                      h->mb_stride + h->mb_width;

        FF_ALLOCZ_OR_GOTO(h->avctx, er->error_status_table,
                          mb_array_size * sizeof(uint8_t), fail);

        FF_ALLOC_OR_GOTO(h->avctx, er->er_temp_buffer,
                         h->mb_height * h->mb_stride, fail);

        FF_ALLOCZ_OR_GOTO(h->avctx, sl->dc_val_base,
                          yc_size * sizeof(int16_t), fail);
        er->dc_val[0] = sl->dc_val_base + h->mb_width * 2 + 2;
        er->dc_val[1] = sl->dc_val_base + y_size + h->mb_stride + 1;
        er->dc_val[2] = er->dc_val[1] + c_size;
        for (i = 0; i < yc_size; i++)
            sl->dc_val_base[i] = 1024;
    }

    return 0;

fail:
    return AVERROR(ENOMEM); // ff_h264_free_tables will clean up for us
}

<<<<<<< HEAD
static int decode_nal_units(H264Context *h, const uint8_t *buf, int buf_size,
                            int parse_extradata);

/* There are (invalid) samples in the wild with mp4-style extradata, where the
 * parameter sets are stored unescaped (i.e. as RBSP).
 * This function catches the parameter set decoding failure and tries again
 * after escaping it */
static int decode_extradata_ps_mp4(H264Context *h, const uint8_t *buf, int buf_size)
{
    int ret;

    ret = decode_nal_units(h, buf, buf_size, 1);
    if (ret < 0 && !(h->avctx->err_recognition & AV_EF_EXPLODE)) {
        GetByteContext gbc;
        PutByteContext pbc;
        uint8_t *escaped_buf;
        int escaped_buf_size;

        av_log(h->avctx, AV_LOG_WARNING,
               "SPS decoding failure, trying again after escaping the NAL\n");

        if (buf_size / 2 >= (INT16_MAX - AV_INPUT_BUFFER_PADDING_SIZE) / 3)
            return AVERROR(ERANGE);
        escaped_buf_size = buf_size * 3 / 2 + AV_INPUT_BUFFER_PADDING_SIZE;
        escaped_buf = av_mallocz(escaped_buf_size);
        if (!escaped_buf)
            return AVERROR(ENOMEM);

        bytestream2_init(&gbc, buf, buf_size);
        bytestream2_init_writer(&pbc, escaped_buf, escaped_buf_size);

        while (bytestream2_get_bytes_left(&gbc)) {
            if (bytestream2_get_bytes_left(&gbc) >= 3 &&
                bytestream2_peek_be24(&gbc) <= 3) {
                bytestream2_put_be24(&pbc, 3);
                bytestream2_skip(&gbc, 2);
            } else
                bytestream2_put_byte(&pbc, bytestream2_get_byte(&gbc));
        }

        escaped_buf_size = bytestream2_tell_p(&pbc);
        AV_WB16(escaped_buf, escaped_buf_size - 2);

        ret = decode_nal_units(h, escaped_buf, escaped_buf_size, 1);
        av_freep(&escaped_buf);
        if (ret < 0)
            return ret;
    }

    return 0;
}

int ff_h264_decode_extradata(H264Context *h, const uint8_t *buf, int size)
{
    AVCodecContext *avctx = h->avctx;
    int ret;

    if (!buf || size <= 0)
        return -1;

    if (buf[0] == 1) {
        int i, cnt, nalsize;
        const unsigned char *p = buf;

        h->is_avc = 1;

        if (size < 7) {
            av_log(avctx, AV_LOG_ERROR,
                   "avcC %d too short\n", size);
            return AVERROR_INVALIDDATA;
        }
        /* sps and pps in the avcC always have length coded with 2 bytes,
         * so put a fake nal_length_size = 2 while parsing them */
        h->nal_length_size = 2;
        // Decode sps from avcC
        cnt = *(p + 5) & 0x1f; // Number of sps
        p  += 6;
        for (i = 0; i < cnt; i++) {
            nalsize = AV_RB16(p) + 2;
            if(nalsize > size - (p-buf))
                return AVERROR_INVALIDDATA;
            ret = decode_extradata_ps_mp4(h, p, nalsize);
            if (ret < 0) {
                av_log(avctx, AV_LOG_ERROR,
                       "Decoding sps %d from avcC failed\n", i);
                return ret;
            }
            p += nalsize;
        }
        // Decode pps from avcC
        cnt = *(p++); // Number of pps
        for (i = 0; i < cnt; i++) {
            nalsize = AV_RB16(p) + 2;
            if(nalsize > size - (p-buf))
                return AVERROR_INVALIDDATA;
            ret = decode_extradata_ps_mp4(h, p, nalsize);
            if (ret < 0) {
                av_log(avctx, AV_LOG_ERROR,
                       "Decoding pps %d from avcC failed\n", i);
                return ret;
            }
            p += nalsize;
        }
        // Store right nal length size that will be used to parse all other nals
        h->nal_length_size = (buf[4] & 0x03) + 1;
    } else {
        h->is_avc = 0;
        ret = decode_nal_units(h, buf, size, 1);
        if (ret < 0)
            return ret;
    }
    return size;
}

=======
>>>>>>> 98c97994
static int h264_init_context(AVCodecContext *avctx, H264Context *h)
{
    int i;

    h->avctx                 = avctx;
    h->backup_width          = -1;
    h->backup_height         = -1;
    h->backup_pix_fmt        = AV_PIX_FMT_NONE;
    h->current_sps_id        = -1;
    h->cur_chroma_format_idc = -1;

    h->picture_structure     = PICT_FRAME;
    h->slice_context_count   = 1;
    h->workaround_bugs       = avctx->workaround_bugs;
    h->flags                 = avctx->flags;
    h->poc.prev_poc_msb      = 1 << 16;
    h->recovery_frame        = -1;
    h->frame_recovered       = 0;
    h->poc.prev_frame_num    = -1;
    h->sei.frame_packing.frame_packing_arrangement_cancel_flag = -1;
    h->sei.unregistered.x264_build = -1;

    h->next_outputed_poc = INT_MIN;
    for (i = 0; i < MAX_DELAYED_PIC_COUNT; i++)
        h->last_pocs[i] = INT_MIN;

    ff_h264_sei_uninit(&h->sei);

    avctx->chroma_sample_location = AVCHROMA_LOC_LEFT;

    h->nb_slice_ctx = (avctx->active_thread_type & FF_THREAD_SLICE) ?  H264_MAX_THREADS : 1;
    h->slice_ctx = av_mallocz_array(h->nb_slice_ctx, sizeof(*h->slice_ctx));
    if (!h->slice_ctx) {
        h->nb_slice_ctx = 0;
        return AVERROR(ENOMEM);
    }

    for (i = 0; i < H264_MAX_PICTURE_COUNT; i++) {
        h->DPB[i].f = av_frame_alloc();
        if (!h->DPB[i].f)
            return AVERROR(ENOMEM);
    }

    h->cur_pic.f = av_frame_alloc();
    if (!h->cur_pic.f)
        return AVERROR(ENOMEM);

    h->last_pic_for_ec.f = av_frame_alloc();
    if (!h->last_pic_for_ec.f)
        return AVERROR(ENOMEM);

    for (i = 0; i < h->nb_slice_ctx; i++)
        h->slice_ctx[i].h264 = h;

    return 0;
}

static AVOnce h264_vlc_init = AV_ONCE_INIT;

av_cold int ff_h264_decode_init(AVCodecContext *avctx)
{
    H264Context *h = avctx->priv_data;
    int ret;

    ret = h264_init_context(avctx, h);
    if (ret < 0)
        return ret;

    /* set defaults */
    if (!avctx->has_b_frames)
        h->low_delay = 1;

    ret = ff_thread_once(&h264_vlc_init, ff_h264_decode_init_vlc);
    if (ret != 0) {
        av_log(avctx, AV_LOG_ERROR, "pthread_once has failed.");
        return AVERROR_UNKNOWN;
    }

    if (avctx->codec_id == AV_CODEC_ID_H264) {
        if (avctx->ticks_per_frame == 1) {
            if(h->avctx->time_base.den < INT_MAX/2) {
                h->avctx->time_base.den *= 2;
            } else
                h->avctx->time_base.num /= 2;
        }
        avctx->ticks_per_frame = 2;
    }

    if (avctx->extradata_size > 0 && avctx->extradata) {
<<<<<<< HEAD
        ret = ff_h264_decode_extradata(h, avctx->extradata, avctx->extradata_size);
        if (ret < 0) {
            h264_decode_end(avctx);
            return ret;
        }
=======
       ret = ff_h264_decode_extradata(avctx->extradata, avctx->extradata_size,
                                      &h->ps, &h->is_avc, &h->nal_length_size,
                                      avctx->err_recognition, avctx);
       if (ret < 0) {
           ff_h264_free_context(h);
           return ret;
       }
>>>>>>> 98c97994
    }

    if (h->ps.sps && h->ps.sps->bitstream_restriction_flag &&
        h->avctx->has_b_frames < h->ps.sps->num_reorder_frames) {
        h->avctx->has_b_frames = h->ps.sps->num_reorder_frames;
        h->low_delay           = 0;
    }

    avctx->internal->allocate_progress = 1;

    ff_h264_flush_change(h);

    if (h->enable_er < 0 && (avctx->active_thread_type & FF_THREAD_SLICE))
        h->enable_er = 0;

    if (h->enable_er && (avctx->active_thread_type & FF_THREAD_SLICE)) {
        av_log(avctx, AV_LOG_WARNING,
               "Error resilience with slice threads is enabled. It is unsafe and unsupported and may crash. "
               "Use it at your own risk\n");
    }

    return 0;
}

#if HAVE_THREADS
static int decode_init_thread_copy(AVCodecContext *avctx)
{
    H264Context *h = avctx->priv_data;
    int ret;

    if (!avctx->internal->is_copy)
        return 0;

    memset(h, 0, sizeof(*h));

    ret = h264_init_context(avctx, h);
    if (ret < 0)
        return ret;

    h->context_initialized = 0;

    return 0;
}
#endif

/**
 * Run setup operations that must be run after slice header decoding.
 * This includes finding the next displayed frame.
 *
 * @param h h264 master context
 * @param setup_finished enough NALs have been read that we can call
 * ff_thread_finish_setup()
 */
static void decode_postinit(H264Context *h, int setup_finished)
{
    const SPS *sps = h->ps.sps;
    H264Picture *out = h->cur_pic_ptr;
    H264Picture *cur = h->cur_pic_ptr;
    int i, pics, out_of_order, out_idx;

    h->cur_pic_ptr->f->pict_type = h->pict_type;

    if (h->next_output_pic)
        return;

    if (cur->field_poc[0] == INT_MAX || cur->field_poc[1] == INT_MAX) {
        /* FIXME: if we have two PAFF fields in one packet, we can't start
         * the next thread here. If we have one field per packet, we can.
         * The check in decode_nal_units() is not good enough to find this
         * yet, so we assume the worst for now. */
        // if (setup_finished)
        //    ff_thread_finish_setup(h->avctx);
        if (cur->field_poc[0] == INT_MAX && cur->field_poc[1] == INT_MAX)
            return;
        if (h->avctx->hwaccel || h->missing_fields <=1)
            return;
    }

    cur->f->interlaced_frame = 0;
    cur->f->repeat_pict      = 0;

    /* Signal interlacing information externally. */
    /* Prioritize picture timing SEI information over used
     * decoding process if it exists. */

    if (sps->pic_struct_present_flag) {
        H264SEIPictureTiming *pt = &h->sei.picture_timing;
        switch (pt->pic_struct) {
        case SEI_PIC_STRUCT_FRAME:
            break;
        case SEI_PIC_STRUCT_TOP_FIELD:
        case SEI_PIC_STRUCT_BOTTOM_FIELD:
            cur->f->interlaced_frame = 1;
            break;
        case SEI_PIC_STRUCT_TOP_BOTTOM:
        case SEI_PIC_STRUCT_BOTTOM_TOP:
            if (FIELD_OR_MBAFF_PICTURE(h))
                cur->f->interlaced_frame = 1;
            else
                // try to flag soft telecine progressive
                cur->f->interlaced_frame = h->prev_interlaced_frame;
            break;
        case SEI_PIC_STRUCT_TOP_BOTTOM_TOP:
        case SEI_PIC_STRUCT_BOTTOM_TOP_BOTTOM:
            /* Signal the possibility of telecined film externally
             * (pic_struct 5,6). From these hints, let the applications
             * decide if they apply deinterlacing. */
            cur->f->repeat_pict = 1;
            break;
        case SEI_PIC_STRUCT_FRAME_DOUBLING:
            cur->f->repeat_pict = 2;
            break;
        case SEI_PIC_STRUCT_FRAME_TRIPLING:
            cur->f->repeat_pict = 4;
            break;
        }

        if ((pt->ct_type & 3) &&
            pt->pic_struct <= SEI_PIC_STRUCT_BOTTOM_TOP)
            cur->f->interlaced_frame = (pt->ct_type & (1 << 1)) != 0;
    } else {
        /* Derive interlacing flag from used decoding process. */
        cur->f->interlaced_frame = FIELD_OR_MBAFF_PICTURE(h);
    }
    h->prev_interlaced_frame = cur->f->interlaced_frame;

    if (cur->field_poc[0] != cur->field_poc[1]) {
        /* Derive top_field_first from field pocs. */
        cur->f->top_field_first = cur->field_poc[0] < cur->field_poc[1];
    } else {
        if (sps->pic_struct_present_flag) {
            /* Use picture timing SEI information. Even if it is a
             * information of a past frame, better than nothing. */
            if (h->sei.picture_timing.pic_struct == SEI_PIC_STRUCT_TOP_BOTTOM ||
                h->sei.picture_timing.pic_struct == SEI_PIC_STRUCT_TOP_BOTTOM_TOP)
                cur->f->top_field_first = 1;
            else
                cur->f->top_field_first = 0;
        } else if (cur->f->interlaced_frame) {
            /* Default to top field first when pic_struct_present_flag
             * is not set but interlaced frame detected */
            cur->f->top_field_first = 1;
        } else {
            /* Most likely progressive */
            cur->f->top_field_first = 0;
        }
    }

    if (h->sei.frame_packing.present &&
        h->sei.frame_packing.frame_packing_arrangement_type <= 6 &&
        h->sei.frame_packing.content_interpretation_type > 0 &&
        h->sei.frame_packing.content_interpretation_type < 3) {
        H264SEIFramePacking *fp = &h->sei.frame_packing;
        AVStereo3D *stereo = av_stereo3d_create_side_data(cur->f);
        if (stereo) {
        switch (fp->frame_packing_arrangement_type) {
        case 0:
            stereo->type = AV_STEREO3D_CHECKERBOARD;
            break;
        case 1:
            stereo->type = AV_STEREO3D_COLUMNS;
            break;
        case 2:
            stereo->type = AV_STEREO3D_LINES;
            break;
        case 3:
            if (fp->quincunx_sampling_flag)
                stereo->type = AV_STEREO3D_SIDEBYSIDE_QUINCUNX;
            else
                stereo->type = AV_STEREO3D_SIDEBYSIDE;
            break;
        case 4:
            stereo->type = AV_STEREO3D_TOPBOTTOM;
            break;
        case 5:
            stereo->type = AV_STEREO3D_FRAMESEQUENCE;
            break;
        case 6:
            stereo->type = AV_STEREO3D_2D;
            break;
        }

        if (fp->content_interpretation_type == 2)
            stereo->flags = AV_STEREO3D_FLAG_INVERT;
        }
    }

    if (h->sei.display_orientation.present &&
        (h->sei.display_orientation.anticlockwise_rotation ||
         h->sei.display_orientation.hflip ||
         h->sei.display_orientation.vflip)) {
        H264SEIDisplayOrientation *o = &h->sei.display_orientation;
        double angle = o->anticlockwise_rotation * 360 / (double) (1 << 16);
        AVFrameSideData *rotation = av_frame_new_side_data(cur->f,
                                                           AV_FRAME_DATA_DISPLAYMATRIX,
                                                           sizeof(int32_t) * 9);
        if (rotation) {
            av_display_rotation_set((int32_t *)rotation->data, angle);
            av_display_matrix_flip((int32_t *)rotation->data,
                                   o->hflip, o->vflip);
        }
    }

    if (h->sei.afd.present) {
        AVFrameSideData *sd = av_frame_new_side_data(cur->f, AV_FRAME_DATA_AFD,
                                                     sizeof(uint8_t));

        if (sd) {
            *sd->data = h->sei.afd.active_format_description;
            h->sei.afd.present = 0;
        }
    }

    if (h->sei.a53_caption.a53_caption) {
        H264SEIA53Caption *a53 = &h->sei.a53_caption;
        AVFrameSideData *sd = av_frame_new_side_data(cur->f,
                                                     AV_FRAME_DATA_A53_CC,
                                                     a53->a53_caption_size);
        if (sd)
            memcpy(sd->data, a53->a53_caption, a53->a53_caption_size);
        av_freep(&a53->a53_caption);
        a53->a53_caption_size = 0;
        h->avctx->properties |= FF_CODEC_PROPERTY_CLOSED_CAPTIONS;
    }

    cur->mmco_reset = h->mmco_reset;
    h->mmco_reset = 0;

    // FIXME do something with unavailable reference frames

    /* Sort B-frames into display order */
    if (sps->bitstream_restriction_flag ||
        h->avctx->strict_std_compliance >= FF_COMPLIANCE_STRICT) {
        h->avctx->has_b_frames = FFMAX(h->avctx->has_b_frames, sps->num_reorder_frames);
    }
    h->low_delay = !h->avctx->has_b_frames;

    for (i = 0; 1; i++) {
        if(i == MAX_DELAYED_PIC_COUNT || cur->poc < h->last_pocs[i]){
            if(i)
                h->last_pocs[i-1] = cur->poc;
            break;
        } else if(i) {
            h->last_pocs[i-1]= h->last_pocs[i];
        }
    }
    out_of_order = MAX_DELAYED_PIC_COUNT - i;
    if(   cur->f->pict_type == AV_PICTURE_TYPE_B
       || (h->last_pocs[MAX_DELAYED_PIC_COUNT-2] > INT_MIN && h->last_pocs[MAX_DELAYED_PIC_COUNT-1] - h->last_pocs[MAX_DELAYED_PIC_COUNT-2] > 2))
        out_of_order = FFMAX(out_of_order, 1);
    if (out_of_order == MAX_DELAYED_PIC_COUNT) {
        av_log(h->avctx, AV_LOG_VERBOSE, "Invalid POC %d<%d\n", cur->poc, h->last_pocs[0]);
        for (i = 1; i < MAX_DELAYED_PIC_COUNT; i++)
            h->last_pocs[i] = INT_MIN;
        h->last_pocs[0] = cur->poc;
        cur->mmco_reset = 1;
    } else if(h->avctx->has_b_frames < out_of_order && !sps->bitstream_restriction_flag){
        av_log(h->avctx, AV_LOG_INFO, "Increasing reorder buffer to %d\n", out_of_order);
        h->avctx->has_b_frames = out_of_order;
        h->low_delay = 0;
    }

    pics = 0;
    while (h->delayed_pic[pics])
        pics++;

    av_assert0(pics <= MAX_DELAYED_PIC_COUNT);

    h->delayed_pic[pics++] = cur;
    if (cur->reference == 0)
        cur->reference = DELAYED_PIC_REF;

    out     = h->delayed_pic[0];
    out_idx = 0;
    for (i = 1; h->delayed_pic[i] &&
                !h->delayed_pic[i]->f->key_frame &&
                !h->delayed_pic[i]->mmco_reset;
         i++)
        if (h->delayed_pic[i]->poc < out->poc) {
            out     = h->delayed_pic[i];
            out_idx = i;
        }
    if (h->avctx->has_b_frames == 0 &&
        (h->delayed_pic[0]->f->key_frame || h->delayed_pic[0]->mmco_reset))
        h->next_outputed_poc = INT_MIN;
    out_of_order = out->poc < h->next_outputed_poc;

    if (out_of_order || pics > h->avctx->has_b_frames) {
        out->reference &= ~DELAYED_PIC_REF;
        // for frame threading, the owner must be the second field's thread or
        // else the first thread can release the picture and reuse it unsafely
        for (i = out_idx; h->delayed_pic[i]; i++)
            h->delayed_pic[i] = h->delayed_pic[i + 1];
    }
    if (!out_of_order && pics > h->avctx->has_b_frames) {
        h->next_output_pic = out;
        if (out_idx == 0 && h->delayed_pic[0] && (h->delayed_pic[0]->f->key_frame || h->delayed_pic[0]->mmco_reset)) {
            h->next_outputed_poc = INT_MIN;
        } else
            h->next_outputed_poc = out->poc;
    } else {
        av_log(h->avctx, AV_LOG_DEBUG, "no picture %s\n", out_of_order ? "ooo" : "");
    }

    if (h->next_output_pic) {
        if (h->next_output_pic->recovered) {
            // We have reached an recovery point and all frames after it in
            // display order are "recovered".
            h->frame_recovered |= FRAME_RECOVERED_SEI;
        }
        h->next_output_pic->recovered |= !!(h->frame_recovered & FRAME_RECOVERED_SEI);
    }

    if (setup_finished && !h->avctx->hwaccel) {
        ff_thread_finish_setup(h->avctx);

        if (h->avctx->active_thread_type & FF_THREAD_FRAME)
            h->setup_finished = 1;
    }
}

/**
 * instantaneous decoder refresh.
 */
static void idr(H264Context *h)
{
    int i;
    ff_h264_remove_all_refs(h);
    h->poc.prev_frame_num        =
    h->poc.prev_frame_num_offset = 0;
    h->poc.prev_poc_msb          = 1<<16;
    h->poc.prev_poc_lsb          = 0;
    for (i = 0; i < MAX_DELAYED_PIC_COUNT; i++)
        h->last_pocs[i] = INT_MIN;
}

/* forget old pics after a seek */
void ff_h264_flush_change(H264Context *h)
{
    int i, j;

    h->next_outputed_poc = INT_MIN;
    h->prev_interlaced_frame = 1;
    idr(h);

    h->poc.prev_frame_num = -1;
    if (h->cur_pic_ptr) {
        h->cur_pic_ptr->reference = 0;
        for (j=i=0; h->delayed_pic[i]; i++)
            if (h->delayed_pic[i] != h->cur_pic_ptr)
                h->delayed_pic[j++] = h->delayed_pic[i];
        h->delayed_pic[j] = NULL;
    }
    ff_h264_unref_picture(h, &h->last_pic_for_ec);

    h->first_field = 0;
    ff_h264_sei_uninit(&h->sei);
    h->recovery_frame = -1;
    h->frame_recovered = 0;
    h->current_slice = 0;
    h->mmco_reset = 1;
    for (i = 0; i < h->nb_slice_ctx; i++)
        h->slice_ctx[i].list_count = 0;
}

/* forget old pics after a seek */
static void flush_dpb(AVCodecContext *avctx)
{
    H264Context *h = avctx->priv_data;
    int i;

    memset(h->delayed_pic, 0, sizeof(h->delayed_pic));

    ff_h264_flush_change(h);

    for (i = 0; i < H264_MAX_PICTURE_COUNT; i++)
        ff_h264_unref_picture(h, &h->DPB[i]);
    h->cur_pic_ptr = NULL;
    ff_h264_unref_picture(h, &h->cur_pic);

    h->mb_y = 0;

    ff_h264_free_tables(h);
    h->context_initialized = 0;
}

/**
 * Compute profile from profile_idc and constraint_set?_flags.
 *
 * @param sps SPS
 *
 * @return profile as defined by FF_PROFILE_H264_*
 */
int ff_h264_get_profile(const SPS *sps)
{
    int profile = sps->profile_idc;

    switch (sps->profile_idc) {
    case FF_PROFILE_H264_BASELINE:
        // constraint_set1_flag set to 1
        profile |= (sps->constraint_set_flags & 1 << 1) ? FF_PROFILE_H264_CONSTRAINED : 0;
        break;
    case FF_PROFILE_H264_HIGH_10:
    case FF_PROFILE_H264_HIGH_422:
    case FF_PROFILE_H264_HIGH_444_PREDICTIVE:
        // constraint_set3_flag set to 1
        profile |= (sps->constraint_set_flags & 1 << 3) ? FF_PROFILE_H264_INTRA : 0;
        break;
    }

    return profile;
}


#if FF_API_CAP_VDPAU
static const uint8_t start_code[] = { 0x00, 0x00, 0x01 };
#endif

static int get_last_needed_nal(H264Context *h)
{
    int nals_needed = 0;
    int first_slice = 0;
    int i;
    int ret;

    for (i = 0; i < h->pkt.nb_nals; i++) {
        H2645NAL *nal = &h->pkt.nals[i];
        GetBitContext gb;

        /* packets can sometimes contain multiple PPS/SPS,
         * e.g. two PAFF field pictures in one packet, or a demuxer
         * which splits NALs strangely if so, when frame threading we
         * can't start the next thread until we've read all of them */
        switch (nal->type) {
        case NAL_SPS:
        case NAL_PPS:
            nals_needed = i;
            break;
        case NAL_DPA:
        case NAL_IDR_SLICE:
        case NAL_SLICE:
            ret = init_get_bits8(&gb, nal->data + 1, (nal->size - 1));
            if (ret < 0)
                return ret;
            if (!get_ue_golomb_long(&gb) ||  // first_mb_in_slice
                !first_slice ||
                first_slice != nal->type)
                nals_needed = i;
            if (!first_slice)
                first_slice = nal->type;
        }
    }

    return nals_needed;
}

<<<<<<< HEAD
static void debug_green_metadata(const H264SEIGreenMetaData *gm, void *logctx)
{
    av_log(logctx, AV_LOG_DEBUG, "Green Metadata Info SEI message\n");
    av_log(logctx, AV_LOG_DEBUG, "  green_metadata_type: %d\n", gm->green_metadata_type);

    if (gm->green_metadata_type == 0) {
        av_log(logctx, AV_LOG_DEBUG, "  green_metadata_period_type: %d\n", gm->period_type);

        if (gm->period_type == 2)
            av_log(logctx, AV_LOG_DEBUG, "  green_metadata_num_seconds: %d\n", gm->num_seconds);
        else if (gm->period_type == 3)
            av_log(logctx, AV_LOG_DEBUG, "  green_metadata_num_pictures: %d\n", gm->num_pictures);

        av_log(logctx, AV_LOG_DEBUG, "  SEI GREEN Complexity Metrics: %f %f %f %f\n",
               (float)gm->percent_non_zero_macroblocks/255,
               (float)gm->percent_intra_coded_macroblocks/255,
               (float)gm->percent_six_tap_filtering/255,
               (float)gm->percent_alpha_point_deblocking_instance/255);

    } else if (gm->green_metadata_type == 1) {
        av_log(logctx, AV_LOG_DEBUG, "  xsd_metric_type: %d\n", gm->xsd_metric_type);

        if (gm->xsd_metric_type == 0)
            av_log(logctx, AV_LOG_DEBUG, "  xsd_metric_value: %f\n",
                   (float)gm->xsd_metric_value/100);
    }
}

static int decode_nal_units(H264Context *h, const uint8_t *buf, int buf_size,
                            int parse_extradata)
=======
static int decode_nal_units(H264Context *h, const uint8_t *buf, int buf_size)
>>>>>>> 98c97994
{
    AVCodecContext *const avctx = h->avctx;
    unsigned context_count = 0;
    int nals_needed = 0; ///< number of NALs that need decoding before the next frame thread starts
    int idr_cleared=0;
    int i, ret = 0;

    h->nal_unit_type= 0;

    if(!h->slice_context_count)
         h->slice_context_count= 1;
    h->max_contexts = h->slice_context_count;
    if (!(avctx->flags2 & AV_CODEC_FLAG2_CHUNKS)) {
        h->current_slice = 0;
        if (!h->first_field)
            h->cur_pic_ptr = NULL;
        ff_h264_sei_uninit(&h->sei);
    }

    if (h->nal_length_size == 4) {
        if (buf_size > 8 && AV_RB32(buf) == 1 && AV_RB32(buf+5) > (unsigned)buf_size) {
            h->is_avc = 0;
        }else if(buf_size > 3 && AV_RB32(buf) > 1 && AV_RB32(buf) <= (unsigned)buf_size)
            h->is_avc = 1;
    }

    ret = ff_h2645_packet_split(&h->pkt, buf, buf_size, avctx, h->is_avc,
                                h->nal_length_size, avctx->codec_id);
    if (ret < 0) {
        av_log(avctx, AV_LOG_ERROR,
               "Error splitting the input into NAL units.\n");
        /* don't consider NAL parsing failure a fatal error when parsing extradata, as the stream may work without it */
        return parse_extradata ? buf_size : ret;
    }

    if (avctx->active_thread_type & FF_THREAD_FRAME)
        nals_needed = get_last_needed_nal(h);
    if (nals_needed < 0)
        return nals_needed;

    for (i = 0; i < h->pkt.nb_nals; i++) {
        H2645NAL *nal = &h->pkt.nals[i];
        H264SliceContext *sl = &h->slice_ctx[context_count];
        int err;

        if (avctx->skip_frame >= AVDISCARD_NONREF &&
            nal->ref_idc == 0 && nal->type != NAL_SEI)
            continue;

again:
<<<<<<< HEAD
        /* Ignore per frame NAL unit type during extradata
         * parsing. Decoding slices is not possible in codec init
         * with frame-mt */
        if (parse_extradata) {
            switch (nal->type) {
            case NAL_IDR_SLICE:
            case NAL_SLICE:
            case NAL_DPA:
            case NAL_DPB:
            case NAL_DPC:
                av_log(h->avctx, AV_LOG_WARNING,
                       "Ignoring NAL %d in global header/extradata\n",
                       nal->type);
                // fall through to next case
            case NAL_AUXILIARY_SLICE:
                nal->type = NAL_FF_IGNORE;
            }
        }

=======
>>>>>>> 98c97994
        // FIXME these should stop being context-global variables
        h->nal_ref_idc   = nal->ref_idc;
        h->nal_unit_type = nal->type;

        err = 0;
        switch (nal->type) {
        case NAL_IDR_SLICE:
            if ((nal->data[1] & 0xFC) == 0x98) {
                av_log(h->avctx, AV_LOG_ERROR, "Invalid inter IDR frame\n");
                h->next_outputed_poc = INT_MIN;
                ret = -1;
                goto end;
            }
            if (nal->type != NAL_IDR_SLICE) {
                av_log(h->avctx, AV_LOG_ERROR,
                       "Invalid mix of idr and non-idr slices\n");
                ret = -1;
                goto end;
            }
            if(!idr_cleared) {
                if (h->current_slice && (avctx->active_thread_type & FF_THREAD_SLICE)) {
                    av_log(h, AV_LOG_ERROR, "invalid mixed IDR / non IDR frames cannot be decoded in slice multithreading mode\n");
                    ret = AVERROR_INVALIDDATA;
                    goto end;
                }
                idr(h); // FIXME ensure we don't lose some frames if there is reordering
            }
            idr_cleared = 1;
            h->has_recovery_point = 1;
        case NAL_SLICE:
            sl->gb = nal->gb;
            if (   nals_needed >= i
                || (!(avctx->active_thread_type & FF_THREAD_FRAME) && !context_count))
                h->au_pps_id = -1;

            if ((err = ff_h264_decode_slice_header(h, sl)))
                break;

            if (h->sei.recovery_point.recovery_frame_cnt >= 0) {
                const int sei_recovery_frame_cnt = h->sei.recovery_point.recovery_frame_cnt;

                if (h->poc.frame_num != sei_recovery_frame_cnt || sl->slice_type_nos != AV_PICTURE_TYPE_I)
                    h->valid_recovery_point = 1;

                if (   h->recovery_frame < 0
                    || av_mod_uintp2(h->recovery_frame - h->poc.frame_num, h->ps.sps->log2_max_frame_num) > sei_recovery_frame_cnt) {
                    h->recovery_frame = av_mod_uintp2(h->poc.frame_num + sei_recovery_frame_cnt, h->ps.sps->log2_max_frame_num);

                    if (!h->valid_recovery_point)
                        h->recovery_frame = h->poc.frame_num;
                }
            }

            h->cur_pic_ptr->f->key_frame |= (nal->type == NAL_IDR_SLICE);

            if (nal->type == NAL_IDR_SLICE ||
                (h->recovery_frame == h->poc.frame_num && nal->ref_idc)) {
                h->recovery_frame         = -1;
                h->cur_pic_ptr->recovered = 1;
            }
            // If we have an IDR, all frames after it in decoded order are
            // "recovered".
            if (nal->type == NAL_IDR_SLICE)
                h->frame_recovered |= FRAME_RECOVERED_IDR;
#if 1
            h->cur_pic_ptr->recovered |= h->frame_recovered;
#else
            h->cur_pic_ptr->recovered |= !!(h->frame_recovered & FRAME_RECOVERED_IDR);
#endif

            if (h->current_slice == 1) {
                if (!(avctx->flags2 & AV_CODEC_FLAG2_CHUNKS))
                    decode_postinit(h, i >= nals_needed);

                if (h->avctx->hwaccel &&
                    (ret = h->avctx->hwaccel->start_frame(h->avctx, buf, buf_size)) < 0)
                    goto end;
#if FF_API_CAP_VDPAU
                if (CONFIG_H264_VDPAU_DECODER &&
                    h->avctx->codec->capabilities & AV_CODEC_CAP_HWACCEL_VDPAU)
                    ff_vdpau_h264_picture_start(h);
#endif
            }

            if (sl->redundant_pic_count == 0) {
                if (avctx->hwaccel) {
                    ret = avctx->hwaccel->decode_slice(avctx,
                                                       nal->raw_data,
                                                       nal->raw_size);
                    if (ret < 0)
                        goto end;
#if FF_API_CAP_VDPAU
                } else if (CONFIG_H264_VDPAU_DECODER &&
                           h->avctx->codec->capabilities & AV_CODEC_CAP_HWACCEL_VDPAU) {
                    ff_vdpau_add_data_chunk(h->cur_pic_ptr->f->data[0],
                                            start_code,
                                            sizeof(start_code));
                    ff_vdpau_add_data_chunk(h->cur_pic_ptr->f->data[0],
                                            nal->raw_data,
                                            nal->raw_size);
#endif
                } else
                    context_count++;
            }
            break;
        case NAL_DPA:
        case NAL_DPB:
        case NAL_DPC:
            avpriv_request_sample(avctx, "data partitioning");
            break;
        case NAL_SEI:
            ret = ff_h264_sei_decode(&h->sei, &nal->gb, &h->ps, avctx);
            h->has_recovery_point = h->has_recovery_point || h->sei.recovery_point.recovery_frame_cnt != -1;
            if (avctx->debug & FF_DEBUG_GREEN_MD)
                debug_green_metadata(&h->sei.green_metadata, h->avctx);
#if FF_API_AFD
FF_DISABLE_DEPRECATION_WARNINGS
            h->avctx->dtg_active_format = h->sei.afd.active_format_description;
FF_ENABLE_DEPRECATION_WARNINGS
#endif /* FF_API_AFD */
            if (ret < 0 && (h->avctx->err_recognition & AV_EF_EXPLODE))
                goto end;
            break;
        case NAL_SPS: {
            GetBitContext tmp_gb = nal->gb;
            if (ff_h264_decode_seq_parameter_set(&tmp_gb, avctx, &h->ps, 0) >= 0)
                break;
            av_log(h->avctx, AV_LOG_DEBUG,
                   "SPS decoding failure, trying again with the complete NAL\n");
            init_get_bits8(&tmp_gb, nal->raw_data + 1, nal->raw_size - 1);
            if (ff_h264_decode_seq_parameter_set(&tmp_gb, avctx, &h->ps, 0) >= 0)
                break;
            ff_h264_decode_seq_parameter_set(&nal->gb, avctx, &h->ps, 1);
            break;
        }
        case NAL_PPS:
            ret = ff_h264_decode_picture_parameter_set(&nal->gb, avctx, &h->ps,
                                                       nal->size_bits);
            if (ret < 0 && (h->avctx->err_recognition & AV_EF_EXPLODE))
                goto end;
            break;
        case NAL_AUD:
        case NAL_END_SEQUENCE:
        case NAL_END_STREAM:
        case NAL_FILLER_DATA:
        case NAL_SPS_EXT:
        case NAL_AUXILIARY_SLICE:
            break;
        case NAL_FF_IGNORE:
            break;
        default:
            av_log(avctx, AV_LOG_DEBUG, "Unknown NAL code: %d (%d bits)\n",
                   nal->type, nal->size_bits);
        }

        if (context_count == h->max_contexts) {
            ret = ff_h264_execute_decode_slices(h, context_count);
            if (ret < 0 && (h->avctx->err_recognition & AV_EF_EXPLODE))
                goto end;
            context_count = 0;
        }

        if (err < 0 || err == SLICE_SKIPED) {
            if (err < 0)
                av_log(h->avctx, AV_LOG_ERROR, "decode_slice_header error\n");
            sl->ref_count[0] = sl->ref_count[1] = sl->list_count = 0;
        } else if (err == SLICE_SINGLETHREAD) {
            if (context_count > 0) {
                ret = ff_h264_execute_decode_slices(h, context_count);
                if (ret < 0 && (h->avctx->err_recognition & AV_EF_EXPLODE))
                    goto end;
                context_count = 0;
            }
            /* Slice could not be decoded in parallel mode, restart. Note
             * that rbsp_buffer is not transferred, but since we no longer
             * run in parallel mode this should not be an issue. */
            sl               = &h->slice_ctx[0];
            goto again;
        }
    }
    if (context_count) {
        ret = ff_h264_execute_decode_slices(h, context_count);
        if (ret < 0 && (h->avctx->err_recognition & AV_EF_EXPLODE))
            goto end;
    }

    ret = 0;
end:

#if CONFIG_ERROR_RESILIENCE
    /*
     * FIXME: Error handling code does not seem to support interlaced
     * when slices span multiple rows
     * The ff_er_add_slice calls don't work right for bottom
     * fields; they cause massive erroneous error concealing
     * Error marking covers both fields (top and bottom).
     * This causes a mismatched s->error_count
     * and a bad error table. Further, the error count goes to
     * INT_MAX when called for bottom field, because mb_y is
     * past end by one (callers fault) and resync_mb_y != 0
     * causes problems for the first MB line, too.
     */
    if (!FIELD_PICTURE(h) && h->current_slice &&
        h->ps.sps == (const SPS*)h->ps.sps_list[h->ps.pps->sps_id]->data &&
        h->enable_er) {

        H264SliceContext *sl = h->slice_ctx;
        int use_last_pic = h->last_pic_for_ec.f->buf[0] && !sl->ref_count[0];

        ff_h264_set_erpic(&sl->er.cur_pic, h->cur_pic_ptr);

        if (use_last_pic) {
            ff_h264_set_erpic(&sl->er.last_pic, &h->last_pic_for_ec);
            sl->ref_list[0][0].parent = &h->last_pic_for_ec;
            memcpy(sl->ref_list[0][0].data, h->last_pic_for_ec.f->data, sizeof(sl->ref_list[0][0].data));
            memcpy(sl->ref_list[0][0].linesize, h->last_pic_for_ec.f->linesize, sizeof(sl->ref_list[0][0].linesize));
            sl->ref_list[0][0].reference = h->last_pic_for_ec.reference;
        } else if (sl->ref_count[0]) {
            ff_h264_set_erpic(&sl->er.last_pic, sl->ref_list[0][0].parent);
        } else
            ff_h264_set_erpic(&sl->er.last_pic, NULL);

        if (sl->ref_count[1])
            ff_h264_set_erpic(&sl->er.next_pic, sl->ref_list[1][0].parent);

        sl->er.ref_count = sl->ref_count[0];

        ff_er_frame_end(&sl->er);
        if (use_last_pic)
            memset(&sl->ref_list[0][0], 0, sizeof(sl->ref_list[0][0]));
    }
#endif /* CONFIG_ERROR_RESILIENCE */
    /* clean up */
    if (h->cur_pic_ptr && !h->droppable) {
        ff_thread_report_progress(&h->cur_pic_ptr->tf, INT_MAX,
                                  h->picture_structure == PICT_BOTTOM_FIELD);
    }

    return (ret < 0) ? ret : buf_size;
}

/**
 * Return the number of bytes consumed for building the current frame.
 */
static int get_consumed_bytes(int pos, int buf_size)
{
    if (pos == 0)
        pos = 1;        // avoid infinite loops (I doubt that is needed but...)
    if (pos + 10 > buf_size)
        pos = buf_size; // oops ;)

    return pos;
}

static int output_frame(H264Context *h, AVFrame *dst, H264Picture *srcp)
{
    AVFrame *src = srcp->f;
    const AVPixFmtDescriptor *desc = av_pix_fmt_desc_get(src->format);
    int i;
    int ret = av_frame_ref(dst, src);
    if (ret < 0)
        return ret;

    av_dict_set(&dst->metadata, "stereo_mode", ff_h264_sei_stereo_mode(&h->sei.frame_packing), 0);

    h->backup_width   = h->avctx->width;
    h->backup_height  = h->avctx->height;
    h->backup_pix_fmt = h->avctx->pix_fmt;

    h->avctx->width   = dst->width;
    h->avctx->height  = dst->height;
    h->avctx->pix_fmt = dst->format;

    if (srcp->sei_recovery_frame_cnt == 0)
        dst->key_frame = 1;
    if (!srcp->crop)
        return 0;

    for (i = 0; i < desc->nb_components; i++) {
        int hshift = (i > 0) ? desc->log2_chroma_w : 0;
        int vshift = (i > 0) ? desc->log2_chroma_h : 0;
        int off    = ((srcp->crop_left >> hshift) << h->pixel_shift) +
                      (srcp->crop_top  >> vshift) * dst->linesize[i];
        dst->data[i] += off;
    }
    return 0;
}

static int is_extra(const uint8_t *buf, int buf_size)
{
    int cnt= buf[5]&0x1f;
    const uint8_t *p= buf+6;
    while(cnt--){
        int nalsize= AV_RB16(p) + 2;
        if(nalsize > buf_size - (p-buf) || (p[2] & 0x9F) != 7)
            return 0;
        p += nalsize;
    }
    cnt = *(p++);
    if(!cnt)
        return 0;
    while(cnt--){
        int nalsize= AV_RB16(p) + 2;
        if(nalsize > buf_size - (p-buf) || (p[2] & 0x9F) != 8)
            return 0;
        p += nalsize;
    }
    return 1;
}

static int h264_decode_frame(AVCodecContext *avctx, void *data,
                             int *got_frame, AVPacket *avpkt)
{
    const uint8_t *buf = avpkt->data;
    int buf_size       = avpkt->size;
    H264Context *h     = avctx->priv_data;
    AVFrame *pict      = data;
    int buf_index      = 0;
    H264Picture *out;
    int i, out_idx;
    int ret;

    h->flags = avctx->flags;
    h->setup_finished = 0;

    if (h->backup_width != -1) {
        avctx->width    = h->backup_width;
        h->backup_width = -1;
    }
    if (h->backup_height != -1) {
        avctx->height    = h->backup_height;
        h->backup_height = -1;
    }
    if (h->backup_pix_fmt != AV_PIX_FMT_NONE) {
        avctx->pix_fmt    = h->backup_pix_fmt;
        h->backup_pix_fmt = AV_PIX_FMT_NONE;
    }

    ff_h264_unref_picture(h, &h->last_pic_for_ec);

    /* end of stream, output what is still in the buffers */
    if (buf_size == 0) {
 out:

        h->cur_pic_ptr = NULL;
        h->first_field = 0;

        // FIXME factorize this with the output code below
        out     = h->delayed_pic[0];
        out_idx = 0;
        for (i = 1;
             h->delayed_pic[i] &&
             !h->delayed_pic[i]->f->key_frame &&
             !h->delayed_pic[i]->mmco_reset;
             i++)
            if (h->delayed_pic[i]->poc < out->poc) {
                out     = h->delayed_pic[i];
                out_idx = i;
            }

        for (i = out_idx; h->delayed_pic[i]; i++)
            h->delayed_pic[i] = h->delayed_pic[i + 1];

        if (out) {
            out->reference &= ~DELAYED_PIC_REF;
            ret = output_frame(h, pict, out);
            if (ret < 0)
                return ret;
            *got_frame = 1;
        }

        return buf_index;
    }
    if (h->is_avc && av_packet_get_side_data(avpkt, AV_PKT_DATA_NEW_EXTRADATA, NULL)) {
        int side_size;
        uint8_t *side = av_packet_get_side_data(avpkt, AV_PKT_DATA_NEW_EXTRADATA, &side_size);
        if (is_extra(side, side_size))
            ff_h264_decode_extradata(h, side, side_size);
    }
    if(h->is_avc && buf_size >= 9 && buf[0]==1 && buf[2]==0 && (buf[4]&0xFC)==0xFC && (buf[5]&0x1F) && buf[8]==0x67){
        if (is_extra(buf, buf_size))
            return ff_h264_decode_extradata(h, buf, buf_size);
    }

    buf_index = decode_nal_units(h, buf, buf_size);
    if (buf_index < 0)
        return AVERROR_INVALIDDATA;

    if (!h->cur_pic_ptr && h->nal_unit_type == NAL_END_SEQUENCE) {
        av_assert0(buf_index <= buf_size);
        goto out;
    }

    if (!(avctx->flags2 & AV_CODEC_FLAG2_CHUNKS) && !h->cur_pic_ptr) {
        if (avctx->skip_frame >= AVDISCARD_NONREF ||
            buf_size >= 4 && !memcmp("Q264", buf, 4))
            return buf_size;
        av_log(avctx, AV_LOG_ERROR, "no frame!\n");
        return AVERROR_INVALIDDATA;
    }

    if (!(avctx->flags2 & AV_CODEC_FLAG2_CHUNKS) ||
        (h->mb_y >= h->mb_height && h->mb_height)) {
        if (avctx->flags2 & AV_CODEC_FLAG2_CHUNKS)
            decode_postinit(h, 1);

        if ((ret = ff_h264_field_end(h, &h->slice_ctx[0], 0)) < 0)
            return ret;

        /* Wait for second field. */
        *got_frame = 0;
        if (h->next_output_pic && ((avctx->flags & AV_CODEC_FLAG_OUTPUT_CORRUPT) ||
                                   (avctx->flags2 & AV_CODEC_FLAG2_SHOW_ALL) ||
                                   h->next_output_pic->recovered)) {
            if (!h->next_output_pic->recovered)
                h->next_output_pic->f->flags |= AV_FRAME_FLAG_CORRUPT;

            if (!h->avctx->hwaccel &&
                 (h->next_output_pic->field_poc[0] == INT_MAX ||
                  h->next_output_pic->field_poc[1] == INT_MAX)
            ) {
                int p;
                AVFrame *f = h->next_output_pic->f;
                int field = h->next_output_pic->field_poc[0] == INT_MAX;
                uint8_t *dst_data[4];
                int linesizes[4];
                const uint8_t *src_data[4];

                av_log(h->avctx, AV_LOG_DEBUG, "Duplicating field %d to fill missing\n", field);

                for (p = 0; p<4; p++) {
                    dst_data[p] = f->data[p] + (field^1)*f->linesize[p];
                    src_data[p] = f->data[p] +  field   *f->linesize[p];
                    linesizes[p] = 2*f->linesize[p];
                }

                av_image_copy(dst_data, linesizes, src_data, linesizes,
                              f->format, f->width, f->height>>1);
            }

            ret = output_frame(h, pict, h->next_output_pic);
            if (ret < 0)
                return ret;
            *got_frame = 1;
            if (CONFIG_MPEGVIDEO) {
                ff_print_debug_info2(h->avctx, pict, NULL,
                                    h->next_output_pic->mb_type,
                                    h->next_output_pic->qscale_table,
                                    h->next_output_pic->motion_val,
                                    &h->low_delay,
                                    h->mb_width, h->mb_height, h->mb_stride, 1);
            }
        }
    }

    av_assert0(pict->buf[0] || !*got_frame);

    ff_h264_unref_picture(h, &h->last_pic_for_ec);

    return get_consumed_bytes(buf_index, buf_size);
}

av_cold void ff_h264_free_context(H264Context *h)
{
    int i;

    ff_h264_free_tables(h);

    for (i = 0; i < H264_MAX_PICTURE_COUNT; i++) {
        ff_h264_unref_picture(h, &h->DPB[i]);
        av_frame_free(&h->DPB[i].f);
    }
    memset(h->delayed_pic, 0, sizeof(h->delayed_pic));

    h->cur_pic_ptr = NULL;

    for (i = 0; i < h->nb_slice_ctx; i++)
        av_freep(&h->slice_ctx[i].rbsp_buffer);
    av_freep(&h->slice_ctx);
    h->nb_slice_ctx = 0;

    ff_h264_sei_uninit(&h->sei);

    for (i = 0; i < MAX_SPS_COUNT; i++)
        av_buffer_unref(&h->ps.sps_list[i]);

    for (i = 0; i < MAX_PPS_COUNT; i++)
        av_buffer_unref(&h->ps.pps_list[i]);

    av_buffer_unref(&h->ps.sps_ref);
    av_buffer_unref(&h->ps.pps_ref);

    ff_h2645_packet_uninit(&h->pkt);
}

static av_cold int h264_decode_end(AVCodecContext *avctx)
{
    H264Context *h = avctx->priv_data;

    ff_h264_remove_all_refs(h);
    ff_h264_free_context(h);

    ff_h264_unref_picture(h, &h->cur_pic);
    av_frame_free(&h->cur_pic.f);
    ff_h264_unref_picture(h, &h->last_pic_for_ec);
    av_frame_free(&h->last_pic_for_ec.f);

    return 0;
}

#define OFFSET(x) offsetof(H264Context, x)
#define VD AV_OPT_FLAG_VIDEO_PARAM | AV_OPT_FLAG_DECODING_PARAM
static const AVOption h264_options[] = {
    {"is_avc", "is avc", offsetof(H264Context, is_avc), AV_OPT_TYPE_BOOL, {.i64 = 0}, 0, 1, 0},
    {"nal_length_size", "nal_length_size", offsetof(H264Context, nal_length_size), AV_OPT_TYPE_INT, {.i64 = 0}, 0, 4, 0},
    { "enable_er", "Enable error resilience on damaged frames (unsafe)", OFFSET(enable_er), AV_OPT_TYPE_BOOL, { .i64 = -1 }, -1, 1, VD },
    { NULL },
};

static const AVClass h264_class = {
    .class_name = "H264 Decoder",
    .item_name  = av_default_item_name,
    .option     = h264_options,
    .version    = LIBAVUTIL_VERSION_INT,
};

AVCodec ff_h264_decoder = {
    .name                  = "h264",
    .long_name             = NULL_IF_CONFIG_SMALL("H.264 / AVC / MPEG-4 AVC / MPEG-4 part 10"),
    .type                  = AVMEDIA_TYPE_VIDEO,
    .id                    = AV_CODEC_ID_H264,
    .priv_data_size        = sizeof(H264Context),
    .init                  = ff_h264_decode_init,
    .close                 = h264_decode_end,
    .decode                = h264_decode_frame,
    .capabilities          = /*AV_CODEC_CAP_DRAW_HORIZ_BAND |*/ AV_CODEC_CAP_DR1 |
                             AV_CODEC_CAP_DELAY | AV_CODEC_CAP_SLICE_THREADS |
                             AV_CODEC_CAP_FRAME_THREADS,
    .caps_internal         = FF_CODEC_CAP_INIT_THREADSAFE,
    .flush                 = flush_dpb,
    .init_thread_copy      = ONLY_IF_THREADS_ENABLED(decode_init_thread_copy),
    .update_thread_context = ONLY_IF_THREADS_ENABLED(ff_h264_update_thread_context),
    .profiles              = NULL_IF_CONFIG_SMALL(ff_h264_profiles),
    .priv_class            = &h264_class,
};

#if CONFIG_H264_VDPAU_DECODER && FF_API_VDPAU
static const AVClass h264_vdpau_class = {
    .class_name = "H264 VDPAU Decoder",
    .item_name  = av_default_item_name,
    .option     = h264_options,
    .version    = LIBAVUTIL_VERSION_INT,
};

AVCodec ff_h264_vdpau_decoder = {
    .name           = "h264_vdpau",
    .long_name      = NULL_IF_CONFIG_SMALL("H.264 / AVC / MPEG-4 AVC / MPEG-4 part 10 (VDPAU acceleration)"),
    .type           = AVMEDIA_TYPE_VIDEO,
    .id             = AV_CODEC_ID_H264,
    .priv_data_size = sizeof(H264Context),
    .init           = ff_h264_decode_init,
    .close          = h264_decode_end,
    .decode         = h264_decode_frame,
    .capabilities   = AV_CODEC_CAP_DR1 | AV_CODEC_CAP_DELAY | AV_CODEC_CAP_HWACCEL_VDPAU,
    .flush          = flush_dpb,
    .pix_fmts       = (const enum AVPixelFormat[]) { AV_PIX_FMT_VDPAU_H264,
                                                     AV_PIX_FMT_NONE},
    .profiles       = NULL_IF_CONFIG_SMALL(ff_h264_profiles),
    .priv_class     = &h264_vdpau_class,
};
#endif<|MERGE_RESOLUTION|>--- conflicted
+++ resolved
@@ -300,123 +300,6 @@
     return AVERROR(ENOMEM); // ff_h264_free_tables will clean up for us
 }
 
-<<<<<<< HEAD
-static int decode_nal_units(H264Context *h, const uint8_t *buf, int buf_size,
-                            int parse_extradata);
-
-/* There are (invalid) samples in the wild with mp4-style extradata, where the
- * parameter sets are stored unescaped (i.e. as RBSP).
- * This function catches the parameter set decoding failure and tries again
- * after escaping it */
-static int decode_extradata_ps_mp4(H264Context *h, const uint8_t *buf, int buf_size)
-{
-    int ret;
-
-    ret = decode_nal_units(h, buf, buf_size, 1);
-    if (ret < 0 && !(h->avctx->err_recognition & AV_EF_EXPLODE)) {
-        GetByteContext gbc;
-        PutByteContext pbc;
-        uint8_t *escaped_buf;
-        int escaped_buf_size;
-
-        av_log(h->avctx, AV_LOG_WARNING,
-               "SPS decoding failure, trying again after escaping the NAL\n");
-
-        if (buf_size / 2 >= (INT16_MAX - AV_INPUT_BUFFER_PADDING_SIZE) / 3)
-            return AVERROR(ERANGE);
-        escaped_buf_size = buf_size * 3 / 2 + AV_INPUT_BUFFER_PADDING_SIZE;
-        escaped_buf = av_mallocz(escaped_buf_size);
-        if (!escaped_buf)
-            return AVERROR(ENOMEM);
-
-        bytestream2_init(&gbc, buf, buf_size);
-        bytestream2_init_writer(&pbc, escaped_buf, escaped_buf_size);
-
-        while (bytestream2_get_bytes_left(&gbc)) {
-            if (bytestream2_get_bytes_left(&gbc) >= 3 &&
-                bytestream2_peek_be24(&gbc) <= 3) {
-                bytestream2_put_be24(&pbc, 3);
-                bytestream2_skip(&gbc, 2);
-            } else
-                bytestream2_put_byte(&pbc, bytestream2_get_byte(&gbc));
-        }
-
-        escaped_buf_size = bytestream2_tell_p(&pbc);
-        AV_WB16(escaped_buf, escaped_buf_size - 2);
-
-        ret = decode_nal_units(h, escaped_buf, escaped_buf_size, 1);
-        av_freep(&escaped_buf);
-        if (ret < 0)
-            return ret;
-    }
-
-    return 0;
-}
-
-int ff_h264_decode_extradata(H264Context *h, const uint8_t *buf, int size)
-{
-    AVCodecContext *avctx = h->avctx;
-    int ret;
-
-    if (!buf || size <= 0)
-        return -1;
-
-    if (buf[0] == 1) {
-        int i, cnt, nalsize;
-        const unsigned char *p = buf;
-
-        h->is_avc = 1;
-
-        if (size < 7) {
-            av_log(avctx, AV_LOG_ERROR,
-                   "avcC %d too short\n", size);
-            return AVERROR_INVALIDDATA;
-        }
-        /* sps and pps in the avcC always have length coded with 2 bytes,
-         * so put a fake nal_length_size = 2 while parsing them */
-        h->nal_length_size = 2;
-        // Decode sps from avcC
-        cnt = *(p + 5) & 0x1f; // Number of sps
-        p  += 6;
-        for (i = 0; i < cnt; i++) {
-            nalsize = AV_RB16(p) + 2;
-            if(nalsize > size - (p-buf))
-                return AVERROR_INVALIDDATA;
-            ret = decode_extradata_ps_mp4(h, p, nalsize);
-            if (ret < 0) {
-                av_log(avctx, AV_LOG_ERROR,
-                       "Decoding sps %d from avcC failed\n", i);
-                return ret;
-            }
-            p += nalsize;
-        }
-        // Decode pps from avcC
-        cnt = *(p++); // Number of pps
-        for (i = 0; i < cnt; i++) {
-            nalsize = AV_RB16(p) + 2;
-            if(nalsize > size - (p-buf))
-                return AVERROR_INVALIDDATA;
-            ret = decode_extradata_ps_mp4(h, p, nalsize);
-            if (ret < 0) {
-                av_log(avctx, AV_LOG_ERROR,
-                       "Decoding pps %d from avcC failed\n", i);
-                return ret;
-            }
-            p += nalsize;
-        }
-        // Store right nal length size that will be used to parse all other nals
-        h->nal_length_size = (buf[4] & 0x03) + 1;
-    } else {
-        h->is_avc = 0;
-        ret = decode_nal_units(h, buf, size, 1);
-        if (ret < 0)
-            return ret;
-    }
-    return size;
-}
-
-=======
->>>>>>> 98c97994
 static int h264_init_context(AVCodecContext *avctx, H264Context *h)
 {
     int i;
@@ -506,21 +389,13 @@
     }
 
     if (avctx->extradata_size > 0 && avctx->extradata) {
-<<<<<<< HEAD
-        ret = ff_h264_decode_extradata(h, avctx->extradata, avctx->extradata_size);
+        ret = ff_h264_decode_extradata(avctx->extradata, avctx->extradata_size,
+                                       &h->ps, &h->is_avc, &h->nal_length_size,
+                                       avctx->err_recognition, avctx);
         if (ret < 0) {
             h264_decode_end(avctx);
             return ret;
         }
-=======
-       ret = ff_h264_decode_extradata(avctx->extradata, avctx->extradata_size,
-                                      &h->ps, &h->is_avc, &h->nal_length_size,
-                                      avctx->err_recognition, avctx);
-       if (ret < 0) {
-           ff_h264_free_context(h);
-           return ret;
-       }
->>>>>>> 98c97994
     }
 
     if (h->ps.sps && h->ps.sps->bitstream_restriction_flag &&
@@ -977,7 +852,6 @@
     return nals_needed;
 }
 
-<<<<<<< HEAD
 static void debug_green_metadata(const H264SEIGreenMetaData *gm, void *logctx)
 {
     av_log(logctx, AV_LOG_DEBUG, "Green Metadata Info SEI message\n");
@@ -1006,11 +880,7 @@
     }
 }
 
-static int decode_nal_units(H264Context *h, const uint8_t *buf, int buf_size,
-                            int parse_extradata)
-=======
 static int decode_nal_units(H264Context *h, const uint8_t *buf, int buf_size)
->>>>>>> 98c97994
 {
     AVCodecContext *const avctx = h->avctx;
     unsigned context_count = 0;
@@ -1042,8 +912,7 @@
     if (ret < 0) {
         av_log(avctx, AV_LOG_ERROR,
                "Error splitting the input into NAL units.\n");
-        /* don't consider NAL parsing failure a fatal error when parsing extradata, as the stream may work without it */
-        return parse_extradata ? buf_size : ret;
+        return ret;
     }
 
     if (avctx->active_thread_type & FF_THREAD_FRAME)
@@ -1061,28 +930,6 @@
             continue;
 
 again:
-<<<<<<< HEAD
-        /* Ignore per frame NAL unit type during extradata
-         * parsing. Decoding slices is not possible in codec init
-         * with frame-mt */
-        if (parse_extradata) {
-            switch (nal->type) {
-            case NAL_IDR_SLICE:
-            case NAL_SLICE:
-            case NAL_DPA:
-            case NAL_DPB:
-            case NAL_DPC:
-                av_log(h->avctx, AV_LOG_WARNING,
-                       "Ignoring NAL %d in global header/extradata\n",
-                       nal->type);
-                // fall through to next case
-            case NAL_AUXILIARY_SLICE:
-                nal->type = NAL_FF_IGNORE;
-            }
-        }
-
-=======
->>>>>>> 98c97994
         // FIXME these should stop being context-global variables
         h->nal_ref_idc   = nal->ref_idc;
         h->nal_unit_type = nal->type;
@@ -1460,11 +1307,15 @@
         int side_size;
         uint8_t *side = av_packet_get_side_data(avpkt, AV_PKT_DATA_NEW_EXTRADATA, &side_size);
         if (is_extra(side, side_size))
-            ff_h264_decode_extradata(h, side, side_size);
+            ff_h264_decode_extradata(side, side_size,
+                                     &h->ps, &h->is_avc, &h->nal_length_size,
+                                     avctx->err_recognition, avctx);
     }
     if(h->is_avc && buf_size >= 9 && buf[0]==1 && buf[2]==0 && (buf[4]&0xFC)==0xFC && (buf[5]&0x1F) && buf[8]==0x67){
         if (is_extra(buf, buf_size))
-            return ff_h264_decode_extradata(h, buf, buf_size);
+            return ff_h264_decode_extradata(buf, buf_size,
+                                            &h->ps, &h->is_avc, &h->nal_length_size,
+                                            avctx->err_recognition, avctx);
     }
 
     buf_index = decode_nal_units(h, buf, buf_size);
