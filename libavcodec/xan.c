--- conflicted
+++ resolved
@@ -71,9 +71,6 @@
 
 } XanContext;
 
-<<<<<<< HEAD
-static av_cold int xan_decode_end(AVCodecContext *avctx);
-=======
 static av_cold int xan_decode_end(AVCodecContext *avctx)
 {
     XanContext *s = avctx->priv_data;
@@ -86,7 +83,6 @@
 
     return 0;
 }
->>>>>>> 3c8ea9d4
 
 static av_cold int xan_decode_init(AVCodecContext *avctx)
 {
@@ -105,11 +101,6 @@
     s->buffer2 = av_malloc(s->buffer2_size + 130);
     if (!s->buffer2) {
         av_freep(&s->buffer1);
-        return AVERROR(ENOMEM);
-    }
-    s->last_frame = av_frame_alloc();
-    if (!s->last_frame) {
-        xan_decode_end(avctx);
         return AVERROR(ENOMEM);
     }
 
@@ -644,22 +635,6 @@
     return buf_size;
 }
 
-<<<<<<< HEAD
-static av_cold int xan_decode_end(AVCodecContext *avctx)
-{
-    XanContext *s = avctx->priv_data;
-
-    av_frame_free(&s->last_frame);
-
-    av_freep(&s->buffer1);
-    av_freep(&s->buffer2);
-    av_freep(&s->palettes);
-
-    return 0;
-}
-
-=======
->>>>>>> 3c8ea9d4
 AVCodec ff_xan_wc3_decoder = {
     .name           = "xan_wc3",
     .long_name      = NULL_IF_CONFIG_SMALL("Wing Commander III / Xan"),
