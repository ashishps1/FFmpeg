/*
 * G.723.1 compatible decoder
 * Copyright (c) 2006 Benjamin Larsson
 * Copyright (c) 2010 Mohamed Naufal Basheer
 *
 * This file is part of FFmpeg.
 *
 * FFmpeg is free software; you can redistribute it and/or
 * modify it under the terms of the GNU Lesser General Public
 * License as published by the Free Software Foundation; either
 * version 2.1 of the License, or (at your option) any later version.
 *
 * FFmpeg is distributed in the hope that it will be useful,
 * but WITHOUT ANY WARRANTY; without even the implied warranty of
 * MERCHANTABILITY or FITNESS FOR A PARTICULAR PURPOSE.  See the GNU
 * Lesser General Public License for more details.
 *
 * You should have received a copy of the GNU Lesser General Public
 * License along with FFmpeg; if not, write to the Free Software
 * Foundation, Inc., 51 Franklin Street, Fifth Floor, Boston, MA 02110-1301 USA
 */

/**
 * @file
 * G.723.1 compatible decoder
 */

#define BITSTREAM_READER_LE
#include "libavutil/channel_layout.h"
#include "libavutil/mem.h"
#include "libavutil/opt.h"
#include "avcodec.h"
#include "internal.h"
#include "get_bits.h"
#include "acelp_vectors.h"
#include "celp_filters.h"
#include "celp_math.h"
#include "g723_1_data.h"
#include "internal.h"

#define CNG_RANDOM_SEED 12345

typedef struct g723_1_context {
    AVClass *class;
    AVFrame frame;

    G723_1_Subframe subframe[4];
    enum FrameType cur_frame_type;
    enum FrameType past_frame_type;
    enum Rate cur_rate;
    uint8_t lsp_index[LSP_BANDS];
    int pitch_lag[2];
    int erased_frames;

    int16_t prev_lsp[LPC_ORDER];
    int16_t sid_lsp[LPC_ORDER];
    int16_t prev_excitation[PITCH_MAX];
    int16_t excitation[PITCH_MAX + FRAME_LEN + 4];
    int16_t synth_mem[LPC_ORDER];
    int16_t fir_mem[LPC_ORDER];
    int     iir_mem[LPC_ORDER];

    int random_seed;
    int cng_random_seed;
    int interp_index;
    int interp_gain;
    int sid_gain;
    int cur_gain;
    int reflection_coef;
    int pf_gain;                 ///< formant postfilter
                                 ///< gain scaling unit memory
    int postfilter;

    int16_t audio[FRAME_LEN + LPC_ORDER + PITCH_MAX + 4];
    int16_t prev_data[HALF_FRAME_LEN];
    int16_t prev_weight_sig[PITCH_MAX];


    int16_t hpf_fir_mem;                   ///< highpass filter fir
    int     hpf_iir_mem;                   ///< and iir memories
    int16_t perf_fir_mem[LPC_ORDER];       ///< perceptual filter fir
    int16_t perf_iir_mem[LPC_ORDER];       ///< and iir memories

    int16_t harmonic_mem[PITCH_MAX];
} G723_1_Context;

static av_cold int g723_1_decode_init(AVCodecContext *avctx)
{
    G723_1_Context *p = avctx->priv_data;

    avctx->channel_layout = AV_CH_LAYOUT_MONO;
    avctx->sample_fmt     = AV_SAMPLE_FMT_S16;
    avctx->channels       = 1;
    p->pf_gain            = 1 << 12;

    avcodec_get_frame_defaults(&p->frame);
    avctx->coded_frame    = &p->frame;

    memcpy(p->prev_lsp, dc_lsp, LPC_ORDER * sizeof(*p->prev_lsp));
    memcpy(p->sid_lsp,  dc_lsp, LPC_ORDER * sizeof(*p->sid_lsp));

    p->cng_random_seed = CNG_RANDOM_SEED;
    p->past_frame_type = SID_FRAME;

    return 0;
}

/**
 * Unpack the frame into parameters.
 *
 * @param p           the context
 * @param buf         pointer to the input buffer
 * @param buf_size    size of the input buffer
 */
static int unpack_bitstream(G723_1_Context *p, const uint8_t *buf,
                            int buf_size)
{
    GetBitContext gb;
    int ad_cb_len;
    int temp, info_bits, i;

    init_get_bits(&gb, buf, buf_size * 8);

    /* Extract frame type and rate info */
    info_bits = get_bits(&gb, 2);

    if (info_bits == 3) {
        p->cur_frame_type = UNTRANSMITTED_FRAME;
        return 0;
    }

    /* Extract 24 bit lsp indices, 8 bit for each band */
    p->lsp_index[2] = get_bits(&gb, 8);
    p->lsp_index[1] = get_bits(&gb, 8);
    p->lsp_index[0] = get_bits(&gb, 8);

    if (info_bits == 2) {
        p->cur_frame_type = SID_FRAME;
        p->subframe[0].amp_index = get_bits(&gb, 6);
        return 0;
    }

    /* Extract the info common to both rates */
    p->cur_rate       = info_bits ? RATE_5300 : RATE_6300;
    p->cur_frame_type = ACTIVE_FRAME;

    p->pitch_lag[0] = get_bits(&gb, 7);
    if (p->pitch_lag[0] > 123)       /* test if forbidden code */
        return -1;
    p->pitch_lag[0] += PITCH_MIN;
    p->subframe[1].ad_cb_lag = get_bits(&gb, 2);

    p->pitch_lag[1] = get_bits(&gb, 7);
    if (p->pitch_lag[1] > 123)
        return -1;
    p->pitch_lag[1] += PITCH_MIN;
    p->subframe[3].ad_cb_lag = get_bits(&gb, 2);
    p->subframe[0].ad_cb_lag = 1;
    p->subframe[2].ad_cb_lag = 1;

    for (i = 0; i < SUBFRAMES; i++) {
        /* Extract combined gain */
        temp = get_bits(&gb, 12);
        ad_cb_len = 170;
        p->subframe[i].dirac_train = 0;
        if (p->cur_rate == RATE_6300 && p->pitch_lag[i >> 1] < SUBFRAME_LEN - 2) {
            p->subframe[i].dirac_train = temp >> 11;
            temp &= 0x7FF;
            ad_cb_len = 85;
        }
        p->subframe[i].ad_cb_gain = FASTDIV(temp, GAIN_LEVELS);
        if (p->subframe[i].ad_cb_gain < ad_cb_len) {
            p->subframe[i].amp_index = temp - p->subframe[i].ad_cb_gain *
                                       GAIN_LEVELS;
        } else {
            return -1;
        }
    }

    p->subframe[0].grid_index = get_bits1(&gb);
    p->subframe[1].grid_index = get_bits1(&gb);
    p->subframe[2].grid_index = get_bits1(&gb);
    p->subframe[3].grid_index = get_bits1(&gb);

    if (p->cur_rate == RATE_6300) {
        skip_bits1(&gb);  /* skip reserved bit */

        /* Compute pulse_pos index using the 13-bit combined position index */
        temp = get_bits(&gb, 13);
        p->subframe[0].pulse_pos = temp / 810;

        temp -= p->subframe[0].pulse_pos * 810;
        p->subframe[1].pulse_pos = FASTDIV(temp, 90);

        temp -= p->subframe[1].pulse_pos * 90;
        p->subframe[2].pulse_pos = FASTDIV(temp, 9);
        p->subframe[3].pulse_pos = temp - p->subframe[2].pulse_pos * 9;

        p->subframe[0].pulse_pos = (p->subframe[0].pulse_pos << 16) +
                                   get_bits(&gb, 16);
        p->subframe[1].pulse_pos = (p->subframe[1].pulse_pos << 14) +
                                   get_bits(&gb, 14);
        p->subframe[2].pulse_pos = (p->subframe[2].pulse_pos << 16) +
                                   get_bits(&gb, 16);
        p->subframe[3].pulse_pos = (p->subframe[3].pulse_pos << 14) +
                                   get_bits(&gb, 14);

        p->subframe[0].pulse_sign = get_bits(&gb, 6);
        p->subframe[1].pulse_sign = get_bits(&gb, 5);
        p->subframe[2].pulse_sign = get_bits(&gb, 6);
        p->subframe[3].pulse_sign = get_bits(&gb, 5);
    } else { /* 5300 bps */
        p->subframe[0].pulse_pos  = get_bits(&gb, 12);
        p->subframe[1].pulse_pos  = get_bits(&gb, 12);
        p->subframe[2].pulse_pos  = get_bits(&gb, 12);
        p->subframe[3].pulse_pos  = get_bits(&gb, 12);

        p->subframe[0].pulse_sign = get_bits(&gb, 4);
        p->subframe[1].pulse_sign = get_bits(&gb, 4);
        p->subframe[2].pulse_sign = get_bits(&gb, 4);
        p->subframe[3].pulse_sign = get_bits(&gb, 4);
    }

    return 0;
}

/**
 * Bitexact implementation of sqrt(val/2).
 */
static int16_t square_root(unsigned val)
{
    av_assert2(!(val & 0x80000000));

    return (ff_sqrt(val << 1) >> 1) & (~1);
}

/**
 * Calculate the number of left-shifts required for normalizing the input.
 *
 * @param num   input number
 * @param width width of the input, 15 or 31 bits
 */
static int normalize_bits(int num, int width)
{
    return width - av_log2(num) - 1;
}

#define normalize_bits_int16(num) normalize_bits(num, 15)
#define normalize_bits_int32(num) normalize_bits(num, 31)

/**
 * Scale vector contents based on the largest of their absolutes.
 */
static int scale_vector(int16_t *dst, const int16_t *vector, int length)
{
    int bits, max = 0;
    int i;

    for (i = 0; i < length; i++)
        max |= FFABS(vector[i]);

    bits= 14 - av_log2_16bit(max);
    bits= FFMAX(bits, 0);

    for (i = 0; i < length; i++)
        dst[i] = vector[i] << bits >> 3;

    return bits - 3;
}

/**
 * Perform inverse quantization of LSP frequencies.
 *
 * @param cur_lsp    the current LSP vector
 * @param prev_lsp   the previous LSP vector
 * @param lsp_index  VQ indices
 * @param bad_frame  bad frame flag
 */
static void inverse_quant(int16_t *cur_lsp, int16_t *prev_lsp,
                          uint8_t *lsp_index, int bad_frame)
{
    int min_dist, pred;
    int i, j, temp, stable;

    /* Check for frame erasure */
    if (!bad_frame) {
        min_dist     = 0x100;
        pred         = 12288;
    } else {
        min_dist     = 0x200;
        pred         = 23552;
        lsp_index[0] = lsp_index[1] = lsp_index[2] = 0;
    }

    /* Get the VQ table entry corresponding to the transmitted index */
    cur_lsp[0] = lsp_band0[lsp_index[0]][0];
    cur_lsp[1] = lsp_band0[lsp_index[0]][1];
    cur_lsp[2] = lsp_band0[lsp_index[0]][2];
    cur_lsp[3] = lsp_band1[lsp_index[1]][0];
    cur_lsp[4] = lsp_band1[lsp_index[1]][1];
    cur_lsp[5] = lsp_band1[lsp_index[1]][2];
    cur_lsp[6] = lsp_band2[lsp_index[2]][0];
    cur_lsp[7] = lsp_band2[lsp_index[2]][1];
    cur_lsp[8] = lsp_band2[lsp_index[2]][2];
    cur_lsp[9] = lsp_band2[lsp_index[2]][3];

    /* Add predicted vector & DC component to the previously quantized vector */
    for (i = 0; i < LPC_ORDER; i++) {
        temp        = ((prev_lsp[i] - dc_lsp[i]) * pred + (1 << 14)) >> 15;
        cur_lsp[i] += dc_lsp[i] + temp;
    }

    for (i = 0; i < LPC_ORDER; i++) {
        cur_lsp[0]             = FFMAX(cur_lsp[0],  0x180);
        cur_lsp[LPC_ORDER - 1] = FFMIN(cur_lsp[LPC_ORDER - 1], 0x7e00);

        /* Stability check */
        for (j = 1; j < LPC_ORDER; j++) {
            temp = min_dist + cur_lsp[j - 1] - cur_lsp[j];
            if (temp > 0) {
                temp >>= 1;
                cur_lsp[j - 1] -= temp;
                cur_lsp[j]     += temp;
            }
        }
        stable = 1;
        for (j = 1; j < LPC_ORDER; j++) {
            temp = cur_lsp[j - 1] + min_dist - cur_lsp[j] - 4;
            if (temp > 0) {
                stable = 0;
                break;
            }
        }
        if (stable)
            break;
    }
    if (!stable)
        memcpy(cur_lsp, prev_lsp, LPC_ORDER * sizeof(*cur_lsp));
}

/**
 * Bitexact implementation of 2ab scaled by 1/2^16.
 *
 * @param a 32 bit multiplicand
 * @param b 16 bit multiplier
 */
#define MULL2(a, b) \
        MULL(a,b,15)

/**
 * Convert LSP frequencies to LPC coefficients.
 *
 * @param lpc buffer for LPC coefficients
 */
static void lsp2lpc(int16_t *lpc)
{
    int f1[LPC_ORDER / 2 + 1];
    int f2[LPC_ORDER / 2 + 1];
    int i, j;

    /* Calculate negative cosine */
    for (j = 0; j < LPC_ORDER; j++) {
        int index     = (lpc[j] >> 7) & 0x1FF;
        int offset    = lpc[j] & 0x7f;
        int temp1     = cos_tab[index] << 16;
        int temp2     = (cos_tab[index + 1] - cos_tab[index]) *
                          ((offset << 8) + 0x80) << 1;

        lpc[j] = -(av_sat_dadd32(1 << 15, temp1 + temp2) >> 16);
    }

    /*
     * Compute sum and difference polynomial coefficients
     * (bitexact alternative to lsp2poly() in lsp.c)
     */
    /* Initialize with values in Q28 */
    f1[0] = 1 << 28;
    f1[1] = (lpc[0] << 14) + (lpc[2] << 14);
    f1[2] = lpc[0] * lpc[2] + (2 << 28);

    f2[0] = 1 << 28;
    f2[1] = (lpc[1] << 14) + (lpc[3] << 14);
    f2[2] = lpc[1] * lpc[3] + (2 << 28);

    /*
     * Calculate and scale the coefficients by 1/2 in
     * each iteration for a final scaling factor of Q25
     */
    for (i = 2; i < LPC_ORDER / 2; i++) {
        f1[i + 1] = f1[i - 1] + MULL2(f1[i], lpc[2 * i]);
        f2[i + 1] = f2[i - 1] + MULL2(f2[i], lpc[2 * i + 1]);

        for (j = i; j >= 2; j--) {
            f1[j] = MULL2(f1[j - 1], lpc[2 * i]) +
                    (f1[j] >> 1) + (f1[j - 2] >> 1);
            f2[j] = MULL2(f2[j - 1], lpc[2 * i + 1]) +
                    (f2[j] >> 1) + (f2[j - 2] >> 1);
        }

        f1[0] >>= 1;
        f2[0] >>= 1;
        f1[1] = ((lpc[2 * i]     << 16 >> i) + f1[1]) >> 1;
        f2[1] = ((lpc[2 * i + 1] << 16 >> i) + f2[1]) >> 1;
    }

    /* Convert polynomial coefficients to LPC coefficients */
    for (i = 0; i < LPC_ORDER / 2; i++) {
        int64_t ff1 = f1[i + 1] + f1[i];
        int64_t ff2 = f2[i + 1] - f2[i];

        lpc[i] = av_clipl_int32(((ff1 + ff2) << 3) + (1 << 15)) >> 16;
        lpc[LPC_ORDER - i - 1] = av_clipl_int32(((ff1 - ff2) << 3) +
                                                (1 << 15)) >> 16;
    }
}

/**
 * Quantize LSP frequencies by interpolation and convert them to
 * the corresponding LPC coefficients.
 *
 * @param lpc      buffer for LPC coefficients
 * @param cur_lsp  the current LSP vector
 * @param prev_lsp the previous LSP vector
 */
static void lsp_interpolate(int16_t *lpc, int16_t *cur_lsp, int16_t *prev_lsp)
{
    int i;
    int16_t *lpc_ptr = lpc;

    /* cur_lsp * 0.25 + prev_lsp * 0.75 */
    ff_acelp_weighted_vector_sum(lpc, cur_lsp, prev_lsp,
                                 4096, 12288, 1 << 13, 14, LPC_ORDER);
    ff_acelp_weighted_vector_sum(lpc + LPC_ORDER, cur_lsp, prev_lsp,
                                 8192, 8192, 1 << 13, 14, LPC_ORDER);
    ff_acelp_weighted_vector_sum(lpc + 2 * LPC_ORDER, cur_lsp, prev_lsp,
                                 12288, 4096, 1 << 13, 14, LPC_ORDER);
    memcpy(lpc + 3 * LPC_ORDER, cur_lsp, LPC_ORDER * sizeof(*lpc));

    for (i = 0; i < SUBFRAMES; i++) {
        lsp2lpc(lpc_ptr);
        lpc_ptr += LPC_ORDER;
    }
}

/**
 * Generate a train of dirac functions with period as pitch lag.
 */
static void gen_dirac_train(int16_t *buf, int pitch_lag)
{
    int16_t vector[SUBFRAME_LEN];
    int i, j;

    memcpy(vector, buf, SUBFRAME_LEN * sizeof(*vector));
    for (i = pitch_lag; i < SUBFRAME_LEN; i += pitch_lag) {
        for (j = 0; j < SUBFRAME_LEN - i; j++)
            buf[i + j] += vector[j];
    }
}

/**
 * Generate fixed codebook excitation vector.
 *
 * @param vector    decoded excitation vector
 * @param subfrm    current subframe
 * @param cur_rate  current bitrate
 * @param pitch_lag closed loop pitch lag
 * @param index     current subframe index
 */
static void gen_fcb_excitation(int16_t *vector, G723_1_Subframe *subfrm,
                               enum Rate cur_rate, int pitch_lag, int index)
{
    int temp, i, j;

    memset(vector, 0, SUBFRAME_LEN * sizeof(*vector));

    if (cur_rate == RATE_6300) {
        if (subfrm->pulse_pos >= max_pos[index])
            return;

        /* Decode amplitudes and positions */
        j = PULSE_MAX - pulses[index];
        temp = subfrm->pulse_pos;
        for (i = 0; i < SUBFRAME_LEN / GRID_SIZE; i++) {
            temp -= combinatorial_table[j][i];
            if (temp >= 0)
                continue;
            temp += combinatorial_table[j++][i];
            if (subfrm->pulse_sign & (1 << (PULSE_MAX - j))) {
                vector[subfrm->grid_index + GRID_SIZE * i] =
                                        -fixed_cb_gain[subfrm->amp_index];
            } else {
                vector[subfrm->grid_index + GRID_SIZE * i] =
                                         fixed_cb_gain[subfrm->amp_index];
            }
            if (j == PULSE_MAX)
                break;
        }
        if (subfrm->dirac_train == 1)
            gen_dirac_train(vector, pitch_lag);
    } else { /* 5300 bps */
        int cb_gain  = fixed_cb_gain[subfrm->amp_index];
        int cb_shift = subfrm->grid_index;
        int cb_sign  = subfrm->pulse_sign;
        int cb_pos   = subfrm->pulse_pos;
        int offset, beta, lag;

        for (i = 0; i < 8; i += 2) {
            offset         = ((cb_pos & 7) << 3) + cb_shift + i;
            vector[offset] = (cb_sign & 1) ? cb_gain : -cb_gain;
            cb_pos  >>= 3;
            cb_sign >>= 1;
        }

        /* Enhance harmonic components */
        lag  = pitch_contrib[subfrm->ad_cb_gain << 1] + pitch_lag +
               subfrm->ad_cb_lag - 1;
        beta = pitch_contrib[(subfrm->ad_cb_gain << 1) + 1];

        if (lag < SUBFRAME_LEN - 2) {
            for (i = lag; i < SUBFRAME_LEN; i++)
                vector[i] += beta * vector[i - lag] >> 15;
        }
    }
}

/**
 * Get delayed contribution from the previous excitation vector.
 */
static void get_residual(int16_t *residual, int16_t *prev_excitation, int lag)
{
    int offset = PITCH_MAX - PITCH_ORDER / 2 - lag;
    int i;

    residual[0] = prev_excitation[offset];
    residual[1] = prev_excitation[offset + 1];

    offset += 2;
    for (i = 2; i < SUBFRAME_LEN + PITCH_ORDER - 1; i++)
        residual[i] = prev_excitation[offset + (i - 2) % lag];
}

static int dot_product(const int16_t *a, const int16_t *b, int length)
{
    int sum = ff_dot_product(a,b,length);
    return av_sat_add32(sum, sum);
}

/**
 * Generate adaptive codebook excitation.
 */
static void gen_acb_excitation(int16_t *vector, int16_t *prev_excitation,
                               int pitch_lag, G723_1_Subframe *subfrm,
                               enum Rate cur_rate)
{
    int16_t residual[SUBFRAME_LEN + PITCH_ORDER - 1];
    const int16_t *cb_ptr;
    int lag = pitch_lag + subfrm->ad_cb_lag - 1;

    int i;
    int sum;

    get_residual(residual, prev_excitation, lag);

    /* Select quantization table */
    if (cur_rate == RATE_6300 && pitch_lag < SUBFRAME_LEN - 2) {
        cb_ptr = adaptive_cb_gain85;
    } else
        cb_ptr = adaptive_cb_gain170;

    /* Calculate adaptive vector */
    cb_ptr += subfrm->ad_cb_gain * 20;
    for (i = 0; i < SUBFRAME_LEN; i++) {
        sum = ff_dot_product(residual + i, cb_ptr, PITCH_ORDER);
        vector[i] = av_sat_dadd32(1 << 15, av_sat_add32(sum, sum)) >> 16;
    }
}

/**
 * Estimate maximum auto-correlation around pitch lag.
 *
 * @param buf       buffer with offset applied
 * @param offset    offset of the excitation vector
 * @param ccr_max   pointer to the maximum auto-correlation
 * @param pitch_lag decoded pitch lag
 * @param length    length of autocorrelation
 * @param dir       forward lag(1) / backward lag(-1)
 */
static int autocorr_max(const int16_t *buf, int offset, int *ccr_max,
                        int pitch_lag, int length, int dir)
{
    int limit, ccr, lag = 0;
    int i;

    pitch_lag = FFMIN(PITCH_MAX - 3, pitch_lag);
    if (dir > 0)
        limit = FFMIN(FRAME_LEN + PITCH_MAX - offset - length, pitch_lag + 3);
    else
        limit = pitch_lag + 3;

    for (i = pitch_lag - 3; i <= limit; i++) {
        ccr = dot_product(buf, buf + dir * i, length);

        if (ccr > *ccr_max) {
            *ccr_max = ccr;
            lag = i;
        }
    }
    return lag;
}

/**
 * Calculate pitch postfilter optimal and scaling gains.
 *
 * @param lag      pitch postfilter forward/backward lag
 * @param ppf      pitch postfilter parameters
 * @param cur_rate current bitrate
 * @param tgt_eng  target energy
 * @param ccr      cross-correlation
 * @param res_eng  residual energy
 */
static void comp_ppf_gains(int lag, PPFParam *ppf, enum Rate cur_rate,
                           int tgt_eng, int ccr, int res_eng)
{
    int pf_residual;     /* square of postfiltered residual */
    int temp1, temp2;

    ppf->index = lag;

    temp1 = tgt_eng * res_eng >> 1;
    temp2 = ccr * ccr << 1;

    if (temp2 > temp1) {
        if (ccr >= res_eng) {
            ppf->opt_gain = ppf_gain_weight[cur_rate];
        } else {
            ppf->opt_gain = (ccr << 15) / res_eng *
                            ppf_gain_weight[cur_rate] >> 15;
        }
        /* pf_res^2 = tgt_eng + 2*ccr*gain + res_eng*gain^2 */
        temp1       = (tgt_eng << 15) + (ccr * ppf->opt_gain << 1);
        temp2       = (ppf->opt_gain * ppf->opt_gain >> 15) * res_eng;
        pf_residual = av_sat_add32(temp1, temp2 + (1 << 15)) >> 16;

        if (tgt_eng >= pf_residual << 1) {
            temp1 = 0x7fff;
        } else {
            temp1 = (tgt_eng << 14) / pf_residual;
        }

        /* scaling_gain = sqrt(tgt_eng/pf_res^2) */
        ppf->sc_gain = square_root(temp1 << 16);
    } else {
        ppf->opt_gain = 0;
        ppf->sc_gain  = 0x7fff;
    }

    ppf->opt_gain = av_clip_int16(ppf->opt_gain * ppf->sc_gain >> 15);
}

/**
 * Calculate pitch postfilter parameters.
 *
 * @param p         the context
 * @param offset    offset of the excitation vector
 * @param pitch_lag decoded pitch lag
 * @param ppf       pitch postfilter parameters
 * @param cur_rate  current bitrate
 */
static void comp_ppf_coeff(G723_1_Context *p, int offset, int pitch_lag,
                           PPFParam *ppf, enum Rate cur_rate)
{

    int16_t scale;
    int i;
    int temp1, temp2;

    /*
     * 0 - target energy
     * 1 - forward cross-correlation
     * 2 - forward residual energy
     * 3 - backward cross-correlation
     * 4 - backward residual energy
     */
    int energy[5] = {0, 0, 0, 0, 0};
    int16_t *buf  = p->audio + LPC_ORDER + offset;
    int fwd_lag   = autocorr_max(buf, offset, &energy[1], pitch_lag,
                                 SUBFRAME_LEN, 1);
    int back_lag  = autocorr_max(buf, offset, &energy[3], pitch_lag,
                                 SUBFRAME_LEN, -1);

    ppf->index    = 0;
    ppf->opt_gain = 0;
    ppf->sc_gain  = 0x7fff;

    /* Case 0, Section 3.6 */
    if (!back_lag && !fwd_lag)
        return;

    /* Compute target energy */
    energy[0] = dot_product(buf, buf, SUBFRAME_LEN);

    /* Compute forward residual energy */
    if (fwd_lag)
        energy[2] = dot_product(buf + fwd_lag, buf + fwd_lag, SUBFRAME_LEN);

    /* Compute backward residual energy */
    if (back_lag)
        energy[4] = dot_product(buf - back_lag, buf - back_lag, SUBFRAME_LEN);

    /* Normalize and shorten */
    temp1 = 0;
    for (i = 0; i < 5; i++)
        temp1 = FFMAX(energy[i], temp1);

    scale = normalize_bits(temp1, 31);
    for (i = 0; i < 5; i++)
        energy[i] = (energy[i] << scale) >> 16;

    if (fwd_lag && !back_lag) {  /* Case 1 */
        comp_ppf_gains(fwd_lag,  ppf, cur_rate, energy[0], energy[1],
                       energy[2]);
    } else if (!fwd_lag) {       /* Case 2 */
        comp_ppf_gains(-back_lag, ppf, cur_rate, energy[0], energy[3],
                       energy[4]);
    } else {                     /* Case 3 */

        /*
         * Select the largest of energy[1]^2/energy[2]
         * and energy[3]^2/energy[4]
         */
        temp1 = energy[4] * ((energy[1] * energy[1] + (1 << 14)) >> 15);
        temp2 = energy[2] * ((energy[3] * energy[3] + (1 << 14)) >> 15);
        if (temp1 >= temp2) {
            comp_ppf_gains(fwd_lag, ppf, cur_rate, energy[0], energy[1],
                           energy[2]);
        } else {
            comp_ppf_gains(-back_lag, ppf, cur_rate, energy[0], energy[3],
                           energy[4]);
        }
    }
}

/**
 * Classify frames as voiced/unvoiced.
 *
 * @param p         the context
 * @param pitch_lag decoded pitch_lag
 * @param exc_eng   excitation energy estimation
 * @param scale     scaling factor of exc_eng
 *
 * @return residual interpolation index if voiced, 0 otherwise
 */
static int comp_interp_index(G723_1_Context *p, int pitch_lag,
                             int *exc_eng, int *scale)
{
    int offset = PITCH_MAX + 2 * SUBFRAME_LEN;
    int16_t *buf = p->audio + LPC_ORDER;

    int index, ccr, tgt_eng, best_eng, temp;

    *scale = scale_vector(buf, p->excitation, FRAME_LEN + PITCH_MAX);
    buf   += offset;

    /* Compute maximum backward cross-correlation */
    ccr   = 0;
    index = autocorr_max(buf, offset, &ccr, pitch_lag, SUBFRAME_LEN * 2, -1);
    ccr   = av_sat_add32(ccr, 1 << 15) >> 16;

    /* Compute target energy */
    tgt_eng  = dot_product(buf, buf, SUBFRAME_LEN * 2);
    *exc_eng = av_sat_add32(tgt_eng, 1 << 15) >> 16;

    if (ccr <= 0)
        return 0;

    /* Compute best energy */
    best_eng = dot_product(buf - index, buf - index, SUBFRAME_LEN * 2);
    best_eng = av_sat_add32(best_eng, 1 << 15) >> 16;

    temp = best_eng * *exc_eng >> 3;

    if (temp < ccr * ccr) {
        return index;
    } else
        return 0;
}

/**
 * Peform residual interpolation based on frame classification.
 *
 * @param buf   decoded excitation vector
 * @param out   output vector
 * @param lag   decoded pitch lag
 * @param gain  interpolated gain
 * @param rseed seed for random number generator
 */
static void residual_interp(int16_t *buf, int16_t *out, int lag,
                            int gain, int *rseed)
{
    int i;
    if (lag) { /* Voiced */
        int16_t *vector_ptr = buf + PITCH_MAX;
        /* Attenuate */
        for (i = 0; i < lag; i++)
            out[i] = vector_ptr[i - lag] * 3 >> 2;
        av_memcpy_backptr((uint8_t*)(out + lag), lag * sizeof(*out),
                          (FRAME_LEN - lag) * sizeof(*out));
    } else {  /* Unvoiced */
        for (i = 0; i < FRAME_LEN; i++) {
            *rseed = *rseed * 521 + 259;
            out[i] = gain * *rseed >> 15;
        }
        memset(buf, 0, (FRAME_LEN + PITCH_MAX) * sizeof(*buf));
    }
}

/**
 * Perform IIR filtering.
 *
 * @param fir_coef FIR coefficients
 * @param iir_coef IIR coefficients
 * @param src      source vector
 * @param dest     destination vector
 * @param width    width of the output, 16 bits(0) / 32 bits(1)
 */
#define iir_filter(fir_coef, iir_coef, src, dest, width)\
{\
    int m, n;\
    int res_shift = 16 & ~-(width);\
    int in_shift  = 16 - res_shift;\
\
    for (m = 0; m < SUBFRAME_LEN; m++) {\
        int64_t filter = 0;\
        for (n = 1; n <= LPC_ORDER; n++) {\
            filter -= (fir_coef)[n - 1] * (src)[m - n] -\
                      (iir_coef)[n - 1] * ((dest)[m - n] >> in_shift);\
        }\
\
        (dest)[m] = av_clipl_int32(((src)[m] << 16) + (filter << 3) +\
                                   (1 << 15)) >> res_shift;\
    }\
}

/**
 * Adjust gain of postfiltered signal.
 *
 * @param p      the context
 * @param buf    postfiltered output vector
 * @param energy input energy coefficient
 */
static void gain_scale(G723_1_Context *p, int16_t * buf, int energy)
{
    int num, denom, gain, bits1, bits2;
    int i;

    num   = energy;
    denom = 0;
    for (i = 0; i < SUBFRAME_LEN; i++) {
        int temp = buf[i] >> 2;
        temp *= temp;
        denom = av_sat_dadd32(denom, temp);
    }

    if (num && denom) {
        bits1   = normalize_bits(num,   31);
        bits2   = normalize_bits(denom, 31);
        num     = num << bits1 >> 1;
        denom <<= bits2;

        bits2 = 5 + bits1 - bits2;
        bits2 = FFMAX(0, bits2);

        gain = (num >> 1) / (denom >> 16);
        gain = square_root(gain << 16 >> bits2);
    } else {
        gain = 1 << 12;
    }

    for (i = 0; i < SUBFRAME_LEN; i++) {
        p->pf_gain = (15 * p->pf_gain + gain + (1 << 3)) >> 4;
        buf[i]     = av_clip_int16((buf[i] * (p->pf_gain + (p->pf_gain >> 4)) +
                                   (1 << 10)) >> 11);
    }
}

/**
 * Perform formant filtering.
 *
 * @param p   the context
 * @param lpc quantized lpc coefficients
 * @param buf input buffer
 * @param dst output buffer
 */
static void formant_postfilter(G723_1_Context *p, int16_t *lpc,
                               int16_t *buf, int16_t *dst)
{
    int16_t filter_coef[2][LPC_ORDER];
    int filter_signal[LPC_ORDER + FRAME_LEN], *signal_ptr;
    int i, j, k;

    memcpy(buf, p->fir_mem, LPC_ORDER * sizeof(*buf));
    memcpy(filter_signal, p->iir_mem, LPC_ORDER * sizeof(*filter_signal));

    for (i = LPC_ORDER, j = 0; j < SUBFRAMES; i += SUBFRAME_LEN, j++) {
        for (k = 0; k < LPC_ORDER; k++) {
            filter_coef[0][k] = (-lpc[k] * postfilter_tbl[0][k] +
                                 (1 << 14)) >> 15;
            filter_coef[1][k] = (-lpc[k] * postfilter_tbl[1][k] +
                                 (1 << 14)) >> 15;
        }
        iir_filter(filter_coef[0], filter_coef[1], buf + i,
                   filter_signal + i, 1);
        lpc += LPC_ORDER;
    }

    memcpy(p->fir_mem, buf + FRAME_LEN, LPC_ORDER * sizeof(int16_t));
    memcpy(p->iir_mem, filter_signal + FRAME_LEN, LPC_ORDER * sizeof(int));

    buf += LPC_ORDER;
    signal_ptr = filter_signal + LPC_ORDER;
    for (i = 0; i < SUBFRAMES; i++) {
        int temp;
        int auto_corr[2];
        int scale, energy;

        /* Normalize */
        scale = scale_vector(dst, buf, SUBFRAME_LEN);

        /* Compute auto correlation coefficients */
        auto_corr[0] = dot_product(dst, dst + 1, SUBFRAME_LEN - 1);
        auto_corr[1] = dot_product(dst, dst,     SUBFRAME_LEN);

        /* Compute reflection coefficient */
        temp = auto_corr[1] >> 16;
        if (temp) {
            temp = (auto_corr[0] >> 2) / temp;
        }
        p->reflection_coef = (3 * p->reflection_coef + temp + 2) >> 2;
        temp = -p->reflection_coef >> 1 & ~3;

        /* Compensation filter */
        for (j = 0; j < SUBFRAME_LEN; j++) {
            dst[j] = av_sat_dadd32(signal_ptr[j],
                                   (signal_ptr[j - 1] >> 16) * temp) >> 16;
        }

        /* Compute normalized signal energy */
        temp = 2 * scale + 4;
        if (temp < 0) {
            energy = av_clipl_int32((int64_t)auto_corr[1] << -temp);
        } else
            energy = auto_corr[1] >> temp;

        gain_scale(p, dst, energy);

        buf        += SUBFRAME_LEN;
        signal_ptr += SUBFRAME_LEN;
        dst        += SUBFRAME_LEN;
    }
}

static int sid_gain_to_lsp_index(int gain)
{
    if (gain < 0x10)
        return gain << 6;
    else if (gain < 0x20)
        return gain - 8 << 7;
    else
        return gain - 20 << 8;
}

static inline int cng_rand(int *state, int base)
{
    *state = (*state * 521 + 259) & 0xFFFF;
    return (*state & 0x7FFF) * base >> 15;
}

static int estimate_sid_gain(G723_1_Context *p)
{
    int i, shift, seg, seg2, t, val, val_add, x, y;

    shift = 16 - p->cur_gain * 2;
    if (shift > 0)
        t = p->sid_gain << shift;
    else
        t = p->sid_gain >> -shift;
    x = t * cng_filt[0] >> 16;

    if (x >= cng_bseg[2])
        return 0x3F;

    if (x >= cng_bseg[1]) {
        shift = 4;
        seg   = 3;
    } else {
        shift = 3;
        seg   = (x >= cng_bseg[0]);
    }
    seg2 = FFMIN(seg, 3);

    val     = 1 << shift;
    val_add = val >> 1;
    for (i = 0; i < shift; i++) {
        t = seg * 32 + (val << seg2);
        t *= t;
        if (x >= t)
            val += val_add;
        else
            val -= val_add;
        val_add >>= 1;
    }

    t = seg * 32 + (val << seg2);
    y = t * t - x;
    if (y <= 0) {
        t = seg * 32 + (val + 1 << seg2);
        t = t * t - x;
        val = (seg2 - 1 << 4) + val;
        if (t >= y)
            val++;
    } else {
        t = seg * 32 + (val - 1 << seg2);
        t = t * t - x;
        val = (seg2 - 1 << 4) + val;
        if (t >= y)
            val--;
    }

    return val;
}

static void generate_noise(G723_1_Context *p)
{
    int i, j, idx, t;
    int off[SUBFRAMES];
    int signs[SUBFRAMES / 2 * 11], pos[SUBFRAMES / 2 * 11];
    int tmp[SUBFRAME_LEN * 2];
    int16_t *vector_ptr;
    int64_t sum;
    int b0, c, delta, x, shift;

    p->pitch_lag[0] = cng_rand(&p->cng_random_seed, 21) + 123;
    p->pitch_lag[1] = cng_rand(&p->cng_random_seed, 19) + 123;

    for (i = 0; i < SUBFRAMES; i++) {
        p->subframe[i].ad_cb_gain = cng_rand(&p->cng_random_seed, 50) + 1;
        p->subframe[i].ad_cb_lag  = cng_adaptive_cb_lag[i];
    }

    for (i = 0; i < SUBFRAMES / 2; i++) {
        t = cng_rand(&p->cng_random_seed, 1 << 13);
        off[i * 2]     =   t       & 1;
        off[i * 2 + 1] = ((t >> 1) & 1) + SUBFRAME_LEN;
        t >>= 2;
        for (j = 0; j < 11; j++) {
            signs[i * 11 + j] = (t & 1) * 2 - 1 << 14;
            t >>= 1;
        }
    }

    idx = 0;
    for (i = 0; i < SUBFRAMES; i++) {
        for (j = 0; j < SUBFRAME_LEN / 2; j++)
            tmp[j] = j;
        t = SUBFRAME_LEN / 2;
        for (j = 0; j < pulses[i]; j++, idx++) {
            int idx2 = cng_rand(&p->cng_random_seed, t);

            pos[idx]  = tmp[idx2] * 2 + off[i];
            tmp[idx2] = tmp[--t];
        }
    }

    vector_ptr = p->audio + LPC_ORDER;
    memcpy(vector_ptr, p->prev_excitation,
           PITCH_MAX * sizeof(*p->excitation));
    for (i = 0; i < SUBFRAMES; i += 2) {
        gen_acb_excitation(vector_ptr, vector_ptr,
                           p->pitch_lag[i >> 1], &p->subframe[i],
                           p->cur_rate);
        gen_acb_excitation(vector_ptr + SUBFRAME_LEN,
                           vector_ptr + SUBFRAME_LEN,
                           p->pitch_lag[i >> 1], &p->subframe[i + 1],
                           p->cur_rate);

        t = 0;
        for (j = 0; j < SUBFRAME_LEN * 2; j++)
            t |= FFABS(vector_ptr[j]);
        t = FFMIN(t, 0x7FFF);
        if (!t) {
            shift = 0;
        } else {
            shift = -10 + av_log2(t);
            if (shift < -2)
                shift = -2;
        }
        sum = 0;
        if (shift < 0) {
           for (j = 0; j < SUBFRAME_LEN * 2; j++) {
               t      = vector_ptr[j] << -shift;
               sum   += t * t;
               tmp[j] = t;
           }
        } else {
           for (j = 0; j < SUBFRAME_LEN * 2; j++) {
               t      = vector_ptr[j] >> shift;
               sum   += t * t;
               tmp[j] = t;
           }
        }

        b0 = 0;
        for (j = 0; j < 11; j++)
            b0 += tmp[pos[(i / 2) * 11 + j]] * signs[(i / 2) * 11 + j];
        b0 = b0 * 2 * 2979LL + (1 << 29) >> 30; // approximated division by 11

        c = p->cur_gain * (p->cur_gain * SUBFRAME_LEN >> 5);
        if (shift * 2 + 3 >= 0)
            c >>= shift * 2 + 3;
        else
            c <<= -(shift * 2 + 3);
        c = (av_clipl_int32(sum << 1) - c) * 2979LL >> 15;

        delta = b0 * b0 * 2 - c;
        if (delta <= 0) {
            x = -b0;
        } else {
            delta = square_root(delta);
            x     = delta - b0;
            t     = delta + b0;
            if (FFABS(t) < FFABS(x))
                x = -t;
        }
        shift++;
        if (shift < 0)
           x >>= -shift;
        else
           x <<= shift;
        x = av_clip(x, -10000, 10000);

        for (j = 0; j < 11; j++) {
            idx = (i / 2) * 11 + j;
            vector_ptr[pos[idx]] = av_clip_int16(vector_ptr[pos[idx]] +
                                                 (x * signs[idx] >> 15));
        }

        /* copy decoded data to serve as a history for the next decoded subframes */
        memcpy(vector_ptr + PITCH_MAX, vector_ptr,
               sizeof(*vector_ptr) * SUBFRAME_LEN * 2);
        vector_ptr += SUBFRAME_LEN * 2;
    }
    /* Save the excitation for the next frame */
    memcpy(p->prev_excitation, p->audio + LPC_ORDER + FRAME_LEN,
           PITCH_MAX * sizeof(*p->excitation));
}

static int g723_1_decode_frame(AVCodecContext *avctx, void *data,
                               int *got_frame_ptr, AVPacket *avpkt)
{
    G723_1_Context *p  = avctx->priv_data;
    const uint8_t *buf = avpkt->data;
    int buf_size       = avpkt->size;
    int dec_mode       = buf[0] & 3;

    PPFParam ppf[SUBFRAMES];
    int16_t cur_lsp[LPC_ORDER];
    int16_t lpc[SUBFRAMES * LPC_ORDER];
    int16_t acb_vector[SUBFRAME_LEN];
    int16_t *out;
    int bad_frame = 0, i, j, ret;
    int16_t *audio = p->audio;

    if (buf_size < frame_size[dec_mode]) {
        if (buf_size)
            av_log(avctx, AV_LOG_WARNING,
                   "Expected %d bytes, got %d - skipping packet\n",
                   frame_size[dec_mode], buf_size);
        *got_frame_ptr = 0;
        return buf_size;
    }

    if (unpack_bitstream(p, buf, buf_size) < 0) {
        bad_frame = 1;
        if (p->past_frame_type == ACTIVE_FRAME)
            p->cur_frame_type = ACTIVE_FRAME;
        else
            p->cur_frame_type = UNTRANSMITTED_FRAME;
    }

    p->frame.nb_samples = FRAME_LEN;
<<<<<<< HEAD
    if ((ret = avctx->get_buffer(avctx, &p->frame)) < 0) {
        av_log(avctx, AV_LOG_ERROR, "get_buffer() failed\n");
        return ret;
=======
    if ((ret = ff_get_buffer(avctx, &p->frame)) < 0) {
         av_log(avctx, AV_LOG_ERROR, "get_buffer() failed\n");
         return ret;
>>>>>>> 594d4d5d
    }

    out = (int16_t *)p->frame.data[0];

    if (p->cur_frame_type == ACTIVE_FRAME) {
        if (!bad_frame)
            p->erased_frames = 0;
        else if (p->erased_frames != 3)
            p->erased_frames++;

        inverse_quant(cur_lsp, p->prev_lsp, p->lsp_index, bad_frame);
        lsp_interpolate(lpc, cur_lsp, p->prev_lsp);

        /* Save the lsp_vector for the next frame */
        memcpy(p->prev_lsp, cur_lsp, LPC_ORDER * sizeof(*p->prev_lsp));

        /* Generate the excitation for the frame */
        memcpy(p->excitation, p->prev_excitation,
               PITCH_MAX * sizeof(*p->excitation));
        if (!p->erased_frames) {
            int16_t *vector_ptr = p->excitation + PITCH_MAX;

            /* Update interpolation gain memory */
            p->interp_gain = fixed_cb_gain[(p->subframe[2].amp_index +
                                            p->subframe[3].amp_index) >> 1];
            for (i = 0; i < SUBFRAMES; i++) {
                gen_fcb_excitation(vector_ptr, &p->subframe[i], p->cur_rate,
                                   p->pitch_lag[i >> 1], i);
                gen_acb_excitation(acb_vector, &p->excitation[SUBFRAME_LEN * i],
                                   p->pitch_lag[i >> 1], &p->subframe[i],
                                   p->cur_rate);
                /* Get the total excitation */
                for (j = 0; j < SUBFRAME_LEN; j++) {
                    int v = av_clip_int16(vector_ptr[j] << 1);
                    vector_ptr[j] = av_clip_int16(v + acb_vector[j]);
                }
                vector_ptr += SUBFRAME_LEN;
            }

            vector_ptr = p->excitation + PITCH_MAX;

            p->interp_index = comp_interp_index(p, p->pitch_lag[1],
                                                &p->sid_gain, &p->cur_gain);

            /* Peform pitch postfiltering */
            if (p->postfilter) {
                i = PITCH_MAX;
                for (j = 0; j < SUBFRAMES; i += SUBFRAME_LEN, j++)
                    comp_ppf_coeff(p, i, p->pitch_lag[j >> 1],
                                   ppf + j, p->cur_rate);

                for (i = 0, j = 0; j < SUBFRAMES; i += SUBFRAME_LEN, j++)
                    ff_acelp_weighted_vector_sum(p->audio + LPC_ORDER + i,
                                                 vector_ptr + i,
                                                 vector_ptr + i + ppf[j].index,
                                                 ppf[j].sc_gain,
                                                 ppf[j].opt_gain,
                                                 1 << 14, 15, SUBFRAME_LEN);
            } else {
                audio = vector_ptr - LPC_ORDER;
            }

            /* Save the excitation for the next frame */
            memcpy(p->prev_excitation, p->excitation + FRAME_LEN,
                   PITCH_MAX * sizeof(*p->excitation));
        } else {
            p->interp_gain = (p->interp_gain * 3 + 2) >> 2;
            if (p->erased_frames == 3) {
                /* Mute output */
                memset(p->excitation, 0,
                       (FRAME_LEN + PITCH_MAX) * sizeof(*p->excitation));
                memset(p->prev_excitation, 0,
                       PITCH_MAX * sizeof(*p->excitation));
                memset(p->frame.data[0], 0,
                       (FRAME_LEN + LPC_ORDER) * sizeof(int16_t));
            } else {
                int16_t *buf = p->audio + LPC_ORDER;

                /* Regenerate frame */
                residual_interp(p->excitation, buf, p->interp_index,
                                p->interp_gain, &p->random_seed);

                /* Save the excitation for the next frame */
                memcpy(p->prev_excitation, buf + (FRAME_LEN - PITCH_MAX),
                       PITCH_MAX * sizeof(*p->excitation));
            }
        }
        p->cng_random_seed = CNG_RANDOM_SEED;
    } else {
        if (p->cur_frame_type == SID_FRAME) {
            p->sid_gain = sid_gain_to_lsp_index(p->subframe[0].amp_index);
            inverse_quant(p->sid_lsp, p->prev_lsp, p->lsp_index, 0);
        } else if (p->past_frame_type == ACTIVE_FRAME) {
            p->sid_gain = estimate_sid_gain(p);
        }

        if (p->past_frame_type == ACTIVE_FRAME)
            p->cur_gain = p->sid_gain;
        else
            p->cur_gain = (p->cur_gain * 7 + p->sid_gain) >> 3;
        generate_noise(p);
        lsp_interpolate(lpc, p->sid_lsp, p->prev_lsp);
        /* Save the lsp_vector for the next frame */
        memcpy(p->prev_lsp, p->sid_lsp, LPC_ORDER * sizeof(*p->prev_lsp));
    }

    p->past_frame_type = p->cur_frame_type;

    memcpy(p->audio, p->synth_mem, LPC_ORDER * sizeof(*p->audio));
    for (i = LPC_ORDER, j = 0; j < SUBFRAMES; i += SUBFRAME_LEN, j++)
        ff_celp_lp_synthesis_filter(p->audio + i, &lpc[j * LPC_ORDER],
                                    audio + i, SUBFRAME_LEN, LPC_ORDER,
                                    0, 1, 1 << 12);
    memcpy(p->synth_mem, p->audio + FRAME_LEN, LPC_ORDER * sizeof(*p->audio));

    if (p->postfilter) {
        formant_postfilter(p, lpc, p->audio, out);
    } else { // if output is not postfiltered it should be scaled by 2
        for (i = 0; i < FRAME_LEN; i++)
            out[i] = av_clip_int16(p->audio[LPC_ORDER + i] << 1);
    }

    *got_frame_ptr   = 1;
    *(AVFrame *)data = p->frame;

    return frame_size[dec_mode];
}

#define OFFSET(x) offsetof(G723_1_Context, x)
#define AD     AV_OPT_FLAG_AUDIO_PARAM | AV_OPT_FLAG_DECODING_PARAM

static const AVOption options[] = {
    { "postfilter", "postfilter on/off", OFFSET(postfilter), AV_OPT_TYPE_INT,
      { .i64 = 1 }, 0, 1, AD },
    { NULL }
};


static const AVClass g723_1dec_class = {
    .class_name = "G.723.1 decoder",
    .item_name  = av_default_item_name,
    .option     = options,
    .version    = LIBAVUTIL_VERSION_INT,
};

AVCodec ff_g723_1_decoder = {
    .name           = "g723_1",
    .type           = AVMEDIA_TYPE_AUDIO,
    .id             = AV_CODEC_ID_G723_1,
    .priv_data_size = sizeof(G723_1_Context),
    .init           = g723_1_decode_init,
    .decode         = g723_1_decode_frame,
    .long_name      = NULL_IF_CONFIG_SMALL("G.723.1"),
    .capabilities   = CODEC_CAP_SUBFRAMES | CODEC_CAP_DR1,
    .priv_class     = &g723_1dec_class,
};

#if CONFIG_G723_1_ENCODER
#define BITSTREAM_WRITER_LE
#include "put_bits.h"

static av_cold int g723_1_encode_init(AVCodecContext *avctx)
{
    G723_1_Context *p = avctx->priv_data;

    if (avctx->sample_rate != 8000) {
        av_log(avctx, AV_LOG_ERROR, "Only 8000Hz sample rate supported\n");
        return -1;
    }

    if (avctx->channels != 1) {
        av_log(avctx, AV_LOG_ERROR, "Only mono supported\n");
        return AVERROR(EINVAL);
    }

    if (avctx->bit_rate == 6300) {
        p->cur_rate = RATE_6300;
    } else if (avctx->bit_rate == 5300) {
        av_log(avctx, AV_LOG_ERROR, "Bitrate not supported yet, use 6.3k\n");
        return AVERROR_PATCHWELCOME;
    } else {
        av_log(avctx, AV_LOG_ERROR,
               "Bitrate not supported, use 6.3k\n");
        return AVERROR(EINVAL);
    }
    avctx->frame_size = 240;
    memcpy(p->prev_lsp, dc_lsp, LPC_ORDER * sizeof(int16_t));

    return 0;
}

/**
 * Remove DC component from the input signal.
 *
 * @param buf input signal
 * @param fir zero memory
 * @param iir pole memory
 */
static void highpass_filter(int16_t *buf, int16_t *fir, int *iir)
{
    int i;
    for (i = 0; i < FRAME_LEN; i++) {
        *iir   = (buf[i] << 15) + ((-*fir) << 15) + MULL2(*iir, 0x7f00);
        *fir   = buf[i];
        buf[i] = av_clipl_int32((int64_t)*iir + (1 << 15)) >> 16;
    }
}

/**
 * Estimate autocorrelation of the input vector.
 *
 * @param buf      input buffer
 * @param autocorr autocorrelation coefficients vector
 */
static void comp_autocorr(int16_t *buf, int16_t *autocorr)
{
    int i, scale, temp;
    int16_t vector[LPC_FRAME];

    scale_vector(vector, buf, LPC_FRAME);

    /* Apply the Hamming window */
    for (i = 0; i < LPC_FRAME; i++)
        vector[i] = (vector[i] * hamming_window[i] + (1 << 14)) >> 15;

    /* Compute the first autocorrelation coefficient */
    temp = ff_dot_product(vector, vector, LPC_FRAME);

    /* Apply a white noise correlation factor of (1025/1024) */
    temp += temp >> 10;

    /* Normalize */
    scale = normalize_bits_int32(temp);
    autocorr[0] = av_clipl_int32((int64_t)(temp << scale) +
                                 (1 << 15)) >> 16;

    /* Compute the remaining coefficients */
    if (!autocorr[0]) {
        memset(autocorr + 1, 0, LPC_ORDER * sizeof(int16_t));
    } else {
        for (i = 1; i <= LPC_ORDER; i++) {
           temp = ff_dot_product(vector, vector + i, LPC_FRAME - i);
           temp = MULL2((temp << scale), binomial_window[i - 1]);
           autocorr[i] = av_clipl_int32((int64_t)temp + (1 << 15)) >> 16;
        }
    }
}

/**
 * Use Levinson-Durbin recursion to compute LPC coefficients from
 * autocorrelation values.
 *
 * @param lpc      LPC coefficients vector
 * @param autocorr autocorrelation coefficients vector
 * @param error    prediction error
 */
static void levinson_durbin(int16_t *lpc, int16_t *autocorr, int16_t error)
{
    int16_t vector[LPC_ORDER];
    int16_t partial_corr;
    int i, j, temp;

    memset(lpc, 0, LPC_ORDER * sizeof(int16_t));

    for (i = 0; i < LPC_ORDER; i++) {
        /* Compute the partial correlation coefficient */
        temp = 0;
        for (j = 0; j < i; j++)
            temp -= lpc[j] * autocorr[i - j - 1];
        temp = ((autocorr[i] << 13) + temp) << 3;

        if (FFABS(temp) >= (error << 16))
            break;

        partial_corr = temp / (error << 1);

        lpc[i] = av_clipl_int32((int64_t)(partial_corr << 14) +
                                (1 << 15)) >> 16;

        /* Update the prediction error */
        temp  = MULL2(temp, partial_corr);
        error = av_clipl_int32((int64_t)(error << 16) - temp +
                                (1 << 15)) >> 16;

        memcpy(vector, lpc, i * sizeof(int16_t));
        for (j = 0; j < i; j++) {
            temp = partial_corr * vector[i - j - 1] << 1;
            lpc[j] = av_clipl_int32((int64_t)(lpc[j] << 16) - temp +
                                    (1 << 15)) >> 16;
        }
    }
}

/**
 * Calculate LPC coefficients for the current frame.
 *
 * @param buf       current frame
 * @param prev_data 2 trailing subframes of the previous frame
 * @param lpc       LPC coefficients vector
 */
static void comp_lpc_coeff(int16_t *buf, int16_t *lpc)
{
    int16_t autocorr[(LPC_ORDER + 1) * SUBFRAMES];
    int16_t *autocorr_ptr = autocorr;
    int16_t *lpc_ptr      = lpc;
    int i, j;

    for (i = 0, j = 0; j < SUBFRAMES; i += SUBFRAME_LEN, j++) {
        comp_autocorr(buf + i, autocorr_ptr);
        levinson_durbin(lpc_ptr, autocorr_ptr + 1, autocorr_ptr[0]);

        lpc_ptr += LPC_ORDER;
        autocorr_ptr += LPC_ORDER + 1;
    }
}

static void lpc2lsp(int16_t *lpc, int16_t *prev_lsp, int16_t *lsp)
{
    int f[LPC_ORDER + 2]; ///< coefficients of the sum and difference
                          ///< polynomials (F1, F2) ordered as
                          ///< f1[0], f2[0], ...., f1[5], f2[5]

    int max, shift, cur_val, prev_val, count, p;
    int i, j;
    int64_t temp;

    /* Initialize f1[0] and f2[0] to 1 in Q25 */
    for (i = 0; i < LPC_ORDER; i++)
        lsp[i] = (lpc[i] * bandwidth_expand[i] + (1 << 14)) >> 15;

    /* Apply bandwidth expansion on the LPC coefficients */
    f[0] = f[1] = 1 << 25;

    /* Compute the remaining coefficients */
    for (i = 0; i < LPC_ORDER / 2; i++) {
        /* f1 */
        f[2 * i + 2] = -f[2 * i] - ((lsp[i] + lsp[LPC_ORDER - 1 - i]) << 12);
        /* f2 */
        f[2 * i + 3] = f[2 * i + 1] - ((lsp[i] - lsp[LPC_ORDER - 1 - i]) << 12);
    }

    /* Divide f1[5] and f2[5] by 2 for use in polynomial evaluation */
    f[LPC_ORDER] >>= 1;
    f[LPC_ORDER + 1] >>= 1;

    /* Normalize and shorten */
    max = FFABS(f[0]);
    for (i = 1; i < LPC_ORDER + 2; i++)
        max = FFMAX(max, FFABS(f[i]));

    shift = normalize_bits_int32(max);

    for (i = 0; i < LPC_ORDER + 2; i++)
        f[i] = av_clipl_int32((int64_t)(f[i] << shift) + (1 << 15)) >> 16;

    /**
     * Evaluate F1 and F2 at uniform intervals of pi/256 along the
     * unit circle and check for zero crossings.
     */
    p    = 0;
    temp = 0;
    for (i = 0; i <= LPC_ORDER / 2; i++)
        temp += f[2 * i] * cos_tab[0];
    prev_val = av_clipl_int32(temp << 1);
    count    = 0;
    for ( i = 1; i < COS_TBL_SIZE / 2; i++) {
        /* Evaluate */
        temp = 0;
        for (j = 0; j <= LPC_ORDER / 2; j++)
            temp += f[LPC_ORDER - 2 * j + p] * cos_tab[i * j % COS_TBL_SIZE];
        cur_val = av_clipl_int32(temp << 1);

        /* Check for sign change, indicating a zero crossing */
        if ((cur_val ^ prev_val) < 0) {
            int abs_cur  = FFABS(cur_val);
            int abs_prev = FFABS(prev_val);
            int sum      = abs_cur + abs_prev;

            shift        = normalize_bits_int32(sum);
            sum          <<= shift;
            abs_prev     = abs_prev << shift >> 8;
            lsp[count++] = ((i - 1) << 7) + (abs_prev >> 1) / (sum >> 16);

            if (count == LPC_ORDER)
                break;

            /* Switch between sum and difference polynomials */
            p ^= 1;

            /* Evaluate */
            temp = 0;
            for (j = 0; j <= LPC_ORDER / 2; j++){
                temp += f[LPC_ORDER - 2 * j + p] *
                        cos_tab[i * j % COS_TBL_SIZE];
            }
            cur_val = av_clipl_int32(temp<<1);
        }
        prev_val = cur_val;
    }

    if (count != LPC_ORDER)
        memcpy(lsp, prev_lsp, LPC_ORDER * sizeof(int16_t));
}

/**
 * Quantize the current LSP subvector.
 *
 * @param num    band number
 * @param offset offset of the current subvector in an LPC_ORDER vector
 * @param size   size of the current subvector
 */
#define get_index(num, offset, size) \
{\
    int error, max = -1;\
    int16_t temp[4];\
    int i, j;\
    for (i = 0; i < LSP_CB_SIZE; i++) {\
        for (j = 0; j < size; j++){\
            temp[j] = (weight[j + (offset)] * lsp_band##num[i][j] +\
                      (1 << 14)) >> 15;\
        }\
        error =  dot_product(lsp + (offset), temp, size) << 1;\
        error -= dot_product(lsp_band##num[i], temp, size);\
        if (error > max) {\
            max = error;\
            lsp_index[num] = i;\
        }\
    }\
}

/**
 * Vector quantize the LSP frequencies.
 *
 * @param lsp      the current lsp vector
 * @param prev_lsp the previous lsp vector
 */
static void lsp_quantize(uint8_t *lsp_index, int16_t *lsp, int16_t *prev_lsp)
{
    int16_t weight[LPC_ORDER];
    int16_t min, max;
    int shift, i;

    /* Calculate the VQ weighting vector */
    weight[0] = (1 << 20) / (lsp[1] - lsp[0]);
    weight[LPC_ORDER - 1] = (1 << 20) /
                            (lsp[LPC_ORDER - 1] - lsp[LPC_ORDER - 2]);

    for (i = 1; i < LPC_ORDER - 1; i++) {
        min  = FFMIN(lsp[i] - lsp[i - 1], lsp[i + 1] - lsp[i]);
        if (min > 0x20)
            weight[i] = (1 << 20) / min;
        else
            weight[i] = INT16_MAX;
    }

    /* Normalize */
    max = 0;
    for (i = 0; i < LPC_ORDER; i++)
        max = FFMAX(weight[i], max);

    shift = normalize_bits_int16(max);
    for (i = 0; i < LPC_ORDER; i++) {
        weight[i] <<= shift;
    }

    /* Compute the VQ target vector */
    for (i = 0; i < LPC_ORDER; i++) {
        lsp[i] -= dc_lsp[i] +
                  (((prev_lsp[i] - dc_lsp[i]) * 12288 + (1 << 14)) >> 15);
    }

    get_index(0, 0, 3);
    get_index(1, 3, 3);
    get_index(2, 6, 4);
}

/**
 * Apply the formant perceptual weighting filter.
 *
 * @param flt_coef filter coefficients
 * @param unq_lpc  unquantized lpc vector
 */
static void perceptual_filter(G723_1_Context *p, int16_t *flt_coef,
                              int16_t *unq_lpc, int16_t *buf)
{
    int16_t vector[FRAME_LEN + LPC_ORDER];
    int i, j, k, l = 0;

    memcpy(buf, p->iir_mem, sizeof(int16_t) * LPC_ORDER);
    memcpy(vector, p->fir_mem, sizeof(int16_t) * LPC_ORDER);
    memcpy(vector + LPC_ORDER, buf + LPC_ORDER, sizeof(int16_t) * FRAME_LEN);

    for (i = LPC_ORDER, j = 0; j < SUBFRAMES; i += SUBFRAME_LEN, j++) {
        for (k = 0; k < LPC_ORDER; k++) {
            flt_coef[k + 2 * l] = (unq_lpc[k + l] * percept_flt_tbl[0][k] +
                                  (1 << 14)) >> 15;
            flt_coef[k + 2 * l + LPC_ORDER] = (unq_lpc[k + l] *
                                             percept_flt_tbl[1][k] +
                                             (1 << 14)) >> 15;
        }
        iir_filter(flt_coef + 2 * l, flt_coef + 2 * l + LPC_ORDER, vector + i,
                   buf + i, 0);
        l += LPC_ORDER;
    }
    memcpy(p->iir_mem, buf + FRAME_LEN, sizeof(int16_t) * LPC_ORDER);
    memcpy(p->fir_mem, vector + FRAME_LEN, sizeof(int16_t) * LPC_ORDER);
}

/**
 * Estimate the open loop pitch period.
 *
 * @param buf   perceptually weighted speech
 * @param start estimation is carried out from this position
 */
static int estimate_pitch(int16_t *buf, int start)
{
    int max_exp = 32;
    int max_ccr = 0x4000;
    int max_eng = 0x7fff;
    int index   = PITCH_MIN;
    int offset  = start - PITCH_MIN + 1;

    int ccr, eng, orig_eng, ccr_eng, exp;
    int diff, temp;

    int i;

    orig_eng = ff_dot_product(buf + offset, buf + offset, HALF_FRAME_LEN);

    for (i = PITCH_MIN; i <= PITCH_MAX - 3; i++) {
        offset--;

        /* Update energy and compute correlation */
        orig_eng += buf[offset] * buf[offset] -
                    buf[offset + HALF_FRAME_LEN] * buf[offset + HALF_FRAME_LEN];
        ccr      =  ff_dot_product(buf + start, buf + offset, HALF_FRAME_LEN);
        if (ccr <= 0)
            continue;

        /* Split into mantissa and exponent to maintain precision */
        exp  =   normalize_bits_int32(ccr);
        ccr  =   av_clipl_int32((int64_t)(ccr << exp) + (1 << 15)) >> 16;
        exp  <<= 1;
        ccr  *=  ccr;
        temp =   normalize_bits_int32(ccr);
        ccr  =   ccr << temp >> 16;
        exp  +=  temp;

        temp =   normalize_bits_int32(orig_eng);
        eng  =   av_clipl_int32((int64_t)(orig_eng << temp) + (1 << 15)) >> 16;
        exp  -=  temp;

        if (ccr >= eng) {
            exp--;
            ccr >>= 1;
        }
        if (exp > max_exp)
            continue;

        if (exp + 1 < max_exp)
            goto update;

        /* Equalize exponents before comparison */
        if (exp + 1 == max_exp)
            temp = max_ccr >> 1;
        else
            temp = max_ccr;
        ccr_eng = ccr * max_eng;
        diff    = ccr_eng - eng * temp;
        if (diff > 0 && (i - index < PITCH_MIN || diff > ccr_eng >> 2)) {
update:
            index   = i;
            max_exp = exp;
            max_ccr = ccr;
            max_eng = eng;
        }
    }
    return index;
}

/**
 * Compute harmonic noise filter parameters.
 *
 * @param buf       perceptually weighted speech
 * @param pitch_lag open loop pitch period
 * @param hf        harmonic filter parameters
 */
static void comp_harmonic_coeff(int16_t *buf, int16_t pitch_lag, HFParam *hf)
{
    int ccr, eng, max_ccr, max_eng;
    int exp, max, diff;
    int energy[15];
    int i, j;

    for (i = 0, j = pitch_lag - 3; j <= pitch_lag + 3; i++, j++) {
        /* Compute residual energy */
        energy[i << 1] = ff_dot_product(buf - j, buf - j, SUBFRAME_LEN);
        /* Compute correlation */
        energy[(i << 1) + 1] = ff_dot_product(buf, buf - j, SUBFRAME_LEN);
    }

    /* Compute target energy */
    energy[14] = ff_dot_product(buf, buf, SUBFRAME_LEN);

    /* Normalize */
    max = 0;
    for (i = 0; i < 15; i++)
        max = FFMAX(max, FFABS(energy[i]));

    exp = normalize_bits_int32(max);
    for (i = 0; i < 15; i++) {
        energy[i] = av_clipl_int32((int64_t)(energy[i] << exp) +
                                   (1 << 15)) >> 16;
    }

    hf->index = -1;
    hf->gain  =  0;
    max_ccr   =  1;
    max_eng   =  0x7fff;

    for (i = 0; i <= 6; i++) {
        eng = energy[i << 1];
        ccr = energy[(i << 1) + 1];

        if (ccr <= 0)
            continue;

        ccr  = (ccr * ccr + (1 << 14)) >> 15;
        diff = ccr * max_eng - eng * max_ccr;
        if (diff > 0) {
            max_ccr   = ccr;
            max_eng   = eng;
            hf->index = i;
        }
    }

    if (hf->index == -1) {
        hf->index = pitch_lag;
        return;
    }

    eng = energy[14] * max_eng;
    eng = (eng >> 2) + (eng >> 3);
    ccr = energy[(hf->index << 1) + 1] * energy[(hf->index << 1) + 1];
    if (eng < ccr) {
        eng = energy[(hf->index << 1) + 1];

        if (eng >= max_eng)
            hf->gain = 0x2800;
        else
            hf->gain = ((eng << 15) / max_eng * 0x2800 + (1 << 14)) >> 15;
    }
    hf->index += pitch_lag - 3;
}

/**
 * Apply the harmonic noise shaping filter.
 *
 * @param hf filter parameters
 */
static void harmonic_filter(HFParam *hf, const int16_t *src, int16_t *dest)
{
    int i;

    for (i = 0; i < SUBFRAME_LEN; i++) {
        int64_t temp = hf->gain * src[i - hf->index] << 1;
        dest[i] = av_clipl_int32((src[i] << 16) - temp + (1 << 15)) >> 16;
    }
}

static void harmonic_noise_sub(HFParam *hf, const int16_t *src, int16_t *dest)
{
    int i;
    for (i = 0; i < SUBFRAME_LEN; i++) {
        int64_t temp = hf->gain * src[i - hf->index] << 1;
        dest[i] = av_clipl_int32(((dest[i] - src[i]) << 16) + temp +
                                 (1 << 15)) >> 16;

    }
}

/**
 * Combined synthesis and formant perceptual weighting filer.
 *
 * @param qnt_lpc  quantized lpc coefficients
 * @param perf_lpc perceptual filter coefficients
 * @param perf_fir perceptual filter fir memory
 * @param perf_iir perceptual filter iir memory
 * @param scale    the filter output will be scaled by 2^scale
 */
static void synth_percept_filter(int16_t *qnt_lpc, int16_t *perf_lpc,
                                 int16_t *perf_fir, int16_t *perf_iir,
                                 const int16_t *src, int16_t *dest, int scale)
{
    int i, j;
    int16_t buf_16[SUBFRAME_LEN + LPC_ORDER];
    int64_t buf[SUBFRAME_LEN];

    int16_t *bptr_16 = buf_16 + LPC_ORDER;

    memcpy(buf_16, perf_fir, sizeof(int16_t) * LPC_ORDER);
    memcpy(dest - LPC_ORDER, perf_iir, sizeof(int16_t) * LPC_ORDER);

    for (i = 0; i < SUBFRAME_LEN; i++) {
        int64_t temp = 0;
        for (j = 1; j <= LPC_ORDER; j++)
            temp -= qnt_lpc[j - 1] * bptr_16[i - j];

        buf[i]     = (src[i] << 15) + (temp << 3);
        bptr_16[i] = av_clipl_int32(buf[i] + (1 << 15)) >> 16;
    }

    for (i = 0; i < SUBFRAME_LEN; i++) {
        int64_t fir = 0, iir = 0;
        for (j = 1; j <= LPC_ORDER; j++) {
            fir -= perf_lpc[j - 1] * bptr_16[i - j];
            iir += perf_lpc[j + LPC_ORDER - 1] * dest[i - j];
        }
        dest[i] = av_clipl_int32(((buf[i] + (fir << 3)) << scale) + (iir << 3) +
                                 (1 << 15)) >> 16;
    }
    memcpy(perf_fir, buf_16 + SUBFRAME_LEN, sizeof(int16_t) * LPC_ORDER);
    memcpy(perf_iir, dest + SUBFRAME_LEN - LPC_ORDER,
           sizeof(int16_t) * LPC_ORDER);
}

/**
 * Compute the adaptive codebook contribution.
 *
 * @param buf   input signal
 * @param index the current subframe index
 */
static void acb_search(G723_1_Context *p, int16_t *residual,
                       int16_t *impulse_resp, const int16_t *buf,
                       int index)
{

    int16_t flt_buf[PITCH_ORDER][SUBFRAME_LEN];

    const int16_t *cb_tbl = adaptive_cb_gain85;

    int ccr_buf[PITCH_ORDER * SUBFRAMES << 2];

    int pitch_lag = p->pitch_lag[index >> 1];
    int acb_lag   = 1;
    int acb_gain  = 0;
    int odd_frame = index & 1;
    int iter      = 3 + odd_frame;
    int count     = 0;
    int tbl_size  = 85;

    int i, j, k, l, max;
    int64_t temp;

    if (!odd_frame) {
        if (pitch_lag == PITCH_MIN)
            pitch_lag++;
        else
            pitch_lag = FFMIN(pitch_lag, PITCH_MAX - 5);
    }

    for (i = 0; i < iter; i++) {
        get_residual(residual, p->prev_excitation, pitch_lag + i - 1);

        for (j = 0; j < SUBFRAME_LEN; j++) {
            temp = 0;
            for (k = 0; k <= j; k++)
                temp += residual[PITCH_ORDER - 1 + k] * impulse_resp[j - k];
            flt_buf[PITCH_ORDER - 1][j] = av_clipl_int32((temp << 1) +
                                                         (1 << 15)) >> 16;
        }

        for (j = PITCH_ORDER - 2; j >= 0; j--) {
            flt_buf[j][0] = ((residual[j] << 13) + (1 << 14)) >> 15;
            for (k = 1; k < SUBFRAME_LEN; k++) {
                temp = (flt_buf[j + 1][k - 1] << 15) +
                       residual[j] * impulse_resp[k];
                flt_buf[j][k] = av_clipl_int32((temp << 1) + (1 << 15)) >> 16;
            }
        }

        /* Compute crosscorrelation with the signal */
        for (j = 0; j < PITCH_ORDER; j++) {
            temp = ff_dot_product(buf, flt_buf[j], SUBFRAME_LEN);
            ccr_buf[count++] = av_clipl_int32(temp << 1);
        }

        /* Compute energies */
        for (j = 0; j < PITCH_ORDER; j++) {
            ccr_buf[count++] = dot_product(flt_buf[j], flt_buf[j],
                                           SUBFRAME_LEN);
        }

        for (j = 1; j < PITCH_ORDER; j++) {
            for (k = 0; k < j; k++) {
                temp = ff_dot_product(flt_buf[j], flt_buf[k], SUBFRAME_LEN);
                ccr_buf[count++] = av_clipl_int32(temp<<2);
            }
        }
    }

    /* Normalize and shorten */
    max = 0;
    for (i = 0; i < 20 * iter; i++)
        max = FFMAX(max, FFABS(ccr_buf[i]));

    temp = normalize_bits_int32(max);

    for (i = 0; i < 20 * iter; i++){
        ccr_buf[i] = av_clipl_int32((int64_t)(ccr_buf[i] << temp) +
                                    (1 << 15)) >> 16;
    }

    max = 0;
    for (i = 0; i < iter; i++) {
        /* Select quantization table */
        if (!odd_frame && pitch_lag + i - 1 >= SUBFRAME_LEN - 2 ||
            odd_frame && pitch_lag >= SUBFRAME_LEN - 2) {
            cb_tbl = adaptive_cb_gain170;
            tbl_size = 170;
        }

        for (j = 0, k = 0; j < tbl_size; j++, k += 20) {
            temp = 0;
            for (l = 0; l < 20; l++)
                temp += ccr_buf[20 * i + l] * cb_tbl[k + l];
            temp =  av_clipl_int32(temp);

            if (temp > max) {
                max      = temp;
                acb_gain = j;
                acb_lag  = i;
            }
        }
    }

    if (!odd_frame) {
        pitch_lag += acb_lag - 1;
        acb_lag   =  1;
    }

    p->pitch_lag[index >> 1]      = pitch_lag;
    p->subframe[index].ad_cb_lag  = acb_lag;
    p->subframe[index].ad_cb_gain = acb_gain;
}

/**
 * Subtract the adaptive codebook contribution from the input
 * to obtain the residual.
 *
 * @param buf target vector
 */
static void sub_acb_contrib(const int16_t *residual, const int16_t *impulse_resp,
                            int16_t *buf)
{
    int i, j;
    /* Subtract adaptive CB contribution to obtain the residual */
    for (i = 0; i < SUBFRAME_LEN; i++) {
        int64_t temp = buf[i] << 14;
        for (j = 0; j <= i; j++)
            temp -= residual[j] * impulse_resp[i - j];

        buf[i] = av_clipl_int32((temp << 2) + (1 << 15)) >> 16;
    }
}

/**
 * Quantize the residual signal using the fixed codebook (MP-MLQ).
 *
 * @param optim optimized fixed codebook parameters
 * @param buf   excitation vector
 */
static void get_fcb_param(FCBParam *optim, int16_t *impulse_resp,
                          int16_t *buf, int pulse_cnt, int pitch_lag)
{
    FCBParam param;
    int16_t impulse_r[SUBFRAME_LEN];
    int16_t temp_corr[SUBFRAME_LEN];
    int16_t impulse_corr[SUBFRAME_LEN];

    int ccr1[SUBFRAME_LEN];
    int ccr2[SUBFRAME_LEN];
    int amp, err, max, max_amp_index, min, scale, i, j, k, l;

    int64_t temp;

    /* Update impulse response */
    memcpy(impulse_r, impulse_resp, sizeof(int16_t) * SUBFRAME_LEN);
    param.dirac_train = 0;
    if (pitch_lag < SUBFRAME_LEN - 2) {
        param.dirac_train = 1;
        gen_dirac_train(impulse_r, pitch_lag);
    }

    for (i = 0; i < SUBFRAME_LEN; i++)
        temp_corr[i] = impulse_r[i] >> 1;

    /* Compute impulse response autocorrelation */
    temp = dot_product(temp_corr, temp_corr, SUBFRAME_LEN);

    scale = normalize_bits_int32(temp);
    impulse_corr[0] = av_clipl_int32((temp << scale) + (1 << 15)) >> 16;

    for (i = 1; i < SUBFRAME_LEN; i++) {
        temp = dot_product(temp_corr + i, temp_corr, SUBFRAME_LEN - i);
        impulse_corr[i] = av_clipl_int32((temp << scale) + (1 << 15)) >> 16;
    }

    /* Compute crosscorrelation of impulse response with residual signal */
    scale -= 4;
    for (i = 0; i < SUBFRAME_LEN; i++){
        temp = dot_product(buf + i, impulse_r, SUBFRAME_LEN - i);
        if (scale < 0)
            ccr1[i] = temp >> -scale;
        else
            ccr1[i] = av_clipl_int32(temp << scale);
    }

    /* Search loop */
    for (i = 0; i < GRID_SIZE; i++) {
        /* Maximize the crosscorrelation */
        max = 0;
        for (j = i; j < SUBFRAME_LEN; j += GRID_SIZE) {
            temp = FFABS(ccr1[j]);
            if (temp >= max) {
                max = temp;
                param.pulse_pos[0] = j;
            }
        }

        /* Quantize the gain (max crosscorrelation/impulse_corr[0]) */
        amp = max;
        min = 1 << 30;
        max_amp_index = GAIN_LEVELS - 2;
        for (j = max_amp_index; j >= 2; j--) {
            temp = av_clipl_int32((int64_t)fixed_cb_gain[j] *
                                  impulse_corr[0] << 1);
            temp = FFABS(temp - amp);
            if (temp < min) {
                min = temp;
                max_amp_index = j;
            }
        }

        max_amp_index--;
        /* Select additional gain values */
        for (j = 1; j < 5; j++) {
            for (k = i; k < SUBFRAME_LEN; k += GRID_SIZE) {
                temp_corr[k] = 0;
                ccr2[k]      = ccr1[k];
            }
            param.amp_index = max_amp_index + j - 2;
            amp = fixed_cb_gain[param.amp_index];

            param.pulse_sign[0] = (ccr2[param.pulse_pos[0]] < 0) ? -amp : amp;
            temp_corr[param.pulse_pos[0]] = 1;

            for (k = 1; k < pulse_cnt; k++) {
                max = -1 << 30;
                for (l = i; l < SUBFRAME_LEN; l += GRID_SIZE) {
                    if (temp_corr[l])
                        continue;
                    temp = impulse_corr[FFABS(l - param.pulse_pos[k - 1])];
                    temp = av_clipl_int32((int64_t)temp *
                                          param.pulse_sign[k - 1] << 1);
                    ccr2[l] -= temp;
                    temp = FFABS(ccr2[l]);
                    if (temp > max) {
                        max = temp;
                        param.pulse_pos[k] = l;
                    }
                }

                param.pulse_sign[k] = (ccr2[param.pulse_pos[k]] < 0) ?
                                      -amp : amp;
                temp_corr[param.pulse_pos[k]] = 1;
            }

            /* Create the error vector */
            memset(temp_corr, 0, sizeof(int16_t) * SUBFRAME_LEN);

            for (k = 0; k < pulse_cnt; k++)
                temp_corr[param.pulse_pos[k]] = param.pulse_sign[k];

            for (k = SUBFRAME_LEN - 1; k >= 0; k--) {
                temp = 0;
                for (l = 0; l <= k; l++) {
                    int prod = av_clipl_int32((int64_t)temp_corr[l] *
                                              impulse_r[k - l] << 1);
                    temp     = av_clipl_int32(temp + prod);
                }
                temp_corr[k] = temp << 2 >> 16;
            }

            /* Compute square of error */
            err = 0;
            for (k = 0; k < SUBFRAME_LEN; k++) {
                int64_t prod;
                prod = av_clipl_int32((int64_t)buf[k] * temp_corr[k] << 1);
                err  = av_clipl_int32(err - prod);
                prod = av_clipl_int32((int64_t)temp_corr[k] * temp_corr[k]);
                err  = av_clipl_int32(err + prod);
            }

            /* Minimize */
            if (err < optim->min_err) {
                optim->min_err     = err;
                optim->grid_index  = i;
                optim->amp_index   = param.amp_index;
                optim->dirac_train = param.dirac_train;

                for (k = 0; k < pulse_cnt; k++) {
                    optim->pulse_sign[k] = param.pulse_sign[k];
                    optim->pulse_pos[k]  = param.pulse_pos[k];
                }
            }
        }
    }
}

/**
 * Encode the pulse position and gain of the current subframe.
 *
 * @param optim optimized fixed CB parameters
 * @param buf   excitation vector
 */
static void pack_fcb_param(G723_1_Subframe *subfrm, FCBParam *optim,
                           int16_t *buf, int pulse_cnt)
{
    int i, j;

    j = PULSE_MAX - pulse_cnt;

    subfrm->pulse_sign = 0;
    subfrm->pulse_pos  = 0;

    for (i = 0; i < SUBFRAME_LEN >> 1; i++) {
        int val = buf[optim->grid_index + (i << 1)];
        if (!val) {
            subfrm->pulse_pos += combinatorial_table[j][i];
        } else {
            subfrm->pulse_sign <<= 1;
            if (val < 0) subfrm->pulse_sign++;
            j++;

            if (j == PULSE_MAX) break;
        }
    }
    subfrm->amp_index   = optim->amp_index;
    subfrm->grid_index  = optim->grid_index;
    subfrm->dirac_train = optim->dirac_train;
}

/**
 * Compute the fixed codebook excitation.
 *
 * @param buf          target vector
 * @param impulse_resp impulse response of the combined filter
 */
static void fcb_search(G723_1_Context *p, int16_t *impulse_resp,
                       int16_t *buf, int index)
{
    FCBParam optim;
    int pulse_cnt = pulses[index];
    int i;

    optim.min_err = 1 << 30;
    get_fcb_param(&optim, impulse_resp, buf, pulse_cnt, SUBFRAME_LEN);

    if (p->pitch_lag[index >> 1] < SUBFRAME_LEN - 2) {
        get_fcb_param(&optim, impulse_resp, buf, pulse_cnt,
                      p->pitch_lag[index >> 1]);
    }

    /* Reconstruct the excitation */
    memset(buf, 0, sizeof(int16_t) * SUBFRAME_LEN);
    for (i = 0; i < pulse_cnt; i++)
        buf[optim.pulse_pos[i]] = optim.pulse_sign[i];

    pack_fcb_param(&p->subframe[index], &optim, buf, pulse_cnt);

    if (optim.dirac_train)
        gen_dirac_train(buf, p->pitch_lag[index >> 1]);
}

/**
 * Pack the frame parameters into output bitstream.
 *
 * @param frame output buffer
 * @param size  size of the buffer
 */
static int pack_bitstream(G723_1_Context *p, unsigned char *frame, int size)
{
    PutBitContext pb;
    int info_bits, i, temp;

    init_put_bits(&pb, frame, size);

    if (p->cur_rate == RATE_6300) {
        info_bits = 0;
        put_bits(&pb, 2, info_bits);
    }

    put_bits(&pb, 8, p->lsp_index[2]);
    put_bits(&pb, 8, p->lsp_index[1]);
    put_bits(&pb, 8, p->lsp_index[0]);

    put_bits(&pb, 7, p->pitch_lag[0] - PITCH_MIN);
    put_bits(&pb, 2, p->subframe[1].ad_cb_lag);
    put_bits(&pb, 7, p->pitch_lag[1] - PITCH_MIN);
    put_bits(&pb, 2, p->subframe[3].ad_cb_lag);

    /* Write 12 bit combined gain */
    for (i = 0; i < SUBFRAMES; i++) {
        temp = p->subframe[i].ad_cb_gain * GAIN_LEVELS +
               p->subframe[i].amp_index;
        if (p->cur_rate ==  RATE_6300)
            temp += p->subframe[i].dirac_train << 11;
        put_bits(&pb, 12, temp);
    }

    put_bits(&pb, 1, p->subframe[0].grid_index);
    put_bits(&pb, 1, p->subframe[1].grid_index);
    put_bits(&pb, 1, p->subframe[2].grid_index);
    put_bits(&pb, 1, p->subframe[3].grid_index);

    if (p->cur_rate == RATE_6300) {
        skip_put_bits(&pb, 1); /* reserved bit */

        /* Write 13 bit combined position index */
        temp = (p->subframe[0].pulse_pos >> 16) * 810 +
               (p->subframe[1].pulse_pos >> 14) *  90 +
               (p->subframe[2].pulse_pos >> 16) *   9 +
               (p->subframe[3].pulse_pos >> 14);
        put_bits(&pb, 13, temp);

        put_bits(&pb, 16, p->subframe[0].pulse_pos & 0xffff);
        put_bits(&pb, 14, p->subframe[1].pulse_pos & 0x3fff);
        put_bits(&pb, 16, p->subframe[2].pulse_pos & 0xffff);
        put_bits(&pb, 14, p->subframe[3].pulse_pos & 0x3fff);

        put_bits(&pb, 6, p->subframe[0].pulse_sign);
        put_bits(&pb, 5, p->subframe[1].pulse_sign);
        put_bits(&pb, 6, p->subframe[2].pulse_sign);
        put_bits(&pb, 5, p->subframe[3].pulse_sign);
    }

    flush_put_bits(&pb);
    return frame_size[info_bits];
}

static int g723_1_encode_frame(AVCodecContext *avctx, AVPacket *avpkt,
                            const AVFrame *frame, int *got_packet_ptr)
{
    G723_1_Context *p = avctx->priv_data;
    int16_t unq_lpc[LPC_ORDER * SUBFRAMES];
    int16_t qnt_lpc[LPC_ORDER * SUBFRAMES];
    int16_t cur_lsp[LPC_ORDER];
    int16_t weighted_lpc[LPC_ORDER * SUBFRAMES << 1];
    int16_t vector[FRAME_LEN + PITCH_MAX];
    int offset, ret;
    int16_t *in = (const int16_t *)frame->data[0];

    HFParam hf[4];
    int i, j;

    highpass_filter(in, &p->hpf_fir_mem, &p->hpf_iir_mem);

    memcpy(vector, p->prev_data, HALF_FRAME_LEN * sizeof(int16_t));
    memcpy(vector + HALF_FRAME_LEN, in, FRAME_LEN * sizeof(int16_t));

    comp_lpc_coeff(vector, unq_lpc);
    lpc2lsp(&unq_lpc[LPC_ORDER * 3], p->prev_lsp, cur_lsp);
    lsp_quantize(p->lsp_index, cur_lsp, p->prev_lsp);

    /* Update memory */
    memcpy(vector + LPC_ORDER, p->prev_data + SUBFRAME_LEN,
           sizeof(int16_t) * SUBFRAME_LEN);
    memcpy(vector + LPC_ORDER + SUBFRAME_LEN, in,
           sizeof(int16_t) * (HALF_FRAME_LEN + SUBFRAME_LEN));
    memcpy(p->prev_data, in + HALF_FRAME_LEN,
           sizeof(int16_t) * HALF_FRAME_LEN);
    memcpy(in, vector + LPC_ORDER, sizeof(int16_t) * FRAME_LEN);

    perceptual_filter(p, weighted_lpc, unq_lpc, vector);

    memcpy(in, vector + LPC_ORDER, sizeof(int16_t) * FRAME_LEN);
    memcpy(vector, p->prev_weight_sig, sizeof(int16_t) * PITCH_MAX);
    memcpy(vector + PITCH_MAX, in, sizeof(int16_t) * FRAME_LEN);

    scale_vector(vector, vector, FRAME_LEN + PITCH_MAX);

    p->pitch_lag[0] = estimate_pitch(vector, PITCH_MAX);
    p->pitch_lag[1] = estimate_pitch(vector, PITCH_MAX + HALF_FRAME_LEN);

    for (i = PITCH_MAX, j = 0; j < SUBFRAMES; i += SUBFRAME_LEN, j++)
        comp_harmonic_coeff(vector + i, p->pitch_lag[j >> 1], hf + j);

    memcpy(vector, p->prev_weight_sig, sizeof(int16_t) * PITCH_MAX);
    memcpy(vector + PITCH_MAX, in, sizeof(int16_t) * FRAME_LEN);
    memcpy(p->prev_weight_sig, vector + FRAME_LEN, sizeof(int16_t) * PITCH_MAX);

    for (i = 0, j = 0; j < SUBFRAMES; i += SUBFRAME_LEN, j++)
        harmonic_filter(hf + j, vector + PITCH_MAX + i, in + i);

    inverse_quant(cur_lsp, p->prev_lsp, p->lsp_index, 0);
    lsp_interpolate(qnt_lpc, cur_lsp, p->prev_lsp);

    memcpy(p->prev_lsp, cur_lsp, sizeof(int16_t) * LPC_ORDER);

    offset = 0;
    for (i = 0; i < SUBFRAMES; i++) {
        int16_t impulse_resp[SUBFRAME_LEN];
        int16_t residual[SUBFRAME_LEN + PITCH_ORDER - 1];
        int16_t flt_in[SUBFRAME_LEN];
        int16_t zero[LPC_ORDER], fir[LPC_ORDER], iir[LPC_ORDER];

        /**
         * Compute the combined impulse response of the synthesis filter,
         * formant perceptual weighting filter and harmonic noise shaping filter
         */
        memset(zero, 0, sizeof(int16_t) * LPC_ORDER);
        memset(vector, 0, sizeof(int16_t) * PITCH_MAX);
        memset(flt_in, 0, sizeof(int16_t) * SUBFRAME_LEN);

        flt_in[0] = 1 << 13; /* Unit impulse */
        synth_percept_filter(qnt_lpc + offset, weighted_lpc + (offset << 1),
                             zero, zero, flt_in, vector + PITCH_MAX, 1);
        harmonic_filter(hf + i, vector + PITCH_MAX, impulse_resp);

         /* Compute the combined zero input response */
        flt_in[0] = 0;
        memcpy(fir, p->perf_fir_mem, sizeof(int16_t) * LPC_ORDER);
        memcpy(iir, p->perf_iir_mem, sizeof(int16_t) * LPC_ORDER);

        synth_percept_filter(qnt_lpc + offset, weighted_lpc + (offset << 1),
                             fir, iir, flt_in, vector + PITCH_MAX, 0);
        memcpy(vector, p->harmonic_mem, sizeof(int16_t) * PITCH_MAX);
        harmonic_noise_sub(hf + i, vector + PITCH_MAX, in);

        acb_search(p, residual, impulse_resp, in, i);
        gen_acb_excitation(residual, p->prev_excitation,p->pitch_lag[i >> 1],
                           &p->subframe[i], p->cur_rate);
        sub_acb_contrib(residual, impulse_resp, in);

        fcb_search(p, impulse_resp, in, i);

        /* Reconstruct the excitation */
        gen_acb_excitation(impulse_resp, p->prev_excitation, p->pitch_lag[i >> 1],
                           &p->subframe[i], RATE_6300);

        memmove(p->prev_excitation, p->prev_excitation + SUBFRAME_LEN,
               sizeof(int16_t) * (PITCH_MAX - SUBFRAME_LEN));
        for (j = 0; j < SUBFRAME_LEN; j++)
            in[j] = av_clip_int16((in[j] << 1) + impulse_resp[j]);
        memcpy(p->prev_excitation + PITCH_MAX - SUBFRAME_LEN, in,
               sizeof(int16_t) * SUBFRAME_LEN);

        /* Update filter memories */
        synth_percept_filter(qnt_lpc + offset, weighted_lpc + (offset << 1),
                             p->perf_fir_mem, p->perf_iir_mem,
                             in, vector + PITCH_MAX, 0);
        memmove(p->harmonic_mem, p->harmonic_mem + SUBFRAME_LEN,
                sizeof(int16_t) * (PITCH_MAX - SUBFRAME_LEN));
        memcpy(p->harmonic_mem + PITCH_MAX - SUBFRAME_LEN, vector + PITCH_MAX,
               sizeof(int16_t) * SUBFRAME_LEN);

        in += SUBFRAME_LEN;
        offset += LPC_ORDER;
    }

    if ((ret = ff_alloc_packet2(avctx, avpkt, 24)))
        return ret;

    *got_packet_ptr = 1;
    avpkt->size = pack_bitstream(p, avpkt->data, avpkt->size);
    return 0;
}

AVCodec ff_g723_1_encoder = {
    .name           = "g723_1",
    .type           = AVMEDIA_TYPE_AUDIO,
    .id             = AV_CODEC_ID_G723_1,
    .priv_data_size = sizeof(G723_1_Context),
    .init           = g723_1_encode_init,
    .encode2        = g723_1_encode_frame,
    .long_name      = NULL_IF_CONFIG_SMALL("G.723.1"),
    .sample_fmts    = (const enum AVSampleFormat[]){AV_SAMPLE_FMT_S16,
                                                    AV_SAMPLE_FMT_NONE},
};
#endif<|MERGE_RESOLUTION|>--- conflicted
+++ resolved
@@ -1188,15 +1188,9 @@
     }
 
     p->frame.nb_samples = FRAME_LEN;
-<<<<<<< HEAD
-    if ((ret = avctx->get_buffer(avctx, &p->frame)) < 0) {
+    if ((ret = ff_get_buffer(avctx, &p->frame)) < 0) {
         av_log(avctx, AV_LOG_ERROR, "get_buffer() failed\n");
         return ret;
-=======
-    if ((ret = ff_get_buffer(avctx, &p->frame)) < 0) {
-         av_log(avctx, AV_LOG_ERROR, "get_buffer() failed\n");
-         return ret;
->>>>>>> 594d4d5d
     }
 
     out = (int16_t *)p->frame.data[0];
