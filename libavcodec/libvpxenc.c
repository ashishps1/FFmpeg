--- conflicted
+++ resolved
@@ -527,7 +527,6 @@
     VP8Context *ctx = avctx->priv_data;
     struct vpx_image *rawimg = NULL;
     int64_t timestamp = 0;
-    long flags = 0;
     int res, coded_size;
     vpx_enc_frame_flags_t flags = 0;
 
@@ -540,12 +539,8 @@
         rawimg->stride[VPX_PLANE_U] = frame->linesize[1];
         rawimg->stride[VPX_PLANE_V] = frame->linesize[2];
         timestamp                   = frame->pts;
-<<<<<<< HEAD
-        flags                       = frame->pict_type == AV_PICTURE_TYPE_I ? VPX_EFLAG_FORCE_KF : 0;
-=======
         if (frame->pict_type == AV_PICTURE_TYPE_I)
             flags |= VPX_EFLAG_FORCE_KF;
->>>>>>> 2dd95bd7
     }
 
     res = vpx_codec_encode(&ctx->encoder, rawimg, timestamp,
