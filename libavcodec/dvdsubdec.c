--- conflicted
+++ resolved
@@ -575,7 +575,6 @@
 
 static void parse_palette(DVDSubContext *ctx, char *p)
 {
-<<<<<<< HEAD
     int i;
 
     ctx->has_palette = 1;
@@ -650,11 +649,7 @@
 {
     DVDSubContext *ctx = (DVDSubContext*) avctx->priv_data;
     char *dataorig, *data;
-=======
-    DVDSubContext *ctx = avctx->priv_data;
-    char *data, *cur;
-    int ret = 0;
->>>>>>> d466d82f
+    int ret = 1;
 
     if (!avctx->extradata || !avctx->extradata_size)
         return 1;
@@ -674,19 +669,10 @@
             parse_palette(ctx, data + 8);
         } else if (strncmp("size:", data, 5) == 0) {
             int w, h;
-<<<<<<< HEAD
             if (sscanf(data + 5, "%dx%d", &w, &h) == 2) {
-               int ret = ff_set_dimensions(avctx, w, h);
-               if (ret < 0) {
-                   av_free(dataorig);
-                   return ret;
-               }
-=======
-            if (sscanf(cur + 5, "%dx%d", &w, &h) == 2) {
                ret = ff_set_dimensions(avctx, w, h);
                if (ret < 0)
                    goto fail;
->>>>>>> d466d82f
             }
         }
 
@@ -694,8 +680,9 @@
         data += strspn(data, "\n\r");
     }
 
+fail:
     av_free(dataorig);
-    return 1;
+    return ret;
 }
 
 static av_cold int dvdsub_init(AVCodecContext *avctx)
@@ -718,7 +705,6 @@
         av_log(avctx, AV_LOG_DEBUG, "\n");
     }
 
-<<<<<<< HEAD
     return 1;
 }
 
@@ -728,11 +714,6 @@
     av_freep(&ctx->buf);
     ctx->buf_size = 0;
     return 0;
-=======
-fail:
-    av_free(data);
-    return ret;
->>>>>>> d466d82f
 }
 
 #define OFFSET(field) offsetof(DVDSubContext, field)
