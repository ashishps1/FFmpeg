--- conflicted
+++ resolved
@@ -444,33 +444,23 @@
     skip_bits_long(&s->gb, 32); // frame crc
 
     // convert to output buffer
-<<<<<<< HEAD
     switch (s->bps) {
     case 1: {
-        uint8_t *samples = (uint8_t *)s->frame.data[0];
+        uint8_t *samples = (uint8_t *)frame->data[0];
         for (p = s->decode_buffer; p < s->decode_buffer + (framelen * s->channels); p++)
             *samples++ = *p + 0x80;
         break;
         }
     case 2: {
-        int16_t *samples = (int16_t *)s->frame.data[0];
-=======
-    if (s->bps == 2) {
         int16_t *samples = (int16_t *)frame->data[0];
->>>>>>> ee6ca11b
         for (p = s->decode_buffer; p < s->decode_buffer + (framelen * s->channels); p++)
             *samples++ = *p;
         break;
         }
     case 3: {
         // shift samples for 24-bit sample format
-<<<<<<< HEAD
-        int32_t *samples = (int32_t *)s->frame.data[0];
+        int32_t *samples = (int32_t *)frame->data[0];
         for (p = s->decode_buffer; p < s->decode_buffer + (framelen * s->channels); p++)
-=======
-        int32_t *samples = (int32_t *)frame->data[0];
-        for (i = 0; i < framelen * s->channels; i++)
->>>>>>> ee6ca11b
             *samples++ <<= 8;
         // reset decode buffer
         s->decode_buffer = NULL;
