/*
 * AAC Spectral Band Replication decoding functions
 * Copyright (c) 2008-2009 Robert Swain ( rob opendot cl )
 * Copyright (c) 2009-2010 Alex Converse <alex.converse@gmail.com>
 *
 * This file is part of FFmpeg.
 *
 * FFmpeg is free software; you can redistribute it and/or
 * modify it under the terms of the GNU Lesser General Public
 * License as published by the Free Software Foundation; either
 * version 2.1 of the License, or (at your option) any later version.
 *
 * FFmpeg is distributed in the hope that it will be useful,
 * but WITHOUT ANY WARRANTY; without even the implied warranty of
 * MERCHANTABILITY or FITNESS FOR A PARTICULAR PURPOSE.  See the GNU
 * Lesser General Public License for more details.
 *
 * You should have received a copy of the GNU Lesser General Public
 * License along with FFmpeg; if not, write to the Free Software
 * Foundation, Inc., 51 Franklin Street, Fifth Floor, Boston, MA 02110-1301 USA
 */

/**
 * @file
 * AAC Spectral Band Replication decoding functions
 * @author Robert Swain ( rob opendot cl )
 */

#include "aac.h"
#include "sbr.h"
#include "aacsbr.h"
#include "aacsbrdata.h"
#include "fft.h"
#include "aacps.h"
#include "sbrdsp.h"
#include "libavutil/internal.h"
#include "libavutil/libm.h"
#include "libavutil/avassert.h"

#include <stdint.h>
#include <float.h>
#include <math.h>

#define ENVELOPE_ADJUSTMENT_OFFSET 2
#define NOISE_FLOOR_OFFSET 6.0f

#if ARCH_MIPS
#include "mips/aacsbr_mips.h"
#endif /* ARCH_MIPS */

/**
 * SBR VLC tables
 */
enum {
    T_HUFFMAN_ENV_1_5DB,
    F_HUFFMAN_ENV_1_5DB,
    T_HUFFMAN_ENV_BAL_1_5DB,
    F_HUFFMAN_ENV_BAL_1_5DB,
    T_HUFFMAN_ENV_3_0DB,
    F_HUFFMAN_ENV_3_0DB,
    T_HUFFMAN_ENV_BAL_3_0DB,
    F_HUFFMAN_ENV_BAL_3_0DB,
    T_HUFFMAN_NOISE_3_0DB,
    T_HUFFMAN_NOISE_BAL_3_0DB,
};

/**
 * bs_frame_class - frame class of current SBR frame (14496-3 sp04 p98)
 */
enum {
    FIXFIX,
    FIXVAR,
    VARFIX,
    VARVAR,
};

enum {
    EXTENSION_ID_PS = 2,
};

static VLC vlc_sbr[10];
static const int8_t vlc_sbr_lav[10] =
    { 60, 60, 24, 24, 31, 31, 12, 12, 31, 12 };

#define SBR_INIT_VLC_STATIC(num, size) \
    INIT_VLC_STATIC(&vlc_sbr[num], 9, sbr_tmp[num].table_size / sbr_tmp[num].elem_size,     \
                    sbr_tmp[num].sbr_bits ,                      1,                      1, \
                    sbr_tmp[num].sbr_codes, sbr_tmp[num].elem_size, sbr_tmp[num].elem_size, \
                    size)

#define SBR_VLC_ROW(name) \
    { name ## _codes, name ## _bits, sizeof(name ## _codes), sizeof(name ## _codes[0]) }

static void aacsbr_func_ptr_init(AACSBRContext *c);

av_cold void ff_aac_sbr_init(void)
{
    int n;
    static const struct {
        const void *sbr_codes, *sbr_bits;
        const unsigned int table_size, elem_size;
    } sbr_tmp[] = {
        SBR_VLC_ROW(t_huffman_env_1_5dB),
        SBR_VLC_ROW(f_huffman_env_1_5dB),
        SBR_VLC_ROW(t_huffman_env_bal_1_5dB),
        SBR_VLC_ROW(f_huffman_env_bal_1_5dB),
        SBR_VLC_ROW(t_huffman_env_3_0dB),
        SBR_VLC_ROW(f_huffman_env_3_0dB),
        SBR_VLC_ROW(t_huffman_env_bal_3_0dB),
        SBR_VLC_ROW(f_huffman_env_bal_3_0dB),
        SBR_VLC_ROW(t_huffman_noise_3_0dB),
        SBR_VLC_ROW(t_huffman_noise_bal_3_0dB),
    };

    // SBR VLC table initialization
    SBR_INIT_VLC_STATIC(0, 1098);
    SBR_INIT_VLC_STATIC(1, 1092);
    SBR_INIT_VLC_STATIC(2, 768);
    SBR_INIT_VLC_STATIC(3, 1026);
    SBR_INIT_VLC_STATIC(4, 1058);
    SBR_INIT_VLC_STATIC(5, 1052);
    SBR_INIT_VLC_STATIC(6, 544);
    SBR_INIT_VLC_STATIC(7, 544);
    SBR_INIT_VLC_STATIC(8, 592);
    SBR_INIT_VLC_STATIC(9, 512);

    for (n = 1; n < 320; n++)
        sbr_qmf_window_us[320 + n] = sbr_qmf_window_us[320 - n];
    sbr_qmf_window_us[384] = -sbr_qmf_window_us[384];
    sbr_qmf_window_us[512] = -sbr_qmf_window_us[512];

    for (n = 0; n < 320; n++)
        sbr_qmf_window_ds[n] = sbr_qmf_window_us[2*n];

    ff_ps_init();
}

/** Places SBR in pure upsampling mode. */
static void sbr_turnoff(SpectralBandReplication *sbr) {
    sbr->start = 0;
    // Init defults used in pure upsampling mode
    sbr->kx[1] = 32; //Typo in spec, kx' inits to 32
    sbr->m[1] = 0;
    // Reset values for first SBR header
    sbr->data[0].e_a[1] = sbr->data[1].e_a[1] = -1;
    memset(&sbr->spectrum_params, -1, sizeof(SpectrumParameters));
}

av_cold void ff_aac_sbr_ctx_init(AACContext *ac, SpectralBandReplication *sbr)
{
    if(sbr->mdct.mdct_bits)
        return;
    sbr->kx[0] = sbr->kx[1];
    sbr_turnoff(sbr);
    sbr->data[0].synthesis_filterbank_samples_offset = SBR_SYNTHESIS_BUF_SIZE - (1280 - 128);
    sbr->data[1].synthesis_filterbank_samples_offset = SBR_SYNTHESIS_BUF_SIZE - (1280 - 128);
    /* SBR requires samples to be scaled to +/-32768.0 to work correctly.
     * mdct scale factors are adjusted to scale up from +/-1.0 at analysis
     * and scale back down at synthesis. */
    ff_mdct_init(&sbr->mdct,     7, 1, 1.0 / (64 * 32768.0));
    ff_mdct_init(&sbr->mdct_ana, 7, 1, -2.0 * 32768.0);
    ff_ps_ctx_init(&sbr->ps);
    ff_sbrdsp_init(&sbr->dsp);
    aacsbr_func_ptr_init(&sbr->c);
}

av_cold void ff_aac_sbr_ctx_close(SpectralBandReplication *sbr)
{
    ff_mdct_end(&sbr->mdct);
    ff_mdct_end(&sbr->mdct_ana);
}

static int qsort_comparison_function_int16(const void *a, const void *b)
{
    return *(const int16_t *)a - *(const int16_t *)b;
}

static inline int in_table_int16(const int16_t *table, int last_el, int16_t needle)
{
    int i;
    for (i = 0; i <= last_el; i++)
        if (table[i] == needle)
            return 1;
    return 0;
}

/// Limiter Frequency Band Table (14496-3 sp04 p198)
static void sbr_make_f_tablelim(SpectralBandReplication *sbr)
{
    int k;
    if (sbr->bs_limiter_bands > 0) {
        static const float bands_warped[3] = { 1.32715174233856803909f,   //2^(0.49/1.2)
                                               1.18509277094158210129f,   //2^(0.49/2)
                                               1.11987160404675912501f }; //2^(0.49/3)
        const float lim_bands_per_octave_warped = bands_warped[sbr->bs_limiter_bands - 1];
        int16_t patch_borders[7];
        uint16_t *in = sbr->f_tablelim + 1, *out = sbr->f_tablelim;

        patch_borders[0] = sbr->kx[1];
        for (k = 1; k <= sbr->num_patches; k++)
            patch_borders[k] = patch_borders[k-1] + sbr->patch_num_subbands[k-1];

        memcpy(sbr->f_tablelim, sbr->f_tablelow,
               (sbr->n[0] + 1) * sizeof(sbr->f_tablelow[0]));
        if (sbr->num_patches > 1)
            memcpy(sbr->f_tablelim + sbr->n[0] + 1, patch_borders + 1,
                   (sbr->num_patches - 1) * sizeof(patch_borders[0]));

        qsort(sbr->f_tablelim, sbr->num_patches + sbr->n[0],
              sizeof(sbr->f_tablelim[0]),
              qsort_comparison_function_int16);

        sbr->n_lim = sbr->n[0] + sbr->num_patches - 1;
        while (out < sbr->f_tablelim + sbr->n_lim) {
            if (*in >= *out * lim_bands_per_octave_warped) {
                *++out = *in++;
            } else if (*in == *out ||
                !in_table_int16(patch_borders, sbr->num_patches, *in)) {
                in++;
                sbr->n_lim--;
            } else if (!in_table_int16(patch_borders, sbr->num_patches, *out)) {
                *out = *in++;
                sbr->n_lim--;
            } else {
                *++out = *in++;
            }
        }
    } else {
        sbr->f_tablelim[0] = sbr->f_tablelow[0];
        sbr->f_tablelim[1] = sbr->f_tablelow[sbr->n[0]];
        sbr->n_lim = 1;
    }
}

static unsigned int read_sbr_header(SpectralBandReplication *sbr, GetBitContext *gb)
{
    unsigned int cnt = get_bits_count(gb);
    uint8_t bs_header_extra_1;
    uint8_t bs_header_extra_2;
    int old_bs_limiter_bands = sbr->bs_limiter_bands;
    SpectrumParameters old_spectrum_params;

    sbr->start = 1;

    // Save last spectrum parameters variables to compare to new ones
    memcpy(&old_spectrum_params, &sbr->spectrum_params, sizeof(SpectrumParameters));

    sbr->bs_amp_res_header              = get_bits1(gb);
    sbr->spectrum_params.bs_start_freq  = get_bits(gb, 4);
    sbr->spectrum_params.bs_stop_freq   = get_bits(gb, 4);
    sbr->spectrum_params.bs_xover_band  = get_bits(gb, 3);
                                          skip_bits(gb, 2); // bs_reserved

    bs_header_extra_1 = get_bits1(gb);
    bs_header_extra_2 = get_bits1(gb);

    if (bs_header_extra_1) {
        sbr->spectrum_params.bs_freq_scale  = get_bits(gb, 2);
        sbr->spectrum_params.bs_alter_scale = get_bits1(gb);
        sbr->spectrum_params.bs_noise_bands = get_bits(gb, 2);
    } else {
        sbr->spectrum_params.bs_freq_scale  = 2;
        sbr->spectrum_params.bs_alter_scale = 1;
        sbr->spectrum_params.bs_noise_bands = 2;
    }

    // Check if spectrum parameters changed
    if (memcmp(&old_spectrum_params, &sbr->spectrum_params, sizeof(SpectrumParameters)))
        sbr->reset = 1;

    if (bs_header_extra_2) {
        sbr->bs_limiter_bands  = get_bits(gb, 2);
        sbr->bs_limiter_gains  = get_bits(gb, 2);
        sbr->bs_interpol_freq  = get_bits1(gb);
        sbr->bs_smoothing_mode = get_bits1(gb);
    } else {
        sbr->bs_limiter_bands  = 2;
        sbr->bs_limiter_gains  = 2;
        sbr->bs_interpol_freq  = 1;
        sbr->bs_smoothing_mode = 1;
    }

    if (sbr->bs_limiter_bands != old_bs_limiter_bands && !sbr->reset)
        sbr_make_f_tablelim(sbr);

    return get_bits_count(gb) - cnt;
}

static int array_min_int16(const int16_t *array, int nel)
{
    int i, min = array[0];
    for (i = 1; i < nel; i++)
        min = FFMIN(array[i], min);
    return min;
}

static void make_bands(int16_t* bands, int start, int stop, int num_bands)
{
    int k, previous, present;
    float base, prod;

    base = powf((float)stop / start, 1.0f / num_bands);
    prod = start;
    previous = start;

    for (k = 0; k < num_bands-1; k++) {
        prod *= base;
        present  = lrintf(prod);
        bands[k] = present - previous;
        previous = present;
    }
    bands[num_bands-1] = stop - previous;
}

static int check_n_master(AVCodecContext *avctx, int n_master, int bs_xover_band)
{
    // Requirements (14496-3 sp04 p205)
    if (n_master <= 0) {
        av_log(avctx, AV_LOG_ERROR, "Invalid n_master: %d\n", n_master);
        return -1;
    }
    if (bs_xover_band >= n_master) {
        av_log(avctx, AV_LOG_ERROR,
               "Invalid bitstream, crossover band index beyond array bounds: %d\n",
               bs_xover_band);
        return -1;
    }
    return 0;
}

/// Master Frequency Band Table (14496-3 sp04 p194)
static int sbr_make_f_master(AACContext *ac, SpectralBandReplication *sbr,
                             SpectrumParameters *spectrum)
{
    unsigned int temp, max_qmf_subbands;
    unsigned int start_min, stop_min;
    int k;
    const int8_t *sbr_offset_ptr;
    int16_t stop_dk[13];

    if (sbr->sample_rate < 32000) {
        temp = 3000;
    } else if (sbr->sample_rate < 64000) {
        temp = 4000;
    } else
        temp = 5000;

    switch (sbr->sample_rate) {
    case 16000:
        sbr_offset_ptr = sbr_offset[0];
        break;
    case 22050:
        sbr_offset_ptr = sbr_offset[1];
        break;
    case 24000:
        sbr_offset_ptr = sbr_offset[2];
        break;
    case 32000:
        sbr_offset_ptr = sbr_offset[3];
        break;
    case 44100: case 48000: case 64000:
        sbr_offset_ptr = sbr_offset[4];
        break;
    case 88200: case 96000: case 128000: case 176400: case 192000:
        sbr_offset_ptr = sbr_offset[5];
        break;
    default:
        av_log(ac->avctx, AV_LOG_ERROR,
               "Unsupported sample rate for SBR: %d\n", sbr->sample_rate);
        return -1;
    }

    start_min = ((temp << 7) + (sbr->sample_rate >> 1)) / sbr->sample_rate;
    stop_min  = ((temp << 8) + (sbr->sample_rate >> 1)) / sbr->sample_rate;

    sbr->k[0] = start_min + sbr_offset_ptr[spectrum->bs_start_freq];

    if (spectrum->bs_stop_freq < 14) {
        sbr->k[2] = stop_min;
        make_bands(stop_dk, stop_min, 64, 13);
        qsort(stop_dk, 13, sizeof(stop_dk[0]), qsort_comparison_function_int16);
        for (k = 0; k < spectrum->bs_stop_freq; k++)
            sbr->k[2] += stop_dk[k];
    } else if (spectrum->bs_stop_freq == 14) {
        sbr->k[2] = 2*sbr->k[0];
    } else if (spectrum->bs_stop_freq == 15) {
        sbr->k[2] = 3*sbr->k[0];
    } else {
        av_log(ac->avctx, AV_LOG_ERROR,
               "Invalid bs_stop_freq: %d\n", spectrum->bs_stop_freq);
        return -1;
    }
    sbr->k[2] = FFMIN(64, sbr->k[2]);

    // Requirements (14496-3 sp04 p205)
    if (sbr->sample_rate <= 32000) {
        max_qmf_subbands = 48;
    } else if (sbr->sample_rate == 44100) {
        max_qmf_subbands = 35;
    } else if (sbr->sample_rate >= 48000)
        max_qmf_subbands = 32;
    else
        av_assert0(0);

    if (sbr->k[2] - sbr->k[0] > max_qmf_subbands) {
        av_log(ac->avctx, AV_LOG_ERROR,
               "Invalid bitstream, too many QMF subbands: %d\n", sbr->k[2] - sbr->k[0]);
        return -1;
    }

    if (!spectrum->bs_freq_scale) {
        int dk, k2diff;

        dk = spectrum->bs_alter_scale + 1;
        sbr->n_master = ((sbr->k[2] - sbr->k[0] + (dk&2)) >> dk) << 1;
        if (check_n_master(ac->avctx, sbr->n_master, sbr->spectrum_params.bs_xover_band))
            return -1;

        for (k = 1; k <= sbr->n_master; k++)
            sbr->f_master[k] = dk;

        k2diff = sbr->k[2] - sbr->k[0] - sbr->n_master * dk;
        if (k2diff < 0) {
            sbr->f_master[1]--;
            sbr->f_master[2]-= (k2diff < -1);
        } else if (k2diff) {
            sbr->f_master[sbr->n_master]++;
        }

        sbr->f_master[0] = sbr->k[0];
        for (k = 1; k <= sbr->n_master; k++)
            sbr->f_master[k] += sbr->f_master[k - 1];

    } else {
        int half_bands = 7 - spectrum->bs_freq_scale;      // bs_freq_scale  = {1,2,3}
        int two_regions, num_bands_0;
        int vdk0_max, vdk1_min;
        int16_t vk0[49];

        if (49 * sbr->k[2] > 110 * sbr->k[0]) {
            two_regions = 1;
            sbr->k[1] = 2 * sbr->k[0];
        } else {
            two_regions = 0;
            sbr->k[1] = sbr->k[2];
        }

        num_bands_0 = lrintf(half_bands * log2f(sbr->k[1] / (float)sbr->k[0])) * 2;

        if (num_bands_0 <= 0) { // Requirements (14496-3 sp04 p205)
            av_log(ac->avctx, AV_LOG_ERROR, "Invalid num_bands_0: %d\n", num_bands_0);
            return -1;
        }

        vk0[0] = 0;

        make_bands(vk0+1, sbr->k[0], sbr->k[1], num_bands_0);

        qsort(vk0 + 1, num_bands_0, sizeof(vk0[1]), qsort_comparison_function_int16);
        vdk0_max = vk0[num_bands_0];

        vk0[0] = sbr->k[0];
        for (k = 1; k <= num_bands_0; k++) {
            if (vk0[k] <= 0) { // Requirements (14496-3 sp04 p205)
                av_log(ac->avctx, AV_LOG_ERROR, "Invalid vDk0[%d]: %d\n", k, vk0[k]);
                return -1;
            }
            vk0[k] += vk0[k-1];
        }

        if (two_regions) {
            int16_t vk1[49];
            float invwarp = spectrum->bs_alter_scale ? 0.76923076923076923077f
                                                     : 1.0f; // bs_alter_scale = {0,1}
            int num_bands_1 = lrintf(half_bands * invwarp *
                                     log2f(sbr->k[2] / (float)sbr->k[1])) * 2;

            make_bands(vk1+1, sbr->k[1], sbr->k[2], num_bands_1);

            vdk1_min = array_min_int16(vk1 + 1, num_bands_1);

            if (vdk1_min < vdk0_max) {
                int change;
                qsort(vk1 + 1, num_bands_1, sizeof(vk1[1]), qsort_comparison_function_int16);
                change = FFMIN(vdk0_max - vk1[1], (vk1[num_bands_1] - vk1[1]) >> 1);
                vk1[1]           += change;
                vk1[num_bands_1] -= change;
            }

            qsort(vk1 + 1, num_bands_1, sizeof(vk1[1]), qsort_comparison_function_int16);

            vk1[0] = sbr->k[1];
            for (k = 1; k <= num_bands_1; k++) {
                if (vk1[k] <= 0) { // Requirements (14496-3 sp04 p205)
                    av_log(ac->avctx, AV_LOG_ERROR, "Invalid vDk1[%d]: %d\n", k, vk1[k]);
                    return -1;
                }
                vk1[k] += vk1[k-1];
            }

            sbr->n_master = num_bands_0 + num_bands_1;
            if (check_n_master(ac->avctx, sbr->n_master, sbr->spectrum_params.bs_xover_band))
                return -1;
            memcpy(&sbr->f_master[0],               vk0,
                   (num_bands_0 + 1) * sizeof(sbr->f_master[0]));
            memcpy(&sbr->f_master[num_bands_0 + 1], vk1 + 1,
                    num_bands_1      * sizeof(sbr->f_master[0]));

        } else {
            sbr->n_master = num_bands_0;
            if (check_n_master(ac->avctx, sbr->n_master, sbr->spectrum_params.bs_xover_band))
                return -1;
            memcpy(sbr->f_master, vk0, (num_bands_0 + 1) * sizeof(sbr->f_master[0]));
        }
    }

    return 0;
}

/// High Frequency Generation - Patch Construction (14496-3 sp04 p216 fig. 4.46)
static int sbr_hf_calc_npatches(AACContext *ac, SpectralBandReplication *sbr)
{
    int i, k, sb = 0;
    int msb = sbr->k[0];
    int usb = sbr->kx[1];
    int goal_sb = ((1000 << 11) + (sbr->sample_rate >> 1)) / sbr->sample_rate;

    sbr->num_patches = 0;

    if (goal_sb < sbr->kx[1] + sbr->m[1]) {
        for (k = 0; sbr->f_master[k] < goal_sb; k++) ;
    } else
        k = sbr->n_master;

    do {
        int odd = 0;
        for (i = k; i == k || sb > (sbr->k[0] - 1 + msb - odd); i--) {
            sb = sbr->f_master[i];
            odd = (sb + sbr->k[0]) & 1;
        }

        // Requirements (14496-3 sp04 p205) sets the maximum number of patches to 5.
        // After this check the final number of patches can still be six which is
        // illegal however the Coding Technologies decoder check stream has a final
        // count of 6 patches
        if (sbr->num_patches > 5) {
            av_log(ac->avctx, AV_LOG_ERROR, "Too many patches: %d\n", sbr->num_patches);
            return -1;
        }

        sbr->patch_num_subbands[sbr->num_patches]  = FFMAX(sb - usb, 0);
        sbr->patch_start_subband[sbr->num_patches] = sbr->k[0] - odd - sbr->patch_num_subbands[sbr->num_patches];

        if (sbr->patch_num_subbands[sbr->num_patches] > 0) {
            usb = sb;
            msb = sb;
            sbr->num_patches++;
        } else
            msb = sbr->kx[1];

        if (sbr->f_master[k] - sb < 3)
            k = sbr->n_master;
    } while (sb != sbr->kx[1] + sbr->m[1]);

    if (sbr->num_patches > 1 && sbr->patch_num_subbands[sbr->num_patches-1] < 3)
        sbr->num_patches--;

    return 0;
}

/// Derived Frequency Band Tables (14496-3 sp04 p197)
static int sbr_make_f_derived(AACContext *ac, SpectralBandReplication *sbr)
{
    int k, temp;

    sbr->n[1] = sbr->n_master - sbr->spectrum_params.bs_xover_band;
    sbr->n[0] = (sbr->n[1] + 1) >> 1;

    memcpy(sbr->f_tablehigh, &sbr->f_master[sbr->spectrum_params.bs_xover_band],
           (sbr->n[1] + 1) * sizeof(sbr->f_master[0]));
    sbr->m[1] = sbr->f_tablehigh[sbr->n[1]] - sbr->f_tablehigh[0];
    sbr->kx[1] = sbr->f_tablehigh[0];

    // Requirements (14496-3 sp04 p205)
    if (sbr->kx[1] + sbr->m[1] > 64) {
        av_log(ac->avctx, AV_LOG_ERROR,
               "Stop frequency border too high: %d\n", sbr->kx[1] + sbr->m[1]);
        return -1;
    }
    if (sbr->kx[1] > 32) {
        av_log(ac->avctx, AV_LOG_ERROR, "Start frequency border too high: %d\n", sbr->kx[1]);
        return -1;
    }

    sbr->f_tablelow[0] = sbr->f_tablehigh[0];
    temp = sbr->n[1] & 1;
    for (k = 1; k <= sbr->n[0]; k++)
        sbr->f_tablelow[k] = sbr->f_tablehigh[2 * k - temp];

    sbr->n_q = FFMAX(1, lrintf(sbr->spectrum_params.bs_noise_bands *
                               log2f(sbr->k[2] / (float)sbr->kx[1]))); // 0 <= bs_noise_bands <= 3
    if (sbr->n_q > 5) {
        av_log(ac->avctx, AV_LOG_ERROR, "Too many noise floor scale factors: %d\n", sbr->n_q);
        return -1;
    }

    sbr->f_tablenoise[0] = sbr->f_tablelow[0];
    temp = 0;
    for (k = 1; k <= sbr->n_q; k++) {
        temp += (sbr->n[0] - temp) / (sbr->n_q + 1 - k);
        sbr->f_tablenoise[k] = sbr->f_tablelow[temp];
    }

    if (sbr_hf_calc_npatches(ac, sbr) < 0)
        return -1;

    sbr_make_f_tablelim(sbr);

    sbr->data[0].f_indexnoise = 0;
    sbr->data[1].f_indexnoise = 0;

    return 0;
}

static av_always_inline void get_bits1_vector(GetBitContext *gb, uint8_t *vec,
                                              int elements)
{
    int i;
    for (i = 0; i < elements; i++) {
        vec[i] = get_bits1(gb);
    }
}

/** ceil(log2(index+1)) */
static const int8_t ceil_log2[] = {
    0, 1, 2, 2, 3, 3,
};

static int read_sbr_grid(AACContext *ac, SpectralBandReplication *sbr,
                         GetBitContext *gb, SBRData *ch_data)
{
    int i;
    unsigned bs_pointer = 0;
    // frameLengthFlag ? 15 : 16; 960 sample length frames unsupported; this value is numTimeSlots
    int abs_bord_trail = 16;
    int num_rel_lead, num_rel_trail;
    unsigned bs_num_env_old = ch_data->bs_num_env;

    ch_data->bs_freq_res[0] = ch_data->bs_freq_res[ch_data->bs_num_env];
    ch_data->bs_amp_res = sbr->bs_amp_res_header;
    ch_data->t_env_num_env_old = ch_data->t_env[bs_num_env_old];

    switch (ch_data->bs_frame_class = get_bits(gb, 2)) {
    case FIXFIX:
        ch_data->bs_num_env                 = 1 << get_bits(gb, 2);
        num_rel_lead                        = ch_data->bs_num_env - 1;
        if (ch_data->bs_num_env == 1)
            ch_data->bs_amp_res = 0;

        if (ch_data->bs_num_env > 4) {
            av_log(ac->avctx, AV_LOG_ERROR,
                   "Invalid bitstream, too many SBR envelopes in FIXFIX type SBR frame: %d\n",
                   ch_data->bs_num_env);
            return -1;
        }

        ch_data->t_env[0]                   = 0;
        ch_data->t_env[ch_data->bs_num_env] = abs_bord_trail;

        abs_bord_trail = (abs_bord_trail + (ch_data->bs_num_env >> 1)) /
                   ch_data->bs_num_env;
        for (i = 0; i < num_rel_lead; i++)
            ch_data->t_env[i + 1] = ch_data->t_env[i] + abs_bord_trail;

        ch_data->bs_freq_res[1] = get_bits1(gb);
        for (i = 1; i < ch_data->bs_num_env; i++)
            ch_data->bs_freq_res[i + 1] = ch_data->bs_freq_res[1];
        break;
    case FIXVAR:
        abs_bord_trail                     += get_bits(gb, 2);
        num_rel_trail                       = get_bits(gb, 2);
        ch_data->bs_num_env                 = num_rel_trail + 1;
        ch_data->t_env[0]                   = 0;
        ch_data->t_env[ch_data->bs_num_env] = abs_bord_trail;

        for (i = 0; i < num_rel_trail; i++)
            ch_data->t_env[ch_data->bs_num_env - 1 - i] =
                ch_data->t_env[ch_data->bs_num_env - i] - 2 * get_bits(gb, 2) - 2;

        bs_pointer = get_bits(gb, ceil_log2[ch_data->bs_num_env]);

        for (i = 0; i < ch_data->bs_num_env; i++)
            ch_data->bs_freq_res[ch_data->bs_num_env - i] = get_bits1(gb);
        break;
    case VARFIX:
        ch_data->t_env[0]                   = get_bits(gb, 2);
        num_rel_lead                        = get_bits(gb, 2);
        ch_data->bs_num_env                 = num_rel_lead + 1;
        ch_data->t_env[ch_data->bs_num_env] = abs_bord_trail;

        for (i = 0; i < num_rel_lead; i++)
            ch_data->t_env[i + 1] = ch_data->t_env[i] + 2 * get_bits(gb, 2) + 2;

        bs_pointer = get_bits(gb, ceil_log2[ch_data->bs_num_env]);

        get_bits1_vector(gb, ch_data->bs_freq_res + 1, ch_data->bs_num_env);
        break;
    case VARVAR:
        ch_data->t_env[0]                   = get_bits(gb, 2);
        abs_bord_trail                     += get_bits(gb, 2);
        num_rel_lead                        = get_bits(gb, 2);
        num_rel_trail                       = get_bits(gb, 2);
        ch_data->bs_num_env                 = num_rel_lead + num_rel_trail + 1;

        if (ch_data->bs_num_env > 5) {
            av_log(ac->avctx, AV_LOG_ERROR,
                   "Invalid bitstream, too many SBR envelopes in VARVAR type SBR frame: %d\n",
                   ch_data->bs_num_env);
            return -1;
        }

        ch_data->t_env[ch_data->bs_num_env] = abs_bord_trail;

        for (i = 0; i < num_rel_lead; i++)
            ch_data->t_env[i + 1] = ch_data->t_env[i] + 2 * get_bits(gb, 2) + 2;
        for (i = 0; i < num_rel_trail; i++)
            ch_data->t_env[ch_data->bs_num_env - 1 - i] =
                ch_data->t_env[ch_data->bs_num_env - i] - 2 * get_bits(gb, 2) - 2;

        bs_pointer = get_bits(gb, ceil_log2[ch_data->bs_num_env]);

        get_bits1_vector(gb, ch_data->bs_freq_res + 1, ch_data->bs_num_env);
        break;
    }

    if (bs_pointer > ch_data->bs_num_env + 1) {
        av_log(ac->avctx, AV_LOG_ERROR,
               "Invalid bitstream, bs_pointer points to a middle noise border outside the time borders table: %d\n",
               bs_pointer);
        return -1;
    }

    for (i = 1; i <= ch_data->bs_num_env; i++) {
        if (ch_data->t_env[i-1] > ch_data->t_env[i]) {
            av_log(ac->avctx, AV_LOG_ERROR, "Non monotone time borders\n");
            return -1;
        }
    }

    ch_data->bs_num_noise = (ch_data->bs_num_env > 1) + 1;

    ch_data->t_q[0]                     = ch_data->t_env[0];
    ch_data->t_q[ch_data->bs_num_noise] = ch_data->t_env[ch_data->bs_num_env];
    if (ch_data->bs_num_noise > 1) {
        unsigned int idx;
        if (ch_data->bs_frame_class == FIXFIX) {
            idx = ch_data->bs_num_env >> 1;
        } else if (ch_data->bs_frame_class & 1) { // FIXVAR or VARVAR
            idx = ch_data->bs_num_env - FFMAX((int)bs_pointer - 1, 1);
        } else { // VARFIX
            if (!bs_pointer)
                idx = 1;
            else if (bs_pointer == 1)
                idx = ch_data->bs_num_env - 1;
            else // bs_pointer > 1
                idx = bs_pointer - 1;
        }
        ch_data->t_q[1] = ch_data->t_env[idx];
    }

    ch_data->e_a[0] = -(ch_data->e_a[1] != bs_num_env_old); // l_APrev
    ch_data->e_a[1] = -1;
    if ((ch_data->bs_frame_class & 1) && bs_pointer) { // FIXVAR or VARVAR and bs_pointer != 0
        ch_data->e_a[1] = ch_data->bs_num_env + 1 - bs_pointer;
    } else if ((ch_data->bs_frame_class == 2) && (bs_pointer > 1)) // VARFIX and bs_pointer > 1
        ch_data->e_a[1] = bs_pointer - 1;

    return 0;
}

static void copy_sbr_grid(SBRData *dst, const SBRData *src) {
    //These variables are saved from the previous frame rather than copied
    dst->bs_freq_res[0]    = dst->bs_freq_res[dst->bs_num_env];
    dst->t_env_num_env_old = dst->t_env[dst->bs_num_env];
    dst->e_a[0]            = -(dst->e_a[1] != dst->bs_num_env);

    //These variables are read from the bitstream and therefore copied
    memcpy(dst->bs_freq_res+1, src->bs_freq_res+1, sizeof(dst->bs_freq_res)-sizeof(*dst->bs_freq_res));
    memcpy(dst->t_env,         src->t_env,         sizeof(dst->t_env));
    memcpy(dst->t_q,           src->t_q,           sizeof(dst->t_q));
    dst->bs_num_env        = src->bs_num_env;
    dst->bs_amp_res        = src->bs_amp_res;
    dst->bs_num_noise      = src->bs_num_noise;
    dst->bs_frame_class    = src->bs_frame_class;
    dst->e_a[1]            = src->e_a[1];
}

/// Read how the envelope and noise floor data is delta coded
static void read_sbr_dtdf(SpectralBandReplication *sbr, GetBitContext *gb,
                          SBRData *ch_data)
{
    get_bits1_vector(gb, ch_data->bs_df_env,   ch_data->bs_num_env);
    get_bits1_vector(gb, ch_data->bs_df_noise, ch_data->bs_num_noise);
}

/// Read inverse filtering data
static void read_sbr_invf(SpectralBandReplication *sbr, GetBitContext *gb,
                          SBRData *ch_data)
{
    int i;

    memcpy(ch_data->bs_invf_mode[1], ch_data->bs_invf_mode[0], 5 * sizeof(uint8_t));
    for (i = 0; i < sbr->n_q; i++)
        ch_data->bs_invf_mode[0][i] = get_bits(gb, 2);
}

static void read_sbr_envelope(SpectralBandReplication *sbr, GetBitContext *gb,
                              SBRData *ch_data, int ch)
{
    int bits;
    int i, j, k;
    VLC_TYPE (*t_huff)[2], (*f_huff)[2];
    int t_lav, f_lav;
    const int delta = (ch == 1 && sbr->bs_coupling == 1) + 1;
    const int odd = sbr->n[1] & 1;

    if (sbr->bs_coupling && ch) {
        if (ch_data->bs_amp_res) {
            bits   = 5;
            t_huff = vlc_sbr[T_HUFFMAN_ENV_BAL_3_0DB].table;
            t_lav  = vlc_sbr_lav[T_HUFFMAN_ENV_BAL_3_0DB];
            f_huff = vlc_sbr[F_HUFFMAN_ENV_BAL_3_0DB].table;
            f_lav  = vlc_sbr_lav[F_HUFFMAN_ENV_BAL_3_0DB];
        } else {
            bits   = 6;
            t_huff = vlc_sbr[T_HUFFMAN_ENV_BAL_1_5DB].table;
            t_lav  = vlc_sbr_lav[T_HUFFMAN_ENV_BAL_1_5DB];
            f_huff = vlc_sbr[F_HUFFMAN_ENV_BAL_1_5DB].table;
            f_lav  = vlc_sbr_lav[F_HUFFMAN_ENV_BAL_1_5DB];
        }
    } else {
        if (ch_data->bs_amp_res) {
            bits   = 6;
            t_huff = vlc_sbr[T_HUFFMAN_ENV_3_0DB].table;
            t_lav  = vlc_sbr_lav[T_HUFFMAN_ENV_3_0DB];
            f_huff = vlc_sbr[F_HUFFMAN_ENV_3_0DB].table;
            f_lav  = vlc_sbr_lav[F_HUFFMAN_ENV_3_0DB];
        } else {
            bits   = 7;
            t_huff = vlc_sbr[T_HUFFMAN_ENV_1_5DB].table;
            t_lav  = vlc_sbr_lav[T_HUFFMAN_ENV_1_5DB];
            f_huff = vlc_sbr[F_HUFFMAN_ENV_1_5DB].table;
            f_lav  = vlc_sbr_lav[F_HUFFMAN_ENV_1_5DB];
        }
    }

    for (i = 0; i < ch_data->bs_num_env; i++) {
        if (ch_data->bs_df_env[i]) {
            // bs_freq_res[0] == bs_freq_res[bs_num_env] from prev frame
            if (ch_data->bs_freq_res[i + 1] == ch_data->bs_freq_res[i]) {
                for (j = 0; j < sbr->n[ch_data->bs_freq_res[i + 1]]; j++)
                    ch_data->env_facs[i + 1][j] = ch_data->env_facs[i][j] + delta * (get_vlc2(gb, t_huff, 9, 3) - t_lav);
            } else if (ch_data->bs_freq_res[i + 1]) {
                for (j = 0; j < sbr->n[ch_data->bs_freq_res[i + 1]]; j++) {
                    k = (j + odd) >> 1; // find k such that f_tablelow[k] <= f_tablehigh[j] < f_tablelow[k + 1]
                    ch_data->env_facs[i + 1][j] = ch_data->env_facs[i][k] + delta * (get_vlc2(gb, t_huff, 9, 3) - t_lav);
                }
            } else {
                for (j = 0; j < sbr->n[ch_data->bs_freq_res[i + 1]]; j++) {
                    k = j ? 2*j - odd : 0; // find k such that f_tablehigh[k] == f_tablelow[j]
                    ch_data->env_facs[i + 1][j] = ch_data->env_facs[i][k] + delta * (get_vlc2(gb, t_huff, 9, 3) - t_lav);
                }
            }
        } else {
            ch_data->env_facs[i + 1][0] = delta * get_bits(gb, bits); // bs_env_start_value_balance
            for (j = 1; j < sbr->n[ch_data->bs_freq_res[i + 1]]; j++)
                ch_data->env_facs[i + 1][j] = ch_data->env_facs[i + 1][j - 1] + delta * (get_vlc2(gb, f_huff, 9, 3) - f_lav);
        }
    }

    //assign 0th elements of env_facs from last elements
    memcpy(ch_data->env_facs[0], ch_data->env_facs[ch_data->bs_num_env],
           sizeof(ch_data->env_facs[0]));
}

static void read_sbr_noise(SpectralBandReplication *sbr, GetBitContext *gb,
                           SBRData *ch_data, int ch)
{
    int i, j;
    VLC_TYPE (*t_huff)[2], (*f_huff)[2];
    int t_lav, f_lav;
    int delta = (ch == 1 && sbr->bs_coupling == 1) + 1;

    if (sbr->bs_coupling && ch) {
        t_huff = vlc_sbr[T_HUFFMAN_NOISE_BAL_3_0DB].table;
        t_lav  = vlc_sbr_lav[T_HUFFMAN_NOISE_BAL_3_0DB];
        f_huff = vlc_sbr[F_HUFFMAN_ENV_BAL_3_0DB].table;
        f_lav  = vlc_sbr_lav[F_HUFFMAN_ENV_BAL_3_0DB];
    } else {
        t_huff = vlc_sbr[T_HUFFMAN_NOISE_3_0DB].table;
        t_lav  = vlc_sbr_lav[T_HUFFMAN_NOISE_3_0DB];
        f_huff = vlc_sbr[F_HUFFMAN_ENV_3_0DB].table;
        f_lav  = vlc_sbr_lav[F_HUFFMAN_ENV_3_0DB];
    }

    for (i = 0; i < ch_data->bs_num_noise; i++) {
        if (ch_data->bs_df_noise[i]) {
            for (j = 0; j < sbr->n_q; j++)
                ch_data->noise_facs[i + 1][j] = ch_data->noise_facs[i][j] + delta * (get_vlc2(gb, t_huff, 9, 2) - t_lav);
        } else {
            ch_data->noise_facs[i + 1][0] = delta * get_bits(gb, 5); // bs_noise_start_value_balance or bs_noise_start_value_level
            for (j = 1; j < sbr->n_q; j++)
                ch_data->noise_facs[i + 1][j] = ch_data->noise_facs[i + 1][j - 1] + delta * (get_vlc2(gb, f_huff, 9, 3) - f_lav);
        }
    }

    //assign 0th elements of noise_facs from last elements
    memcpy(ch_data->noise_facs[0], ch_data->noise_facs[ch_data->bs_num_noise],
           sizeof(ch_data->noise_facs[0]));
}

static void read_sbr_extension(AACContext *ac, SpectralBandReplication *sbr,
                               GetBitContext *gb,
                               int bs_extension_id, int *num_bits_left)
{
    switch (bs_extension_id) {
    case EXTENSION_ID_PS:
        if (!ac->oc[1].m4ac.ps) {
            av_log(ac->avctx, AV_LOG_ERROR, "Parametric Stereo signaled to be not-present but was found in the bitstream.\n");
            skip_bits_long(gb, *num_bits_left); // bs_fill_bits
            *num_bits_left = 0;
        } else {
#if 1
            *num_bits_left -= ff_ps_read_data(ac->avctx, gb, &sbr->ps, *num_bits_left);
            ac->avctx->profile = FF_PROFILE_AAC_HE_V2;
#else
            avpriv_report_missing_feature(ac->avctx, "Parametric Stereo");
            skip_bits_long(gb, *num_bits_left); // bs_fill_bits
            *num_bits_left = 0;
#endif
        }
        break;
    default:
        // some files contain 0-padding
        if (bs_extension_id || *num_bits_left > 16 || show_bits(gb, *num_bits_left))
            avpriv_request_sample(ac->avctx, "Reserved SBR extensions");
        skip_bits_long(gb, *num_bits_left); // bs_fill_bits
        *num_bits_left = 0;
        break;
    }
}

static int read_sbr_single_channel_element(AACContext *ac,
                                            SpectralBandReplication *sbr,
                                            GetBitContext *gb)
{
    if (get_bits1(gb)) // bs_data_extra
        skip_bits(gb, 4); // bs_reserved

    if (read_sbr_grid(ac, sbr, gb, &sbr->data[0]))
        return -1;
    read_sbr_dtdf(sbr, gb, &sbr->data[0]);
    read_sbr_invf(sbr, gb, &sbr->data[0]);
    read_sbr_envelope(sbr, gb, &sbr->data[0], 0);
    read_sbr_noise(sbr, gb, &sbr->data[0], 0);

    if ((sbr->data[0].bs_add_harmonic_flag = get_bits1(gb)))
        get_bits1_vector(gb, sbr->data[0].bs_add_harmonic, sbr->n[1]);

    return 0;
}

static int read_sbr_channel_pair_element(AACContext *ac,
                                          SpectralBandReplication *sbr,
                                          GetBitContext *gb)
{
    if (get_bits1(gb))    // bs_data_extra
        skip_bits(gb, 8); // bs_reserved

    if ((sbr->bs_coupling = get_bits1(gb))) {
        if (read_sbr_grid(ac, sbr, gb, &sbr->data[0]))
            return -1;
        copy_sbr_grid(&sbr->data[1], &sbr->data[0]);
        read_sbr_dtdf(sbr, gb, &sbr->data[0]);
        read_sbr_dtdf(sbr, gb, &sbr->data[1]);
        read_sbr_invf(sbr, gb, &sbr->data[0]);
        memcpy(sbr->data[1].bs_invf_mode[1], sbr->data[1].bs_invf_mode[0], sizeof(sbr->data[1].bs_invf_mode[0]));
        memcpy(sbr->data[1].bs_invf_mode[0], sbr->data[0].bs_invf_mode[0], sizeof(sbr->data[1].bs_invf_mode[0]));
        read_sbr_envelope(sbr, gb, &sbr->data[0], 0);
        read_sbr_noise(sbr, gb, &sbr->data[0], 0);
        read_sbr_envelope(sbr, gb, &sbr->data[1], 1);
        read_sbr_noise(sbr, gb, &sbr->data[1], 1);
    } else {
        if (read_sbr_grid(ac, sbr, gb, &sbr->data[0]) ||
            read_sbr_grid(ac, sbr, gb, &sbr->data[1]))
            return -1;
        read_sbr_dtdf(sbr, gb, &sbr->data[0]);
        read_sbr_dtdf(sbr, gb, &sbr->data[1]);
        read_sbr_invf(sbr, gb, &sbr->data[0]);
        read_sbr_invf(sbr, gb, &sbr->data[1]);
        read_sbr_envelope(sbr, gb, &sbr->data[0], 0);
        read_sbr_envelope(sbr, gb, &sbr->data[1], 1);
        read_sbr_noise(sbr, gb, &sbr->data[0], 0);
        read_sbr_noise(sbr, gb, &sbr->data[1], 1);
    }

    if ((sbr->data[0].bs_add_harmonic_flag = get_bits1(gb)))
        get_bits1_vector(gb, sbr->data[0].bs_add_harmonic, sbr->n[1]);
    if ((sbr->data[1].bs_add_harmonic_flag = get_bits1(gb)))
        get_bits1_vector(gb, sbr->data[1].bs_add_harmonic, sbr->n[1]);

    return 0;
}

static unsigned int read_sbr_data(AACContext *ac, SpectralBandReplication *sbr,
                                  GetBitContext *gb, int id_aac)
{
    unsigned int cnt = get_bits_count(gb);

    if (id_aac == TYPE_SCE || id_aac == TYPE_CCE) {
        if (read_sbr_single_channel_element(ac, sbr, gb)) {
            sbr_turnoff(sbr);
            return get_bits_count(gb) - cnt;
        }
    } else if (id_aac == TYPE_CPE) {
        if (read_sbr_channel_pair_element(ac, sbr, gb)) {
            sbr_turnoff(sbr);
            return get_bits_count(gb) - cnt;
        }
    } else {
        av_log(ac->avctx, AV_LOG_ERROR,
            "Invalid bitstream - cannot apply SBR to element type %d\n", id_aac);
        sbr_turnoff(sbr);
        return get_bits_count(gb) - cnt;
    }
    if (get_bits1(gb)) { // bs_extended_data
        int num_bits_left = get_bits(gb, 4); // bs_extension_size
        if (num_bits_left == 15)
            num_bits_left += get_bits(gb, 8); // bs_esc_count

        num_bits_left <<= 3;
        while (num_bits_left > 7) {
            num_bits_left -= 2;
            read_sbr_extension(ac, sbr, gb, get_bits(gb, 2), &num_bits_left); // bs_extension_id
        }
        if (num_bits_left < 0) {
            av_log(ac->avctx, AV_LOG_ERROR, "SBR Extension over read.\n");
        }
        if (num_bits_left > 0)
            skip_bits(gb, num_bits_left);
    }

    return get_bits_count(gb) - cnt;
}

static void sbr_reset(AACContext *ac, SpectralBandReplication *sbr)
{
    int err;
    err = sbr_make_f_master(ac, sbr, &sbr->spectrum_params);
    if (err >= 0)
        err = sbr_make_f_derived(ac, sbr);
    if (err < 0) {
        av_log(ac->avctx, AV_LOG_ERROR,
               "SBR reset failed. Switching SBR to pure upsampling mode.\n");
        sbr_turnoff(sbr);
    }
}

/**
 * Decode Spectral Band Replication extension data; reference: table 4.55.
 *
 * @param   crc flag indicating the presence of CRC checksum
 * @param   cnt length of TYPE_FIL syntactic element in bytes
 *
 * @return  Returns number of bytes consumed from the TYPE_FIL element.
 */
int ff_decode_sbr_extension(AACContext *ac, SpectralBandReplication *sbr,
                            GetBitContext *gb_host, int crc, int cnt, int id_aac)
{
    unsigned int num_sbr_bits = 0, num_align_bits;
    unsigned bytes_read;
    GetBitContext gbc = *gb_host, *gb = &gbc;
    skip_bits_long(gb_host, cnt*8 - 4);

    sbr->reset = 0;

    if (!sbr->sample_rate)
        sbr->sample_rate = 2 * ac->oc[1].m4ac.sample_rate; //TODO use the nominal sample rate for arbitrary sample rate support
    if (!ac->oc[1].m4ac.ext_sample_rate)
        ac->oc[1].m4ac.ext_sample_rate = 2 * ac->oc[1].m4ac.sample_rate;

    if (crc) {
        skip_bits(gb, 10); // bs_sbr_crc_bits; TODO - implement CRC check
        num_sbr_bits += 10;
    }

    //Save some state from the previous frame.
    sbr->kx[0] = sbr->kx[1];
    sbr->m[0] = sbr->m[1];
    sbr->kx_and_m_pushed = 1;

    num_sbr_bits++;
    if (get_bits1(gb)) // bs_header_flag
        num_sbr_bits += read_sbr_header(sbr, gb);

    if (sbr->reset)
        sbr_reset(ac, sbr);

    if (sbr->start)
        num_sbr_bits  += read_sbr_data(ac, sbr, gb, id_aac);

    num_align_bits = ((cnt << 3) - 4 - num_sbr_bits) & 7;
    bytes_read = ((num_sbr_bits + num_align_bits + 4) >> 3);

    if (bytes_read > cnt) {
        av_log(ac->avctx, AV_LOG_ERROR,
               "Expected to read %d SBR bytes actually read %d.\n", cnt, bytes_read);
    }
    return cnt;
}

/// Dequantization and stereo decoding (14496-3 sp04 p203)
static void sbr_dequant(SpectralBandReplication *sbr, int id_aac)
{
    int k, e;
    int ch;

    if (id_aac == TYPE_CPE && sbr->bs_coupling) {
        float alpha      = sbr->data[0].bs_amp_res ?  1.0f :  0.5f;
        float pan_offset = sbr->data[0].bs_amp_res ? 12.0f : 24.0f;
        for (e = 1; e <= sbr->data[0].bs_num_env; e++) {
            for (k = 0; k < sbr->n[sbr->data[0].bs_freq_res[e]]; k++) {
                float temp1 = exp2f(sbr->data[0].env_facs[e][k] * alpha + 7.0f);
                float temp2 = exp2f((pan_offset - sbr->data[1].env_facs[e][k]) * alpha);
                float fac;
                if (temp1 > 1E20) {
                    av_log(NULL, AV_LOG_ERROR, "envelope scalefactor overflow in dequant\n");
                    temp1 = 1;
                }
                fac   = temp1 / (1.0f + temp2);
                sbr->data[0].env_facs[e][k] = fac;
                sbr->data[1].env_facs[e][k] = fac * temp2;
            }
        }
        for (e = 1; e <= sbr->data[0].bs_num_noise; e++) {
            for (k = 0; k < sbr->n_q; k++) {
                float temp1 = exp2f(NOISE_FLOOR_OFFSET - sbr->data[0].noise_facs[e][k] + 1);
                float temp2 = exp2f(12 - sbr->data[1].noise_facs[e][k]);
                float fac;
                if (temp1 > 1E20) {
                    av_log(NULL, AV_LOG_ERROR, "envelope scalefactor overflow in dequant\n");
                    temp1 = 1;
                }
                fac = temp1 / (1.0f + temp2);
                sbr->data[0].noise_facs[e][k] = fac;
                sbr->data[1].noise_facs[e][k] = fac * temp2;
            }
        }
    } else { // SCE or one non-coupled CPE
        for (ch = 0; ch < (id_aac == TYPE_CPE) + 1; ch++) {
            float alpha = sbr->data[ch].bs_amp_res ? 1.0f : 0.5f;
            for (e = 1; e <= sbr->data[ch].bs_num_env; e++)
                for (k = 0; k < sbr->n[sbr->data[ch].bs_freq_res[e]]; k++){
                    sbr->data[ch].env_facs[e][k] =
                        exp2f(alpha * sbr->data[ch].env_facs[e][k] + 6.0f);
                    if (sbr->data[ch].env_facs[e][k] > 1E20) {
                        av_log(NULL, AV_LOG_ERROR, "envelope scalefactor overflow in dequant\n");
                        sbr->data[ch].env_facs[e][k] = 1;
                    }
                }

            for (e = 1; e <= sbr->data[ch].bs_num_noise; e++)
                for (k = 0; k < sbr->n_q; k++)
                    sbr->data[ch].noise_facs[e][k] =
                        exp2f(NOISE_FLOOR_OFFSET - sbr->data[ch].noise_facs[e][k]);
        }
    }
}

/**
 * Analysis QMF Bank (14496-3 sp04 p206)
 *
 * @param   x       pointer to the beginning of the first sample window
 * @param   W       array of complex-valued samples split into subbands
 */
#ifndef sbr_qmf_analysis
static void sbr_qmf_analysis(AVFloatDSPContext *dsp, FFTContext *mdct,
                             SBRDSPContext *sbrdsp, const float *in, float *x,
                             float z[320], float W[2][32][32][2], int buf_idx)
{
    int i;
    memcpy(x    , x+1024, (320-32)*sizeof(x[0]));
    memcpy(x+288, in,         1024*sizeof(x[0]));
    for (i = 0; i < 32; i++) { // numTimeSlots*RATE = 16*2 as 960 sample frames
                               // are not supported
        dsp->vector_fmul_reverse(z, sbr_qmf_window_ds, x, 320);
        sbrdsp->sum64x5(z);
        sbrdsp->qmf_pre_shuffle(z);
        mdct->imdct_half(mdct, z, z+64);
        sbrdsp->qmf_post_shuffle(W[buf_idx][i], z);
        x += 32;
    }
}
#endif

/**
 * Synthesis QMF Bank (14496-3 sp04 p206) and Downsampled Synthesis QMF Bank
 * (14496-3 sp04 p206)
 */
#ifndef sbr_qmf_synthesis
static void sbr_qmf_synthesis(FFTContext *mdct,
                              SBRDSPContext *sbrdsp, AVFloatDSPContext *dsp,
                              float *out, float X[2][38][64],
                              float mdct_buf[2][64],
                              float *v0, int *v_off, const unsigned int div)
{
    int i, n;
    const float *sbr_qmf_window = div ? sbr_qmf_window_ds : sbr_qmf_window_us;
    const int step = 128 >> div;
    float *v;
    for (i = 0; i < 32; i++) {
        if (*v_off < step) {
            int saved_samples = (1280 - 128) >> div;
            memcpy(&v0[SBR_SYNTHESIS_BUF_SIZE - saved_samples], v0, saved_samples * sizeof(float));
            *v_off = SBR_SYNTHESIS_BUF_SIZE - saved_samples - step;
        } else {
            *v_off -= step;
        }
        v = v0 + *v_off;
        if (div) {
            for (n = 0; n < 32; n++) {
                X[0][i][   n] = -X[0][i][n];
                X[0][i][32+n] =  X[1][i][31-n];
            }
            mdct->imdct_half(mdct, mdct_buf[0], X[0][i]);
            sbrdsp->qmf_deint_neg(v, mdct_buf[0]);
        } else {
            sbrdsp->neg_odd_64(X[1][i]);
            mdct->imdct_half(mdct, mdct_buf[0], X[0][i]);
            mdct->imdct_half(mdct, mdct_buf[1], X[1][i]);
            sbrdsp->qmf_deint_bfly(v, mdct_buf[1], mdct_buf[0]);
        }
        dsp->vector_fmul    (out, v                , sbr_qmf_window                       , 64 >> div);
        dsp->vector_fmul_add(out, v + ( 192 >> div), sbr_qmf_window + ( 64 >> div), out   , 64 >> div);
        dsp->vector_fmul_add(out, v + ( 256 >> div), sbr_qmf_window + (128 >> div), out   , 64 >> div);
        dsp->vector_fmul_add(out, v + ( 448 >> div), sbr_qmf_window + (192 >> div), out   , 64 >> div);
        dsp->vector_fmul_add(out, v + ( 512 >> div), sbr_qmf_window + (256 >> div), out   , 64 >> div);
        dsp->vector_fmul_add(out, v + ( 704 >> div), sbr_qmf_window + (320 >> div), out   , 64 >> div);
        dsp->vector_fmul_add(out, v + ( 768 >> div), sbr_qmf_window + (384 >> div), out   , 64 >> div);
        dsp->vector_fmul_add(out, v + ( 960 >> div), sbr_qmf_window + (448 >> div), out   , 64 >> div);
        dsp->vector_fmul_add(out, v + (1024 >> div), sbr_qmf_window + (512 >> div), out   , 64 >> div);
        dsp->vector_fmul_add(out, v + (1216 >> div), sbr_qmf_window + (576 >> div), out   , 64 >> div);
        out += 64 >> div;
    }
}
#endif

/** High Frequency Generation (14496-3 sp04 p214+) and Inverse Filtering
 * (14496-3 sp04 p214)
 * Warning: This routine does not seem numerically stable.
 */
static void sbr_hf_inverse_filter(SBRDSPContext *dsp,
                                  float (*alpha0)[2], float (*alpha1)[2],
                                  const float X_low[32][40][2], int k0)
{
    int k;
    for (k = 0; k < k0; k++) {
        LOCAL_ALIGNED_16(float, phi, [3], [2][2]);
        float dk;

        dsp->autocorrelate(X_low[k], phi);

        dk =  phi[2][1][0] * phi[1][0][0] -
             (phi[1][1][0] * phi[1][1][0] + phi[1][1][1] * phi[1][1][1]) / 1.000001f;

        if (!dk) {
            alpha1[k][0] = 0;
            alpha1[k][1] = 0;
        } else {
            float temp_real, temp_im;
            temp_real = phi[0][0][0] * phi[1][1][0] -
                        phi[0][0][1] * phi[1][1][1] -
                        phi[0][1][0] * phi[1][0][0];
            temp_im   = phi[0][0][0] * phi[1][1][1] +
                        phi[0][0][1] * phi[1][1][0] -
                        phi[0][1][1] * phi[1][0][0];

            alpha1[k][0] = temp_real / dk;
            alpha1[k][1] = temp_im   / dk;
        }

        if (!phi[1][0][0]) {
            alpha0[k][0] = 0;
            alpha0[k][1] = 0;
        } else {
            float temp_real, temp_im;
            temp_real = phi[0][0][0] + alpha1[k][0] * phi[1][1][0] +
                                       alpha1[k][1] * phi[1][1][1];
            temp_im   = phi[0][0][1] + alpha1[k][1] * phi[1][1][0] -
                                       alpha1[k][0] * phi[1][1][1];

            alpha0[k][0] = -temp_real / phi[1][0][0];
            alpha0[k][1] = -temp_im   / phi[1][0][0];
        }

        if (alpha1[k][0] * alpha1[k][0] + alpha1[k][1] * alpha1[k][1] >= 16.0f ||
           alpha0[k][0] * alpha0[k][0] + alpha0[k][1] * alpha0[k][1] >= 16.0f) {
            alpha1[k][0] = 0;
            alpha1[k][1] = 0;
            alpha0[k][0] = 0;
            alpha0[k][1] = 0;
        }
    }
}

/// Chirp Factors (14496-3 sp04 p214)
static void sbr_chirp(SpectralBandReplication *sbr, SBRData *ch_data)
{
    int i;
    float new_bw;
    static const float bw_tab[] = { 0.0f, 0.75f, 0.9f, 0.98f };

    for (i = 0; i < sbr->n_q; i++) {
        if (ch_data->bs_invf_mode[0][i] + ch_data->bs_invf_mode[1][i] == 1) {
            new_bw = 0.6f;
        } else
            new_bw = bw_tab[ch_data->bs_invf_mode[0][i]];

        if (new_bw < ch_data->bw_array[i]) {
            new_bw = 0.75f    * new_bw + 0.25f    * ch_data->bw_array[i];
        } else
            new_bw = 0.90625f * new_bw + 0.09375f * ch_data->bw_array[i];
        ch_data->bw_array[i] = new_bw < 0.015625f ? 0.0f : new_bw;
    }
}

/// Generate the subband filtered lowband
static int sbr_lf_gen(AACContext *ac, SpectralBandReplication *sbr,
                      float X_low[32][40][2], const float W[2][32][32][2],
                      int buf_idx)
{
    int i, k;
    const int t_HFGen = 8;
    const int i_f = 32;
    memset(X_low, 0, 32*sizeof(*X_low));
    for (k = 0; k < sbr->kx[1]; k++) {
        for (i = t_HFGen; i < i_f + t_HFGen; i++) {
            X_low[k][i][0] = W[buf_idx][i - t_HFGen][k][0];
            X_low[k][i][1] = W[buf_idx][i - t_HFGen][k][1];
        }
    }
    buf_idx = 1-buf_idx;
    for (k = 0; k < sbr->kx[0]; k++) {
        for (i = 0; i < t_HFGen; i++) {
            X_low[k][i][0] = W[buf_idx][i + i_f - t_HFGen][k][0];
            X_low[k][i][1] = W[buf_idx][i + i_f - t_HFGen][k][1];
        }
    }
    return 0;
}

/// High Frequency Generator (14496-3 sp04 p215)
static int sbr_hf_gen(AACContext *ac, SpectralBandReplication *sbr,
                      float X_high[64][40][2], const float X_low[32][40][2],
                      const float (*alpha0)[2], const float (*alpha1)[2],
                      const float bw_array[5], const uint8_t *t_env,
                      int bs_num_env)
{
    int j, x;
    int g = 0;
    int k = sbr->kx[1];
    for (j = 0; j < sbr->num_patches; j++) {
        for (x = 0; x < sbr->patch_num_subbands[j]; x++, k++) {
            const int p = sbr->patch_start_subband[j] + x;
            while (g <= sbr->n_q && k >= sbr->f_tablenoise[g])
                g++;
            g--;

            if (g < 0) {
                av_log(ac->avctx, AV_LOG_ERROR,
                       "ERROR : no subband found for frequency %d\n", k);
                return -1;
            }

            sbr->dsp.hf_gen(X_high[k] + ENVELOPE_ADJUSTMENT_OFFSET,
                            X_low[p]  + ENVELOPE_ADJUSTMENT_OFFSET,
                            alpha0[p], alpha1[p], bw_array[g],
                            2 * t_env[0], 2 * t_env[bs_num_env]);
        }
    }
    if (k < sbr->m[1] + sbr->kx[1])
        memset(X_high + k, 0, (sbr->m[1] + sbr->kx[1] - k) * sizeof(*X_high));

    return 0;
}

/// Generate the subband filtered lowband
static int sbr_x_gen(SpectralBandReplication *sbr, float X[2][38][64],
                     const float Y0[38][64][2], const float Y1[38][64][2],
                     const float X_low[32][40][2], int ch)
{
    int k, i;
    const int i_f = 32;
    const int i_Temp = FFMAX(2*sbr->data[ch].t_env_num_env_old - i_f, 0);
    memset(X, 0, 2*sizeof(*X));
    for (k = 0; k < sbr->kx[0]; k++) {
        for (i = 0; i < i_Temp; i++) {
            X[0][i][k] = X_low[k][i + ENVELOPE_ADJUSTMENT_OFFSET][0];
            X[1][i][k] = X_low[k][i + ENVELOPE_ADJUSTMENT_OFFSET][1];
        }
    }
    for (; k < sbr->kx[0] + sbr->m[0]; k++) {
        for (i = 0; i < i_Temp; i++) {
            X[0][i][k] = Y0[i + i_f][k][0];
            X[1][i][k] = Y0[i + i_f][k][1];
        }
    }

    for (k = 0; k < sbr->kx[1]; k++) {
        for (i = i_Temp; i < 38; i++) {
            X[0][i][k] = X_low[k][i + ENVELOPE_ADJUSTMENT_OFFSET][0];
            X[1][i][k] = X_low[k][i + ENVELOPE_ADJUSTMENT_OFFSET][1];
        }
    }
    for (; k < sbr->kx[1] + sbr->m[1]; k++) {
        for (i = i_Temp; i < i_f; i++) {
            X[0][i][k] = Y1[i][k][0];
            X[1][i][k] = Y1[i][k][1];
        }
    }
    return 0;
}

/** High Frequency Adjustment (14496-3 sp04 p217) and Mapping
 * (14496-3 sp04 p217)
 */
static int sbr_mapping(AACContext *ac, SpectralBandReplication *sbr,
                        SBRData *ch_data, int e_a[2])
{
    int e, i, m;

    memset(ch_data->s_indexmapped[1], 0, 7*sizeof(ch_data->s_indexmapped[1]));
    for (e = 0; e < ch_data->bs_num_env; e++) {
        const unsigned int ilim = sbr->n[ch_data->bs_freq_res[e + 1]];
        uint16_t *table = ch_data->bs_freq_res[e + 1] ? sbr->f_tablehigh : sbr->f_tablelow;
        int k;

        if (sbr->kx[1] != table[0]) {
            av_log(ac->avctx, AV_LOG_ERROR, "kx != f_table{high,low}[0]. "
                   "Derived frequency tables were not regenerated.\n");
            sbr_turnoff(sbr);
            return AVERROR_BUG;
        }
        for (i = 0; i < ilim; i++)
            for (m = table[i]; m < table[i + 1]; m++)
                sbr->e_origmapped[e][m - sbr->kx[1]] = ch_data->env_facs[e+1][i];

        // ch_data->bs_num_noise > 1 => 2 noise floors
        k = (ch_data->bs_num_noise > 1) && (ch_data->t_env[e] >= ch_data->t_q[1]);
        for (i = 0; i < sbr->n_q; i++)
            for (m = sbr->f_tablenoise[i]; m < sbr->f_tablenoise[i + 1]; m++)
                sbr->q_mapped[e][m - sbr->kx[1]] = ch_data->noise_facs[k+1][i];

        for (i = 0; i < sbr->n[1]; i++) {
            if (ch_data->bs_add_harmonic_flag) {
                const unsigned int m_midpoint =
                    (sbr->f_tablehigh[i] + sbr->f_tablehigh[i + 1]) >> 1;

                ch_data->s_indexmapped[e + 1][m_midpoint - sbr->kx[1]] = ch_data->bs_add_harmonic[i] *
                    (e >= e_a[1] || (ch_data->s_indexmapped[0][m_midpoint - sbr->kx[1]] == 1));
            }
        }

        for (i = 0; i < ilim; i++) {
            int additional_sinusoid_present = 0;
            for (m = table[i]; m < table[i + 1]; m++) {
                if (ch_data->s_indexmapped[e + 1][m - sbr->kx[1]]) {
                    additional_sinusoid_present = 1;
                    break;
                }
            }
            memset(&sbr->s_mapped[e][table[i] - sbr->kx[1]], additional_sinusoid_present,
                   (table[i + 1] - table[i]) * sizeof(sbr->s_mapped[e][0]));
        }
    }

    memcpy(ch_data->s_indexmapped[0], ch_data->s_indexmapped[ch_data->bs_num_env], sizeof(ch_data->s_indexmapped[0]));
    return 0;
}

/// Estimation of current envelope (14496-3 sp04 p218)
static void sbr_env_estimate(float (*e_curr)[48], float X_high[64][40][2],
                             SpectralBandReplication *sbr, SBRData *ch_data)
{
    int e, m;
    int kx1 = sbr->kx[1];

    if (sbr->bs_interpol_freq) {
        for (e = 0; e < ch_data->bs_num_env; e++) {
            const float recip_env_size = 0.5f / (ch_data->t_env[e + 1] - ch_data->t_env[e]);
            int ilb = ch_data->t_env[e]     * 2 + ENVELOPE_ADJUSTMENT_OFFSET;
            int iub = ch_data->t_env[e + 1] * 2 + ENVELOPE_ADJUSTMENT_OFFSET;

            for (m = 0; m < sbr->m[1]; m++) {
                float sum = sbr->dsp.sum_square(X_high[m+kx1] + ilb, iub - ilb);
                e_curr[e][m] = sum * recip_env_size;
            }
        }
    } else {
        int k, p;

        for (e = 0; e < ch_data->bs_num_env; e++) {
            const int env_size = 2 * (ch_data->t_env[e + 1] - ch_data->t_env[e]);
            int ilb = ch_data->t_env[e]     * 2 + ENVELOPE_ADJUSTMENT_OFFSET;
            int iub = ch_data->t_env[e + 1] * 2 + ENVELOPE_ADJUSTMENT_OFFSET;
            const uint16_t *table = ch_data->bs_freq_res[e + 1] ? sbr->f_tablehigh : sbr->f_tablelow;

            for (p = 0; p < sbr->n[ch_data->bs_freq_res[e + 1]]; p++) {
                float sum = 0.0f;
                const int den = env_size * (table[p + 1] - table[p]);

                for (k = table[p]; k < table[p + 1]; k++) {
                    sum += sbr->dsp.sum_square(X_high[k] + ilb, iub - ilb);
                }
                sum /= den;
                for (k = table[p]; k < table[p + 1]; k++) {
                    e_curr[e][k - kx1] = sum;
                }
            }
        }
    }
}

/**
 * Calculation of levels of additional HF signal components (14496-3 sp04 p219)
 * and Calculation of gain (14496-3 sp04 p219)
 */
static void sbr_gain_calc(AACContext *ac, SpectralBandReplication *sbr,
                          SBRData *ch_data, const int e_a[2])
{
    int e, k, m;
    // max gain limits : -3dB, 0dB, 3dB, inf dB (limiter off)
    static const float limgain[4] = { 0.70795, 1.0, 1.41254, 10000000000 };

    for (e = 0; e < ch_data->bs_num_env; e++) {
        int delta = !((e == e_a[1]) || (e == e_a[0]));
        for (k = 0; k < sbr->n_lim; k++) {
            float gain_boost, gain_max;
            float sum[2] = { 0.0f, 0.0f };
            for (m = sbr->f_tablelim[k] - sbr->kx[1]; m < sbr->f_tablelim[k + 1] - sbr->kx[1]; m++) {
                const float temp = sbr->e_origmapped[e][m] / (1.0f + sbr->q_mapped[e][m]);
                sbr->q_m[e][m] = sqrtf(temp * sbr->q_mapped[e][m]);
                sbr->s_m[e][m] = sqrtf(temp * ch_data->s_indexmapped[e + 1][m]);
                if (!sbr->s_mapped[e][m]) {
                    sbr->gain[e][m] = sqrtf(sbr->e_origmapped[e][m] /
                                            ((1.0f + sbr->e_curr[e][m]) *
                                             (1.0f + sbr->q_mapped[e][m] * delta)));
                } else {
                    sbr->gain[e][m] = sqrtf(sbr->e_origmapped[e][m] * sbr->q_mapped[e][m] /
                                            ((1.0f + sbr->e_curr[e][m]) *
                                             (1.0f + sbr->q_mapped[e][m])));
                }
            }
            for (m = sbr->f_tablelim[k] - sbr->kx[1]; m < sbr->f_tablelim[k + 1] - sbr->kx[1]; m++) {
                sum[0] += sbr->e_origmapped[e][m];
                sum[1] += sbr->e_curr[e][m];
            }
            gain_max = limgain[sbr->bs_limiter_gains] * sqrtf((FLT_EPSILON + sum[0]) / (FLT_EPSILON + sum[1]));
            gain_max = FFMIN(100000.f, gain_max);
            for (m = sbr->f_tablelim[k] - sbr->kx[1]; m < sbr->f_tablelim[k + 1] - sbr->kx[1]; m++) {
                float q_m_max   = sbr->q_m[e][m] * gain_max / sbr->gain[e][m];
                sbr->q_m[e][m]  = FFMIN(sbr->q_m[e][m], q_m_max);
                sbr->gain[e][m] = FFMIN(sbr->gain[e][m], gain_max);
            }
            sum[0] = sum[1] = 0.0f;
            for (m = sbr->f_tablelim[k] - sbr->kx[1]; m < sbr->f_tablelim[k + 1] - sbr->kx[1]; m++) {
                sum[0] += sbr->e_origmapped[e][m];
                sum[1] += sbr->e_curr[e][m] * sbr->gain[e][m] * sbr->gain[e][m]
                          + sbr->s_m[e][m] * sbr->s_m[e][m]
                          + (delta && !sbr->s_m[e][m]) * sbr->q_m[e][m] * sbr->q_m[e][m];
            }
            gain_boost = sqrtf((FLT_EPSILON + sum[0]) / (FLT_EPSILON + sum[1]));
            gain_boost = FFMIN(1.584893192f, gain_boost);
            for (m = sbr->f_tablelim[k] - sbr->kx[1]; m < sbr->f_tablelim[k + 1] - sbr->kx[1]; m++) {
                sbr->gain[e][m] *= gain_boost;
                sbr->q_m[e][m]  *= gain_boost;
                sbr->s_m[e][m]  *= gain_boost;
            }
        }
    }
}

/// Assembling HF Signals (14496-3 sp04 p220)
static void sbr_hf_assemble(float Y1[38][64][2],
                            const float X_high[64][40][2],
                            SpectralBandReplication *sbr, SBRData *ch_data,
                            const int e_a[2])
{
    int e, i, j, m;
    const int h_SL = 4 * !sbr->bs_smoothing_mode;
    const int kx = sbr->kx[1];
    const int m_max = sbr->m[1];
    static const float h_smooth[5] = {
        0.33333333333333,
        0.30150283239582,
        0.21816949906249,
        0.11516383427084,
        0.03183050093751,
    };
    float (*g_temp)[48] = ch_data->g_temp, (*q_temp)[48] = ch_data->q_temp;
    int indexnoise = ch_data->f_indexnoise;
    int indexsine  = ch_data->f_indexsine;

    if (sbr->reset) {
        for (i = 0; i < h_SL; i++) {
            memcpy(g_temp[i + 2*ch_data->t_env[0]], sbr->gain[0], m_max * sizeof(sbr->gain[0][0]));
            memcpy(q_temp[i + 2*ch_data->t_env[0]], sbr->q_m[0],  m_max * sizeof(sbr->q_m[0][0]));
        }
    } else if (h_SL) {
        memcpy(g_temp[2*ch_data->t_env[0]], g_temp[2*ch_data->t_env_num_env_old], 4*sizeof(g_temp[0]));
        memcpy(q_temp[2*ch_data->t_env[0]], q_temp[2*ch_data->t_env_num_env_old], 4*sizeof(q_temp[0]));
    }

    for (e = 0; e < ch_data->bs_num_env; e++) {
        for (i = 2 * ch_data->t_env[e]; i < 2 * ch_data->t_env[e + 1]; i++) {
            memcpy(g_temp[h_SL + i], sbr->gain[e], m_max * sizeof(sbr->gain[0][0]));
            memcpy(q_temp[h_SL + i], sbr->q_m[e],  m_max * sizeof(sbr->q_m[0][0]));
        }
    }

    for (e = 0; e < ch_data->bs_num_env; e++) {
        for (i = 2 * ch_data->t_env[e]; i < 2 * ch_data->t_env[e + 1]; i++) {
            LOCAL_ALIGNED_16(float, g_filt_tab, [48]);
            LOCAL_ALIGNED_16(float, q_filt_tab, [48]);
            float *g_filt, *q_filt;

            if (h_SL && e != e_a[0] && e != e_a[1]) {
                g_filt = g_filt_tab;
                q_filt = q_filt_tab;
                for (m = 0; m < m_max; m++) {
                    const int idx1 = i + h_SL;
                    g_filt[m] = 0.0f;
                    q_filt[m] = 0.0f;
                    for (j = 0; j <= h_SL; j++) {
                        g_filt[m] += g_temp[idx1 - j][m] * h_smooth[j];
                        q_filt[m] += q_temp[idx1 - j][m] * h_smooth[j];
                    }
                }
            } else {
                g_filt = g_temp[i + h_SL];
                q_filt = q_temp[i];
            }

            sbr->dsp.hf_g_filt(Y1[i] + kx, X_high + kx, g_filt, m_max,
                               i + ENVELOPE_ADJUSTMENT_OFFSET);

            if (e != e_a[0] && e != e_a[1]) {
                sbr->dsp.hf_apply_noise[indexsine](Y1[i] + kx, sbr->s_m[e],
                                                   q_filt, indexnoise,
                                                   kx, m_max);
            } else {
                int idx = indexsine&1;
                int A = (1-((indexsine+(kx & 1))&2));
                int B = (A^(-idx)) + idx;
                float *out = &Y1[i][kx][idx];
                float *in  = sbr->s_m[e];
                for (m = 0; m+1 < m_max; m+=2) {
                    out[2*m  ] += in[m  ] * A;
                    out[2*m+2] += in[m+1] * B;
                }
                if(m_max&1)
                    out[2*m  ] += in[m  ] * A;
            }
            indexnoise = (indexnoise + m_max) & 0x1ff;
            indexsine = (indexsine + 1) & 3;
        }
    }
    ch_data->f_indexnoise = indexnoise;
    ch_data->f_indexsine  = indexsine;
}

void ff_sbr_apply(AACContext *ac, SpectralBandReplication *sbr, int id_aac,
                  float* L, float* R)
{
    int downsampled = ac->oc[1].m4ac.ext_sample_rate < sbr->sample_rate;
    int ch;
    int nch = (id_aac == TYPE_CPE) ? 2 : 1;
    int err;

    if (!sbr->kx_and_m_pushed) {
        sbr->kx[0] = sbr->kx[1];
        sbr->m[0] = sbr->m[1];
    } else {
        sbr->kx_and_m_pushed = 0;
    }

    if (sbr->start) {
        sbr_dequant(sbr, id_aac);
    }
    for (ch = 0; ch < nch; ch++) {
        /* decode channel */
        sbr_qmf_analysis(&ac->fdsp, &sbr->mdct_ana, &sbr->dsp, ch ? R : L, sbr->data[ch].analysis_filterbank_samples,
                         (float*)sbr->qmf_filter_scratch,
                         sbr->data[ch].W, sbr->data[ch].Ypos);
<<<<<<< HEAD
        sbr->c.sbr_lf_gen(ac, sbr, sbr->X_low, sbr->data[ch].W, sbr->data[ch].Ypos);
        sbr->data[ch].Ypos ^= 1;
        if (sbr->start) {
            sbr->c.sbr_hf_inverse_filter(&sbr->dsp, sbr->alpha0, sbr->alpha1, sbr->X_low, sbr->k[0]);
=======
        sbr_lf_gen(ac, sbr, sbr->X_low,
                   (const float (*)[32][32][2]) sbr->data[ch].W,
                   sbr->data[ch].Ypos);
        sbr->data[ch].Ypos ^= 1;
        if (sbr->start) {
            sbr_hf_inverse_filter(&sbr->dsp, sbr->alpha0, sbr->alpha1,
                                  (const float (*)[40][2]) sbr->X_low, sbr->k[0]);
>>>>>>> 5145ccf0
            sbr_chirp(sbr, &sbr->data[ch]);
            sbr_hf_gen(ac, sbr, sbr->X_high,
                       (const float (*)[40][2]) sbr->X_low,
                       (const float (*)[2]) sbr->alpha0,
                       (const float (*)[2]) sbr->alpha1,
                       sbr->data[ch].bw_array, sbr->data[ch].t_env,
                       sbr->data[ch].bs_num_env);

            // hf_adj
            err = sbr_mapping(ac, sbr, &sbr->data[ch], sbr->data[ch].e_a);
            if (!err) {
                sbr_env_estimate(sbr->e_curr, sbr->X_high, sbr, &sbr->data[ch]);
                sbr_gain_calc(ac, sbr, &sbr->data[ch], sbr->data[ch].e_a);
<<<<<<< HEAD
                sbr->c.sbr_hf_assemble(sbr->data[ch].Y[sbr->data[ch].Ypos],
                                sbr->X_high, sbr, &sbr->data[ch],
=======
                sbr_hf_assemble(sbr->data[ch].Y[sbr->data[ch].Ypos],
                                (const float (*)[40][2]) sbr->X_high,
                                sbr, &sbr->data[ch],
>>>>>>> 5145ccf0
                                sbr->data[ch].e_a);
            }
        }

        /* synthesis */
<<<<<<< HEAD
        sbr->c.sbr_x_gen(sbr, sbr->X[ch],
                  sbr->data[ch].Y[1-sbr->data[ch].Ypos],
                  sbr->data[ch].Y[  sbr->data[ch].Ypos],
                  sbr->X_low, ch);
=======
        sbr_x_gen(sbr, sbr->X[ch],
                  (const float (*)[64][2]) sbr->data[ch].Y[1-sbr->data[ch].Ypos],
                  (const float (*)[64][2]) sbr->data[ch].Y[  sbr->data[ch].Ypos],
                  (const float (*)[40][2]) sbr->X_low, ch);
>>>>>>> 5145ccf0
    }

    if (ac->oc[1].m4ac.ps == 1) {
        if (sbr->ps.start) {
            ff_ps_apply(ac->avctx, &sbr->ps, sbr->X[0], sbr->X[1], sbr->kx[1] + sbr->m[1]);
        } else {
            memcpy(sbr->X[1], sbr->X[0], sizeof(sbr->X[0]));
        }
        nch = 2;
    }

    sbr_qmf_synthesis(&sbr->mdct, &sbr->dsp, &ac->fdsp,
                      L, sbr->X[0], sbr->qmf_filter_scratch,
                      sbr->data[0].synthesis_filterbank_samples,
                      &sbr->data[0].synthesis_filterbank_samples_offset,
                      downsampled);
    if (nch == 2)
        sbr_qmf_synthesis(&sbr->mdct, &sbr->dsp, &ac->fdsp,
                          R, sbr->X[1], sbr->qmf_filter_scratch,
                          sbr->data[1].synthesis_filterbank_samples,
                          &sbr->data[1].synthesis_filterbank_samples_offset,
                          downsampled);
}

static void aacsbr_func_ptr_init(AACSBRContext *c)
{
    c->sbr_lf_gen            = sbr_lf_gen;
    c->sbr_hf_assemble       = sbr_hf_assemble;
    c->sbr_x_gen             = sbr_x_gen;
    c->sbr_hf_inverse_filter = sbr_hf_inverse_filter;

    if(ARCH_MIPS)
        ff_aacsbr_func_ptr_init_mips(c);
}<|MERGE_RESOLUTION|>--- conflicted
+++ resolved
@@ -1702,20 +1702,13 @@
         sbr_qmf_analysis(&ac->fdsp, &sbr->mdct_ana, &sbr->dsp, ch ? R : L, sbr->data[ch].analysis_filterbank_samples,
                          (float*)sbr->qmf_filter_scratch,
                          sbr->data[ch].W, sbr->data[ch].Ypos);
-<<<<<<< HEAD
-        sbr->c.sbr_lf_gen(ac, sbr, sbr->X_low, sbr->data[ch].W, sbr->data[ch].Ypos);
+        sbr->c.sbr_lf_gen(ac, sbr, sbr->X_low,
+                          (const float (*)[32][32][2]) sbr->data[ch].W,
+                          sbr->data[ch].Ypos);
         sbr->data[ch].Ypos ^= 1;
         if (sbr->start) {
-            sbr->c.sbr_hf_inverse_filter(&sbr->dsp, sbr->alpha0, sbr->alpha1, sbr->X_low, sbr->k[0]);
-=======
-        sbr_lf_gen(ac, sbr, sbr->X_low,
-                   (const float (*)[32][32][2]) sbr->data[ch].W,
-                   sbr->data[ch].Ypos);
-        sbr->data[ch].Ypos ^= 1;
-        if (sbr->start) {
-            sbr_hf_inverse_filter(&sbr->dsp, sbr->alpha0, sbr->alpha1,
-                                  (const float (*)[40][2]) sbr->X_low, sbr->k[0]);
->>>>>>> 5145ccf0
+            sbr->c.sbr_hf_inverse_filter(&sbr->dsp, sbr->alpha0, sbr->alpha1,
+                                         (const float (*)[40][2]) sbr->X_low, sbr->k[0]);
             sbr_chirp(sbr, &sbr->data[ch]);
             sbr_hf_gen(ac, sbr, sbr->X_high,
                        (const float (*)[40][2]) sbr->X_low,
@@ -1729,30 +1722,18 @@
             if (!err) {
                 sbr_env_estimate(sbr->e_curr, sbr->X_high, sbr, &sbr->data[ch]);
                 sbr_gain_calc(ac, sbr, &sbr->data[ch], sbr->data[ch].e_a);
-<<<<<<< HEAD
                 sbr->c.sbr_hf_assemble(sbr->data[ch].Y[sbr->data[ch].Ypos],
-                                sbr->X_high, sbr, &sbr->data[ch],
-=======
-                sbr_hf_assemble(sbr->data[ch].Y[sbr->data[ch].Ypos],
                                 (const float (*)[40][2]) sbr->X_high,
                                 sbr, &sbr->data[ch],
->>>>>>> 5145ccf0
                                 sbr->data[ch].e_a);
             }
         }
 
         /* synthesis */
-<<<<<<< HEAD
         sbr->c.sbr_x_gen(sbr, sbr->X[ch],
-                  sbr->data[ch].Y[1-sbr->data[ch].Ypos],
-                  sbr->data[ch].Y[  sbr->data[ch].Ypos],
-                  sbr->X_low, ch);
-=======
-        sbr_x_gen(sbr, sbr->X[ch],
                   (const float (*)[64][2]) sbr->data[ch].Y[1-sbr->data[ch].Ypos],
                   (const float (*)[64][2]) sbr->data[ch].Y[  sbr->data[ch].Ypos],
                   (const float (*)[40][2]) sbr->X_low, ch);
->>>>>>> 5145ccf0
     }
 
     if (ac->oc[1].m4ac.ps == 1) {
