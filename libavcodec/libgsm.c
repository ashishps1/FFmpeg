/*
 * Interface to libgsm for gsm encoding/decoding
 * Copyright (c) 2005 Alban Bedel <albeu@free.fr>
 * Copyright (c) 2006, 2007 Michel Bardiaux <mbardiaux@mediaxim.be>
 *
 * This file is part of FFmpeg.
 *
 * FFmpeg is free software; you can redistribute it and/or
 * modify it under the terms of the GNU Lesser General Public
 * License as published by the Free Software Foundation; either
 * version 2.1 of the License, or (at your option) any later version.
 *
 * FFmpeg is distributed in the hope that it will be useful,
 * but WITHOUT ANY WARRANTY; without even the implied warranty of
 * MERCHANTABILITY or FITNESS FOR A PARTICULAR PURPOSE.  See the GNU
 * Lesser General Public License for more details.
 *
 * You should have received a copy of the GNU Lesser General Public
 * License along with FFmpeg; if not, write to the Free Software
 * Foundation, Inc., 51 Franklin Street, Fifth Floor, Boston, MA 02110-1301 USA
 */

/**
 * @file
 * Interface to libgsm for gsm encoding/decoding
 */

// The idiosyncrasies of GSM-in-WAV are explained at http://kbs.cs.tu-berlin.de/~jutta/toast.html

#include "config.h"
#if HAVE_GSM_H
#include <gsm.h>
#else
#include <gsm/gsm.h>
#endif

#include "libavutil/channel_layout.h"
#include "libavutil/common.h"
#include "avcodec.h"
#include "internal.h"
#include "gsm.h"

static av_cold int libgsm_encode_close(AVCodecContext *avctx) {
    gsm_destroy(avctx->priv_data);
    avctx->priv_data = NULL;
    return 0;
}

static av_cold int libgsm_encode_init(AVCodecContext *avctx) {
    if (avctx->channels > 1) {
        av_log(avctx, AV_LOG_ERROR, "Mono required for GSM, got %d channels\n",
               avctx->channels);
        return -1;
    }

    if (avctx->sample_rate != 8000) {
        av_log(avctx, AV_LOG_ERROR, "Sample rate 8000Hz required for GSM, got %dHz\n",
               avctx->sample_rate);
        if (avctx->strict_std_compliance > FF_COMPLIANCE_UNOFFICIAL)
            return -1;
    }
    if (avctx->bit_rate != 13000 /* Official */ &&
        avctx->bit_rate != 13200 /* Very common */ &&
        avctx->bit_rate != 0 /* Unknown; a.o. mov does not set bitrate when decoding */ ) {
        av_log(avctx, AV_LOG_ERROR, "Bitrate 13000bps required for GSM, got %dbps\n",
               avctx->bit_rate);
        if (avctx->strict_std_compliance > FF_COMPLIANCE_UNOFFICIAL)
            return -1;
    }

    avctx->priv_data = gsm_create();
    if (!avctx->priv_data)
        goto error;

    switch(avctx->codec_id) {
    case AV_CODEC_ID_GSM:
        avctx->frame_size = GSM_FRAME_SIZE;
        avctx->block_align = GSM_BLOCK_SIZE;
        break;
    case AV_CODEC_ID_GSM_MS: {
        int one = 1;
        gsm_option(avctx->priv_data, GSM_OPT_WAV49, &one);
        avctx->frame_size = 2*GSM_FRAME_SIZE;
        avctx->block_align = GSM_MS_BLOCK_SIZE;
        }
    }

    return 0;
error:
    libgsm_encode_close(avctx);
    return -1;
}

static int libgsm_encode_frame(AVCodecContext *avctx, AVPacket *avpkt,
                               const AVFrame *frame, int *got_packet_ptr)
{
    int ret;
    gsm_signal *samples = (gsm_signal *)frame->data[0];
    struct gsm_state *state = avctx->priv_data;

    if ((ret = ff_alloc_packet2(avctx, avpkt, avctx->block_align)) < 0)
        return ret;

    switch(avctx->codec_id) {
    case AV_CODEC_ID_GSM:
        gsm_encode(state, samples, avpkt->data);
        break;
    case AV_CODEC_ID_GSM_MS:
        gsm_encode(state, samples,                  avpkt->data);
        gsm_encode(state, samples + GSM_FRAME_SIZE, avpkt->data + 32);
    }

    *got_packet_ptr = 1;
    return 0;
}


#if CONFIG_LIBGSM_ENCODER
AVCodec ff_libgsm_encoder = {
    .name           = "libgsm",
    .long_name      = NULL_IF_CONFIG_SMALL("libgsm GSM"),
    .type           = AVMEDIA_TYPE_AUDIO,
    .id             = AV_CODEC_ID_GSM,
    .init           = libgsm_encode_init,
    .encode2        = libgsm_encode_frame,
    .close          = libgsm_encode_close,
    .sample_fmts    = (const enum AVSampleFormat[]){ AV_SAMPLE_FMT_S16,
                                                     AV_SAMPLE_FMT_NONE },
};
#endif
#if CONFIG_LIBGSM_MS_ENCODER
AVCodec ff_libgsm_ms_encoder = {
    .name           = "libgsm_ms",
    .long_name      = NULL_IF_CONFIG_SMALL("libgsm GSM Microsoft variant"),
    .type           = AVMEDIA_TYPE_AUDIO,
    .id             = AV_CODEC_ID_GSM_MS,
    .init           = libgsm_encode_init,
    .encode2        = libgsm_encode_frame,
    .close          = libgsm_encode_close,
    .sample_fmts    = (const enum AVSampleFormat[]){ AV_SAMPLE_FMT_S16,
                                                     AV_SAMPLE_FMT_NONE },
};
#endif

typedef struct LibGSMDecodeContext {
    struct gsm_state *state;
} LibGSMDecodeContext;

static av_cold int libgsm_decode_init(AVCodecContext *avctx) {
    LibGSMDecodeContext *s = avctx->priv_data;

    avctx->channels       = 1;
    avctx->channel_layout = AV_CH_LAYOUT_MONO;
    if (!avctx->sample_rate)
        avctx->sample_rate = 8000;
    avctx->sample_fmt     = AV_SAMPLE_FMT_S16;

    s->state = gsm_create();

    switch(avctx->codec_id) {
    case AV_CODEC_ID_GSM:
        avctx->frame_size  = GSM_FRAME_SIZE;
        avctx->block_align = GSM_BLOCK_SIZE;
        break;
    case AV_CODEC_ID_GSM_MS: {
        int one = 1;
        gsm_option(s->state, GSM_OPT_WAV49, &one);
        avctx->frame_size  = 2 * GSM_FRAME_SIZE;
        avctx->block_align = GSM_MS_BLOCK_SIZE;
        }
    }

    return 0;
}

static av_cold int libgsm_decode_close(AVCodecContext *avctx) {
    LibGSMDecodeContext *s = avctx->priv_data;

    gsm_destroy(s->state);
    s->state = NULL;
    return 0;
}

static int libgsm_decode_frame(AVCodecContext *avctx, void *data,
                               int *got_frame_ptr, AVPacket *avpkt)
{
    int i, ret;
    LibGSMDecodeContext *s = avctx->priv_data;
    AVFrame *frame         = data;
    uint8_t *buf = avpkt->data;
    int buf_size = avpkt->size;
    int16_t *samples;

    if (buf_size < avctx->block_align) {
        av_log(avctx, AV_LOG_ERROR, "Packet is too small\n");
        return AVERROR_INVALIDDATA;
    }

    /* get output buffer */
    frame->nb_samples = avctx->frame_size;
    if ((ret = ff_get_buffer(avctx, frame, 0)) < 0)
        return ret;
    samples = (int16_t *)frame->data[0];

    for (i = 0; i < avctx->frame_size / GSM_FRAME_SIZE; i++) {
        if ((ret = gsm_decode(s->state, buf, samples)) < 0)
            return -1;
        buf     += GSM_BLOCK_SIZE;
        samples += GSM_FRAME_SIZE;
    }

    *got_frame_ptr = 1;

    return avctx->block_align;
}

static void libgsm_flush(AVCodecContext *avctx) {
    LibGSMDecodeContext *s = avctx->priv_data;
    int one = 1;

    gsm_destroy(s->state);
    s->state = gsm_create();
    if (avctx->codec_id == AV_CODEC_ID_GSM_MS)
        gsm_option(s->state, GSM_OPT_WAV49, &one);
}

#if CONFIG_LIBGSM_DECODER
AVCodec ff_libgsm_decoder = {
    .name           = "libgsm",
    .long_name      = NULL_IF_CONFIG_SMALL("libgsm GSM"),
    .type           = AVMEDIA_TYPE_AUDIO,
    .id             = AV_CODEC_ID_GSM,
    .priv_data_size = sizeof(LibGSMDecodeContext),
    .init           = libgsm_decode_init,
    .close          = libgsm_decode_close,
    .decode         = libgsm_decode_frame,
    .flush          = libgsm_flush,
    .capabilities   = CODEC_CAP_DR1,
};
#endif
#if CONFIG_LIBGSM_MS_DECODER
AVCodec ff_libgsm_ms_decoder = {
    .name           = "libgsm_ms",
    .long_name      = NULL_IF_CONFIG_SMALL("libgsm GSM Microsoft variant"),
    .type           = AVMEDIA_TYPE_AUDIO,
    .id             = AV_CODEC_ID_GSM_MS,
    .priv_data_size = sizeof(LibGSMDecodeContext),
    .init           = libgsm_decode_init,
    .close          = libgsm_decode_close,
    .decode         = libgsm_decode_frame,
    .flush          = libgsm_flush,
    .capabilities   = CODEC_CAP_DR1,
<<<<<<< HEAD
    .long_name      = NULL_IF_CONFIG_SMALL("libgsm GSM Microsoft variant"),
};
#endif
=======
};
>>>>>>> b2bed932
<|MERGE_RESOLUTION|>--- conflicted
+++ resolved
@@ -250,10 +250,5 @@
     .decode         = libgsm_decode_frame,
     .flush          = libgsm_flush,
     .capabilities   = CODEC_CAP_DR1,
-<<<<<<< HEAD
-    .long_name      = NULL_IF_CONFIG_SMALL("libgsm GSM Microsoft variant"),
-};
-#endif
-=======
-};
->>>>>>> b2bed932
+};
+#endif